/* -*- Mode: C++; tab-width: 8; indent-tabs-mode: nil; c-basic-offset: 4 -*-
 * vim: set ts=8 sw=4 et tw=78:
 *
 * ***** BEGIN LICENSE BLOCK *****
 * Version: MPL 1.1/GPL 2.0/LGPL 2.1
 *
 * The contents of this file are subject to the Mozilla Public License Version
 * 1.1 (the "License"); you may not use this file except in compliance with
 * the License. You may obtain a copy of the License at
 * http://www.mozilla.org/MPL/
 *
 * Software distributed under the License is distributed on an "AS IS" basis,
 * WITHOUT WARRANTY OF ANY KIND, either express or implied. See the License
 * for the specific language governing rights and limitations under the
 * License.
 *
 * The Original Code is Mozilla Communicator client code, released
 * March 31, 1998.
 *
 * The Initial Developer of the Original Code is
 * Netscape Communications Corporation.
 * Portions created by the Initial Developer are Copyright (C) 1998
 * the Initial Developer. All Rights Reserved.
 *
 * Contributor(s):
 *
 * Alternatively, the contents of this file may be used under the terms of
 * either of the GNU General Public License Version 2 or later (the "GPL"),
 * or the GNU Lesser General Public License Version 2.1 or later (the "LGPL"),
 * in which case the provisions of the GPL or the LGPL are applicable instead
 * of those above. If you wish to allow use of your version of this file only
 * under the terms of either the GPL or the LGPL, and not to allow others to
 * use your version of this file under the terms of the MPL, indicate your
 * decision by deleting the provisions above and replace them with the notice
 * and other provisions required by the GPL or the LGPL. If you do not delete
 * the provisions above, a recipient may use your version of this file under
 * the terms of any one of the MPL, the GPL or the LGPL.
 *
 * ***** END LICENSE BLOCK ***** */

/*
 * JS script operations.
 */
#include <string.h>
#include "jstypes.h"
#include "jsstdint.h"
#include "jsutil.h"
#include "jsprf.h"
#include "jsapi.h"
#include "jsatom.h"
#include "jscntxt.h"
#include "jsversion.h"
#include "jsdbgapi.h"
#include "jsemit.h"
#include "jsfun.h"
#include "jsgc.h"
#include "jsgcmark.h"
#include "jsinterp.h"
#include "jslock.h"
#include "jsnum.h"
#include "jsopcode.h"
#include "jsparse.h"
#include "jsscope.h"
#include "jsscript.h"
#include "jstracer.h"
#if JS_HAS_XDR
#include "jsxdrapi.h"
#endif
#include "methodjit/MethodJIT.h"

#include "jsinferinlines.h"
#include "jsobjinlines.h"
#include "jsscriptinlines.h"

using namespace js;
using namespace js::gc;

namespace js {

BindingKind
Bindings::lookup(JSContext *cx, JSAtom *name, uintN *indexp) const
{
    if (!lastBinding)
        return NONE;

    Shape *shape =
        SHAPE_FETCH(Shape::search(cx->runtime, const_cast<Shape **>(&lastBinding),
                    ATOM_TO_JSID(name)));
    if (!shape)
        return NONE;

    if (indexp)
        *indexp = shape->shortid;

    if (shape->getter() == GetCallArg)
        return ARGUMENT;
    if (shape->getter() == GetCallUpvar)
        return UPVAR;

    return shape->writable() ? VARIABLE : CONSTANT;
}

bool
Bindings::add(JSContext *cx, JSAtom *name, BindingKind kind)
{
    if (!ensureShape(cx))
        return false;

    /*
     * We still follow 10.2.3 of ES3 and make argument and variable properties
     * of the Call objects enumerable. ES5 reformulated all of its Clause 10 to
     * avoid objects as activations, something we should do too.
     */
    uintN attrs = JSPROP_ENUMERATE | JSPROP_PERMANENT | JSPROP_SHARED;

    uint16 *indexp;
    PropertyOp getter;
    StrictPropertyOp setter;
    uint32 slot = JSObject::CALL_RESERVED_SLOTS;

    if (kind == ARGUMENT) {
        JS_ASSERT(nvars == 0);
        JS_ASSERT(nupvars == 0);
        indexp = &nargs;
        getter = GetCallArg;
        setter = SetCallArg;
        slot += nargs;
    } else if (kind == UPVAR) {
        indexp = &nupvars;
        getter = GetCallUpvar;
        setter = SetCallUpvar;
        slot = SHAPE_INVALID_SLOT;
    } else {
        JS_ASSERT(kind == VARIABLE || kind == CONSTANT);
        JS_ASSERT(nupvars == 0);

        indexp = &nvars;
        getter = GetCallVar;
        setter = SetCallVar;
        if (kind == CONSTANT)
            attrs |= JSPROP_READONLY;
        slot += nargs + nvars;
    }

    if (*indexp == BINDING_COUNT_LIMIT) {
        JS_ReportErrorNumber(cx, js_GetErrorMessage, NULL,
                             (kind == ARGUMENT)
                             ? JSMSG_TOO_MANY_FUN_ARGS
                             : JSMSG_TOO_MANY_LOCALS);
        return false;
    }

    jsid id;
    if (!name) {
        JS_ASSERT(kind == ARGUMENT); /* destructuring */
        id = INT_TO_JSID(nargs);
    } else {
        id = ATOM_TO_JSID(name);
    }

    Shape child(id, getter, setter, slot, attrs, Shape::HAS_SHORTID, *indexp);

    Shape *shape = lastBinding->getChild(cx, child, &lastBinding);
    if (!shape)
        return false;

    JS_ASSERT(lastBinding == shape);
    ++*indexp;
    return true;
}

jsuword *
Bindings::getLocalNameArray(JSContext *cx, JSArenaPool *pool)
{
   JS_ASSERT(lastBinding);

   JS_ASSERT(hasLocalNames());

    uintN n = countLocalNames();
    jsuword *names;

    JS_ASSERT(SIZE_MAX / size_t(n) > sizeof *names);
    JS_ARENA_ALLOCATE_CAST(names, jsuword *, pool, size_t(n) * sizeof *names);
    if (!names) {
        js_ReportOutOfScriptQuota(cx);
        return NULL;
    }

#ifdef DEBUG
    for (uintN i = 0; i != n; i++)
        names[i] = 0xdeadbeef;
#endif

    for (Shape::Range r = lastBinding; !r.empty(); r.popFront()) {
        const Shape &shape = r.front();
        uintN index = uint16(shape.shortid);
        jsuword constFlag = 0;

        if (shape.getter() == GetCallArg) {
            JS_ASSERT(index < nargs);
        } else if (shape.getter() == GetCallUpvar) {
            JS_ASSERT(index < nupvars);
            index += nargs + nvars;
        } else {
            JS_ASSERT(index < nvars);
            index += nargs;
            if (!shape.writable())
                constFlag = 1;
        }

        JSAtom *atom;
        if (JSID_IS_ATOM(shape.propid)) {
            atom = JSID_TO_ATOM(shape.propid);
        } else {
            JS_ASSERT(JSID_IS_INT(shape.propid));
            JS_ASSERT(shape.getter() == GetCallArg);
            atom = NULL;
        }

        names[index] = jsuword(atom);
    }

#ifdef DEBUG
    for (uintN i = 0; i != n; i++)
        JS_ASSERT(names[i] != 0xdeadbeef);
#endif
    return names;
}

const Shape *
Bindings::lastArgument() const
{
    JS_ASSERT(lastBinding);

    const js::Shape *shape = lastVariable();
    if (nvars > 0) {
        while (shape->previous() && shape->getter() != GetCallArg)
            shape = shape->previous();
    }
    return shape;
}

const Shape *
Bindings::lastVariable() const
{
    JS_ASSERT(lastBinding);

    const js::Shape *shape = lastUpvar();
    if (nupvars > 0) {
        while (shape->getter() == GetCallUpvar)
            shape = shape->previous();
    }
    return shape;
}

const Shape *
Bindings::lastUpvar() const
{
    JS_ASSERT(lastBinding);
    return lastBinding;
}

int
Bindings::sharpSlotBase(JSContext *cx)
{
    JS_ASSERT(lastBinding);
#if JS_HAS_SHARP_VARS
    if (JSAtom *name = js_Atomize(cx, "#array", 6)) {
        uintN index = uintN(-1);
        DebugOnly<BindingKind> kind = lookup(cx, name, &index);
        JS_ASSERT(kind == VARIABLE);
        return int(index);
    }
#endif
    return -1;
}

void
Bindings::makeImmutable()
{
    JS_ASSERT(lastBinding);
    Shape *shape = lastBinding;
    if (shape->inDictionary()) {
        do {
            JS_ASSERT(!shape->frozen());
            shape->setFrozen();
        } while ((shape = shape->parent) != NULL);
    }
}

void
Bindings::trace(JSTracer *trc)
{
    if (lastBinding)
        MarkShape(trc, lastBinding, "shape");
}

} /* namespace js */

#if JS_HAS_XDR

enum ScriptBits {
    NoScriptRval,
    SavedCallerFun,
    HasSharps,
    StrictModeCode,
    UsesEval,
    UsesArguments
};

static const char *
SaveScriptFilename(JSContext *cx, const char *filename);

JSBool
js_XDRScript(JSXDRState *xdr, JSScript **scriptp)
{
    JSScript *oldscript;
    JSBool ok;
    jsbytecode *code;
    uint32 length, lineno, nslots;
    uint32 natoms, nsrcnotes, ntrynotes, nobjects, nregexps, nconsts, i;
    uint32 prologLength, version, encodedClosedCount;
    uint16 nClosedArgs = 0, nClosedVars = 0;
    uint32 nTypeSets = 0;
    JSPrincipals *principals;
    uint32 encodeable;
    jssrcnote *sn;
    JSSecurityCallbacks *callbacks;
    uint32 scriptBits = 0;

    JSContext *cx = xdr->cx;
    JSScript *script = *scriptp;
    nsrcnotes = ntrynotes = natoms = nobjects = nregexps = nconsts = 0;
    jssrcnote *notes = NULL;
    XDRScriptState *state = xdr->state;

    JS_ASSERT(state);

    /* Should not XDR scripts optimized for a single global object. */
    JS_ASSERT_IF(script, !JSScript::isValidOffset(script->globalsOffset));

    /* XDR arguments, local vars, and upvars. */
    uint16 nargs, nvars, nupvars;
#if defined(DEBUG) || defined(__GNUC__) /* quell GCC overwarning */
    nargs = nvars = nupvars = Bindings::BINDING_COUNT_LIMIT;
#endif
    uint32 argsVars, paddingUpvars;
    if (xdr->mode == JSXDR_ENCODE) {
        nargs = script->bindings.countArgs();
        nvars = script->bindings.countVars();
        nupvars = script->bindings.countUpvars();
        argsVars = (nargs << 16) | nvars;
        paddingUpvars = nupvars;
    }
    if (!JS_XDRUint32(xdr, &argsVars) || !JS_XDRUint32(xdr, &paddingUpvars))
        return false;
    if (xdr->mode == JSXDR_DECODE) {
        nargs = argsVars >> 16;
        nvars = argsVars & 0xFFFF;
        JS_ASSERT((paddingUpvars >> 16) == 0);
        nupvars = paddingUpvars & 0xFFFF;
    }
    JS_ASSERT(nargs != Bindings::BINDING_COUNT_LIMIT);
    JS_ASSERT(nvars != Bindings::BINDING_COUNT_LIMIT);
    JS_ASSERT(nupvars != Bindings::BINDING_COUNT_LIMIT);

    Bindings bindings(cx);
    AutoBindingsRooter rooter(cx, bindings);
    uint32 nameCount = nargs + nvars + nupvars;
    if (nameCount > 0) {
        struct AutoMark {
          JSArenaPool * const pool;
          void * const mark;
          AutoMark(JSArenaPool *pool) : pool(pool), mark(JS_ARENA_MARK(pool)) { }
          ~AutoMark() {
            JS_ARENA_RELEASE(pool, mark);
          }
        } automark(&cx->tempPool);

        /*
         * To xdr the names we prefix the names with a bitmap descriptor and
         * then xdr the names as strings. For argument names (indexes below
         * nargs) the corresponding bit in the bitmap is unset when the name
         * is null. Such null names are not encoded or decoded. For variable
         * names (indexes starting from nargs) bitmap's bit is set when the
         * name is declared as const, not as ordinary var.
         * */
        uintN bitmapLength = JS_HOWMANY(nameCount, JS_BITS_PER_UINT32);
        uint32 *bitmap;
        JS_ARENA_ALLOCATE_CAST(bitmap, uint32 *, &cx->tempPool,
                               bitmapLength * sizeof *bitmap);
        if (!bitmap) {
            js_ReportOutOfScriptQuota(cx);
            return false;
        }

        jsuword *names;
        if (xdr->mode == JSXDR_ENCODE) {
            names = script->bindings.getLocalNameArray(cx, &cx->tempPool);
            if (!names)
                return false;
            PodZero(bitmap, bitmapLength);
            for (uintN i = 0; i < nameCount; i++) {
                if (i < nargs
                    ? JS_LOCAL_NAME_TO_ATOM(names[i]) != NULL
                    : JS_LOCAL_NAME_IS_CONST(names[i]))
                {
                    bitmap[i >> JS_BITS_PER_UINT32_LOG2] |= JS_BIT(i & (JS_BITS_PER_UINT32 - 1));
                }
            }
        }
#ifdef __GNUC__
        else {
            names = NULL;   /* quell GCC uninitialized warning */
        }
#endif
        for (uintN i = 0; i < bitmapLength; ++i) {
            if (!JS_XDRUint32(xdr, &bitmap[i]))
                return false;
        }

        for (uintN i = 0; i < nameCount; i++) {
            if (i < nargs &&
                !(bitmap[i >> JS_BITS_PER_UINT32_LOG2] & JS_BIT(i & (JS_BITS_PER_UINT32 - 1))))
            {
                if (xdr->mode == JSXDR_DECODE) {
                    uint16 dummy;
                    if (!bindings.addDestructuring(cx, &dummy))
                        return false;
                } else {
                    JS_ASSERT(!JS_LOCAL_NAME_TO_ATOM(names[i]));
                }
                continue;
            }

            JSAtom *name;
            if (xdr->mode == JSXDR_ENCODE)
                name = JS_LOCAL_NAME_TO_ATOM(names[i]);
            if (!js_XDRAtom(xdr, &name))
                return false;
            if (xdr->mode == JSXDR_DECODE) {
                BindingKind kind = (i < nargs)
                                   ? ARGUMENT
                                   : (i < uintN(nargs + nvars))
                                   ? (bitmap[i >> JS_BITS_PER_UINT32_LOG2] &
                                      JS_BIT(i & (JS_BITS_PER_UINT32 - 1))
                                      ? CONSTANT
                                      : VARIABLE)
                                   : UPVAR;
                if (!bindings.add(cx, name, kind))
                    return false;
            }
        }
    }

    if (xdr->mode == JSXDR_DECODE) {
        if (!bindings.ensureShape(cx))
            return false;
        bindings.makeImmutable();
    }

    if (xdr->mode == JSXDR_ENCODE)
        length = script->length;
    if (!JS_XDRUint32(xdr, &length))
        return JS_FALSE;

    if (xdr->mode == JSXDR_ENCODE) {
        prologLength = script->main - script->code;
        JS_ASSERT(script->getVersion() != JSVERSION_UNKNOWN);
        version = (uint32)script->getVersion() | (script->nfixed << 16);
        lineno = (uint32)script->lineno;
        nslots = (uint32)script->nslots;
        nslots = (uint32)((script->staticLevel << 16) | script->nslots);
        natoms = (uint32)script->atomMap.length;

        /* Count the srcnotes, keeping notes pointing at the first one. */
        notes = script->notes();
        for (sn = notes; !SN_IS_TERMINATOR(sn); sn = SN_NEXT(sn))
            continue;
        nsrcnotes = sn - notes;
        nsrcnotes++;            /* room for the terminator */

        if (JSScript::isValidOffset(script->objectsOffset))
            nobjects = script->objects()->length;
        if (JSScript::isValidOffset(script->upvarsOffset))
            JS_ASSERT(script->bindings.countUpvars() == script->upvars()->length);
        if (JSScript::isValidOffset(script->regexpsOffset))
            nregexps = script->regexps()->length;
        if (JSScript::isValidOffset(script->trynotesOffset))
            ntrynotes = script->trynotes()->length;
        if (JSScript::isValidOffset(script->constOffset))
            nconsts = script->consts()->length;

        nClosedArgs = script->nClosedArgs;
        nClosedVars = script->nClosedVars;
        encodedClosedCount = (nClosedArgs << 16) | nClosedVars;

        nTypeSets = script->nTypeSets;

        if (script->noScriptRval)
            scriptBits |= (1 << NoScriptRval);
        if (script->savedCallerFun)
            scriptBits |= (1 << SavedCallerFun);
        if (script->hasSharps)
            scriptBits |= (1 << HasSharps);
        if (script->strictModeCode)
            scriptBits |= (1 << StrictModeCode);
        if (script->usesEval)
            scriptBits |= (1 << UsesEval);
        if (script->usesArguments)
            scriptBits |= (1 << UsesArguments);
        JS_ASSERT(!script->compileAndGo);
        JS_ASSERT(!script->hasSingletons);
    }

    if (!JS_XDRUint32(xdr, &prologLength))
        return JS_FALSE;
    if (!JS_XDRUint32(xdr, &version))
        return JS_FALSE;

    /*
     * To fuse allocations, we need srcnote, atom, objects, regexp, and trynote
     * counts early.
     */
    if (!JS_XDRUint32(xdr, &natoms))
        return JS_FALSE;
    if (!JS_XDRUint32(xdr, &nsrcnotes))
        return JS_FALSE;
    if (!JS_XDRUint32(xdr, &ntrynotes))
        return JS_FALSE;
    if (!JS_XDRUint32(xdr, &nobjects))
        return JS_FALSE;
    if (!JS_XDRUint32(xdr, &nregexps))
        return JS_FALSE;
    if (!JS_XDRUint32(xdr, &nconsts))
        return JS_FALSE;
    if (!JS_XDRUint32(xdr, &encodedClosedCount))
        return JS_FALSE;
    if (!JS_XDRUint32(xdr, &nTypeSets))
        return JS_FALSE;
    if (!JS_XDRUint32(xdr, &scriptBits))
        return JS_FALSE;

    AutoScriptRooter tvr(cx, NULL);

    if (xdr->mode == JSXDR_DECODE) {
        nClosedArgs = encodedClosedCount >> 16;
        nClosedVars = encodedClosedCount & 0xFFFF;

        /* Note: version is packed into the 32b space with another 16b value. */
        JSVersion version_ = JSVersion(version & JS_BITMASK(16));
        JS_ASSERT((version_ & VersionFlags::FULL_MASK) == uintN(version_));
        script = JSScript::NewScript(cx, length, nsrcnotes, natoms, nobjects, nupvars,
                                     nregexps, ntrynotes, nconsts, 0, nClosedArgs,
                                     nClosedVars, nTypeSets, version_);
        if (!script)
            return JS_FALSE;

        script->bindings.transfer(cx, &bindings);

        script->main += prologLength;
        script->nfixed = uint16(version >> 16);

        /* If we know nsrcnotes, we allocated space for notes in script. */
        notes = script->notes();
        *scriptp = script;
        tvr.setScript(script);

        if (scriptBits & (1 << NoScriptRval))
            script->noScriptRval = true;
        if (scriptBits & (1 << SavedCallerFun))
            script->savedCallerFun = true;
        if (scriptBits & (1 << HasSharps))
            script->hasSharps = true;
        if (scriptBits & (1 << StrictModeCode))
            script->strictModeCode = true;
        if (scriptBits & (1 << UsesEval))
            script->usesEval = true;
        if (scriptBits & (1 << UsesArguments))
            script->usesArguments = true;
    }

    /*
     * Control hereafter must goto error on failure, in order for the
     * DECODE case to destroy script.
     */
    oldscript = xdr->script;
    code = script->code;
    if (xdr->mode == JSXDR_ENCODE) {
        code = js_UntrapScriptCode(cx, script);
        if (!code)
            goto error;
    }

    xdr->script = script;
    ok = JS_XDRBytes(xdr, (char *) code, length * sizeof(jsbytecode));

    if (code != script->code)
        cx->free_(code);

    if (!ok)
        goto error;

    if (!JS_XDRBytes(xdr, (char *)notes, nsrcnotes * sizeof(jssrcnote)) ||
        !JS_XDRUint32(xdr, &lineno) ||
        !JS_XDRUint32(xdr, &nslots)) {
        goto error;
    }

    if (xdr->mode == JSXDR_DECODE && state->filename) {
        if (!state->filenameSaved) {
            const char *filename = state->filename;
            filename = SaveScriptFilename(xdr->cx, filename);
            xdr->cx->free_((void *) state->filename);
            state->filename = filename;
            state->filenameSaved = true;
            if (!filename)
                goto error;
        }
        script->filename = state->filename;
    }

    JS_ASSERT_IF(xdr->mode == JSXDR_ENCODE, state->filename == script->filename);

    callbacks = JS_GetSecurityCallbacks(cx);
    if (xdr->mode == JSXDR_ENCODE) {
        principals = script->principals;
        encodeable = callbacks && callbacks->principalsTranscoder;
        if (!JS_XDRUint32(xdr, &encodeable))
            goto error;
        if (encodeable &&
            !callbacks->principalsTranscoder(xdr, &principals)) {
            goto error;
        }
    } else {
        if (!JS_XDRUint32(xdr, &encodeable))
            goto error;
        if (encodeable) {
            if (!(callbacks && callbacks->principalsTranscoder)) {
                JS_ReportErrorNumber(cx, js_GetErrorMessage, NULL,
                                     JSMSG_CANT_DECODE_PRINCIPALS);
                goto error;
            }
            if (!callbacks->principalsTranscoder(xdr, &principals))
                goto error;
            script->principals = principals;
        }
    }

    if (xdr->mode == JSXDR_DECODE) {
        script->lineno = (uintN)lineno;
        script->nslots = (uint16)nslots;
        script->staticLevel = (uint16)(nslots >> 16);
    }

    for (i = 0; i != natoms; ++i) {
        if (!js_XDRAtom(xdr, &script->atomMap.vector[i]))
            goto error;
    }

    /*
     * Here looping from 0-to-length to xdr objects is essential. It ensures
     * that block objects from the script->objects array will be written and
     * restored in the outer-to-inner order. js_XDRBlockObject relies on this
     * to restore the parent chain.
     */
    for (i = 0; i != nobjects; ++i) {
        JSObject **objp = &script->objects()->vector[i];
        uint32 isBlock;
        if (xdr->mode == JSXDR_ENCODE) {
            Class *clasp = (*objp)->getClass();
            JS_ASSERT(clasp == &js_FunctionClass ||
                      clasp == &js_BlockClass);
            isBlock = (clasp == &js_BlockClass) ? 1 : 0;
        }
        if (!JS_XDRUint32(xdr, &isBlock))
            goto error;
        if (isBlock == 0) {
            if (!js_XDRFunctionObject(xdr, objp))
                goto error;
        } else {
            JS_ASSERT(isBlock == 1);
            if (!js_XDRBlockObject(xdr, objp))
                goto error;
        }
    }
    for (i = 0; i != nupvars; ++i) {
        if (!JS_XDRUint32(xdr, reinterpret_cast<uint32 *>(&script->upvars()->vector[i])))
            goto error;
    }
    for (i = 0; i != nregexps; ++i) {
        if (!js_XDRRegExpObject(xdr, &script->regexps()->vector[i]))
            goto error;
    }
    for (i = 0; i != nClosedArgs; ++i) {
        if (!JS_XDRUint32(xdr, &script->closedSlots[i]))
            goto error;
    }
    for (i = 0; i != nClosedVars; ++i) {
        if (!JS_XDRUint32(xdr, &script->closedSlots[nClosedArgs + i]))
            goto error;
    }

    if (ntrynotes != 0) {
        /*
         * We combine tn->kind and tn->stackDepth when serializing as XDR is not
         * efficient when serializing small integer types.
         */
        JSTryNote *tn, *tnfirst;
        uint32 kindAndDepth;
        JS_STATIC_ASSERT(sizeof(tn->kind) == sizeof(uint8));
        JS_STATIC_ASSERT(sizeof(tn->stackDepth) == sizeof(uint16));

        tnfirst = script->trynotes()->vector;
        JS_ASSERT(script->trynotes()->length == ntrynotes);
        tn = tnfirst + ntrynotes;
        do {
            --tn;
            if (xdr->mode == JSXDR_ENCODE) {
                kindAndDepth = ((uint32)tn->kind << 16)
                               | (uint32)tn->stackDepth;
            }
            if (!JS_XDRUint32(xdr, &kindAndDepth) ||
                !JS_XDRUint32(xdr, &tn->start) ||
                !JS_XDRUint32(xdr, &tn->length)) {
                goto error;
            }
            if (xdr->mode == JSXDR_DECODE) {
                tn->kind = (uint8)(kindAndDepth >> 16);
                tn->stackDepth = (uint16)kindAndDepth;
            }
        } while (tn != tnfirst);
    }

    for (i = 0; i != nconsts; ++i) {
        if (!JS_XDRValue(xdr, Jsvalify(&script->consts()->vector[i])))
            goto error;
    }

    xdr->script = oldscript;
    return JS_TRUE;

  error:
    if (xdr->mode == JSXDR_DECODE) {
        js_DestroyScript(cx, script);
        *scriptp = NULL;
    }
    xdr->script = oldscript;
    return JS_FALSE;
}

#endif /* JS_HAS_XDR */

static void
script_finalize(JSContext *cx, JSObject *obj)
{
    JSScript *script = (JSScript *) obj->getPrivate();
    if (script)
        js_DestroyScriptFromGC(cx, script);
}

static void
script_trace(JSTracer *trc, JSObject *obj)
{
    JSScript *script = (JSScript *) obj->getPrivate();
    if (script)
        js_TraceScript(trc, script);
}

Class js_ScriptClass = {
    "Script",
    JSCLASS_HAS_PRIVATE |
    JSCLASS_HAS_CACHED_PROTO(JSProto_Object),
    PropertyStub,         /* addProperty */
    PropertyStub,         /* delProperty */
    PropertyStub,         /* getProperty */
    StrictPropertyStub,   /* setProperty */
    EnumerateStub,
    ResolveStub,
    ConvertStub,
    script_finalize,
    NULL,                 /* reserved0   */
    NULL,                 /* checkAccess */
    NULL,                 /* call        */
    NULL,                 /* construct   */
    NULL,                 /* xdrObject   */
    NULL,                 /* hasInstance */
    script_trace
};

/*
 * Shared script filename management.
 */
static int
js_compare_strings(const void *k1, const void *k2)
{
    return strcmp((const char *) k1, (const char *) k2) == 0;
}

/* NB: This struct overlays JSHashEntry -- see jshash.h, do not reorganize. */
typedef struct ScriptFilenameEntry {
    JSHashEntry         *next;          /* hash chain linkage */
    JSHashNumber        keyHash;        /* key hash function result */
    const void          *key;           /* ptr to filename, below */
    JSPackedBool        mark;           /* GC mark flag */
    char                filename[3];    /* two or more bytes, NUL-terminated */
} ScriptFilenameEntry;

static void *
js_alloc_table_space(void *priv, size_t size)
{
    return OffTheBooks::malloc_(size);
}

static void
js_free_table_space(void *priv, void *item, size_t size)
{
    UnwantedForeground::free_(item);
}

static JSHashEntry *
js_alloc_sftbl_entry(void *priv, const void *key)
{
    size_t nbytes = offsetof(ScriptFilenameEntry, filename) +
                    strlen((const char *) key) + 1;

    return (JSHashEntry *) OffTheBooks::malloc_(JS_MAX(nbytes, sizeof(JSHashEntry)));
}

static void
js_free_sftbl_entry(void *priv, JSHashEntry *he, uintN flag)
{
    if (flag != HT_FREE_ENTRY)
        return;
    UnwantedForeground::free_(he);
}

static JSHashAllocOps sftbl_alloc_ops = {
    js_alloc_table_space,   js_free_table_space,
    js_alloc_sftbl_entry,   js_free_sftbl_entry
};

static void
FinishRuntimeScriptState(JSRuntime *rt)
{
    if (rt->scriptFilenameTable) {
        JS_HashTableDestroy(rt->scriptFilenameTable);
        rt->scriptFilenameTable = NULL;
    }
#ifdef JS_THREADSAFE
    if (rt->scriptFilenameTableLock) {
        JS_DESTROY_LOCK(rt->scriptFilenameTableLock);
        rt->scriptFilenameTableLock = NULL;
    }
#endif
}

JSBool
js_InitRuntimeScriptState(JSRuntime *rt)
{
#ifdef JS_THREADSAFE
    JS_ASSERT(!rt->scriptFilenameTableLock);
    rt->scriptFilenameTableLock = JS_NEW_LOCK();
    if (!rt->scriptFilenameTableLock)
        return JS_FALSE;
#endif
    JS_ASSERT(!rt->scriptFilenameTable);
    rt->scriptFilenameTable =
        JS_NewHashTable(16, JS_HashString, js_compare_strings, NULL,
                        &sftbl_alloc_ops, NULL);
    if (!rt->scriptFilenameTable) {
        FinishRuntimeScriptState(rt);       /* free lock if threadsafe */
        return JS_FALSE;
    }
    return JS_TRUE;
}

void
js_FreeRuntimeScriptState(JSRuntime *rt)
{
    if (!rt->scriptFilenameTable)
        return;

    FinishRuntimeScriptState(rt);
}

static const char *
SaveScriptFilename(JSContext *cx, const char *filename)
{
    JSRuntime *rt = cx->runtime;
    JS_AUTO_LOCK_GUARD(g, rt->scriptFilenameTableLock);

    JSHashTable *table = rt->scriptFilenameTable;
    JSHashNumber hash = JS_HashString(filename);
    JSHashEntry **hep = JS_HashTableRawLookup(table, hash, filename);

    ScriptFilenameEntry *sfe = (ScriptFilenameEntry *) *hep;
    if (!sfe) {
        sfe = (ScriptFilenameEntry *)
              JS_HashTableRawAdd(table, hep, hash, filename, NULL);
        if (!sfe) {
            JS_ReportOutOfMemory(cx);
            return NULL;
        }
        sfe->key = strcpy(sfe->filename, filename);
        sfe->mark = JS_FALSE;
    }

#ifdef DEBUG
    if (rt->functionMeterFilename) {
        size_t len = strlen(sfe->filename);
        if (len >= sizeof rt->lastScriptFilename)
            len = sizeof rt->lastScriptFilename - 1;
        memcpy(rt->lastScriptFilename, sfe->filename, len);
        rt->lastScriptFilename[len] = '\0';
    }
#endif

    return sfe->filename;
}

/*
 * Back up from a saved filename by its offset within its hash table entry.
 */
#define FILENAME_TO_SFE(fn) \
    ((ScriptFilenameEntry *) ((fn) - offsetof(ScriptFilenameEntry, filename)))

/*
 * The sfe->key member, redundant given sfe->filename but required by the old
 * jshash.c code, here gives us a useful sanity check.  This assertion will
 * very likely botch if someone tries to mark a string that wasn't allocated
 * as an sfe->filename.
 */
#define ASSERT_VALID_SFE(sfe)   JS_ASSERT((sfe)->key == (sfe)->filename)

void
js_MarkScriptFilename(const char *filename)
{
    ScriptFilenameEntry *sfe;

    sfe = FILENAME_TO_SFE(filename);
    ASSERT_VALID_SFE(sfe);
    sfe->mark = JS_TRUE;
}

static intN
js_script_filename_marker(JSHashEntry *he, intN i, void *arg)
{
    ScriptFilenameEntry *sfe = (ScriptFilenameEntry *) he;

    sfe->mark = JS_TRUE;
    return HT_ENUMERATE_NEXT;
}

void
js_MarkScriptFilenames(JSRuntime *rt)
{
    if (!rt->scriptFilenameTable)
        return;

    if (rt->gcKeepAtoms) {
        JS_HashTableEnumerateEntries(rt->scriptFilenameTable,
                                     js_script_filename_marker,
                                     rt);
    }
}

static intN
js_script_filename_sweeper(JSHashEntry *he, intN i, void *arg)
{
    ScriptFilenameEntry *sfe = (ScriptFilenameEntry *) he;

    if (!sfe->mark)
        return HT_ENUMERATE_REMOVE;
    sfe->mark = JS_FALSE;
    return HT_ENUMERATE_NEXT;
}

void
js_SweepScriptFilenames(JSRuntime *rt)
{
    if (!rt->scriptFilenameTable)
        return;

    /*
     * JS_HashTableEnumerateEntries shrinks the table if many entries are
     * removed preventing wasting memory on a too sparse table.
     */
    JS_HashTableEnumerateEntries(rt->scriptFilenameTable,
                                 js_script_filename_sweeper,
                                 rt);
}

/*
 * JSScript data structures memory alignment:
 *
 * JSScript
 * JSObjectArray    script objects' descriptor if JSScript.objectsOffset != 0,
 *                    use script->objects() to access it.
 * JSObjectArray    script regexps' descriptor if JSScript.regexpsOffset != 0,
 *                    use script->regexps() to access it.
 * JSTryNoteArray   script try notes' descriptor if JSScript.tryNotesOffset
 *                    != 0, use script->trynotes() to access it.
 * JSAtom *a[]      array of JSScript.atomMap.length atoms pointed by
 *                    JSScript.atomMap.vector if any.
 * JSObject *o[]    array of script->objects()->length objects if any
 *                    pointed by script->objects()->vector.
 * JSObject *r[]    array of script->regexps()->length regexps if any
 *                    pointed by script->regexps()->vector.
 * JSTryNote t[]    array of script->trynotes()->length try notes if any
 *                    pointed by script->trynotes()->vector.
 * jsbytecode b[]   script bytecode pointed by JSScript.code.
 * jssrcnote  s[]   script source notes, use script->notes() to access it
 *
 * The alignment avoids gaps between entries as alignment requirement for each
 * subsequent structure or array is the same or divides the alignment
 * requirement for the previous one.
 *
 * The followings asserts checks that assuming that the alignment requirement
 * for JSObjectArray and JSTryNoteArray are sizeof(void *) and for JSTryNote
 * it is sizeof(uint32) as the structure consists of 3 uint32 fields.
 */
JS_STATIC_ASSERT(sizeof(JSScript) % sizeof(void *) == 0);
JS_STATIC_ASSERT(sizeof(JSObjectArray) % sizeof(void *) == 0);
JS_STATIC_ASSERT(sizeof(JSTryNoteArray) == sizeof(JSObjectArray));
JS_STATIC_ASSERT(sizeof(JSAtom *) == sizeof(JSObject *));
JS_STATIC_ASSERT(sizeof(JSObject *) % sizeof(uint32) == 0);
JS_STATIC_ASSERT(sizeof(JSTryNote) == 3 * sizeof(uint32));
JS_STATIC_ASSERT(sizeof(uint32) % sizeof(jsbytecode) == 0);
JS_STATIC_ASSERT(sizeof(jsbytecode) % sizeof(jssrcnote) == 0);

/*
 * Check that uint8 offsets is enough to reach any optional array allocated
 * after JSScript. For that we check that the maximum possible offset for
 * JSConstArray, that last optional array, still fits 1 byte and do not
 * coincide with INVALID_OFFSET.
 */
JS_STATIC_ASSERT(sizeof(JSObjectArray) +
                 sizeof(JSUpvarArray) +
                 sizeof(JSObjectArray) +
                 sizeof(JSTryNoteArray) +
                 sizeof(js::GlobalSlotArray)
                 < JSScript::INVALID_OFFSET);
JS_STATIC_ASSERT(JSScript::INVALID_OFFSET <= 255);

JSScript *
JSScript::NewScript(JSContext *cx, uint32 length, uint32 nsrcnotes, uint32 natoms,
                    uint32 nobjects, uint32 nupvars, uint32 nregexps,
                    uint32 ntrynotes, uint32 nconsts, uint32 nglobals,
                    uint16 nClosedArgs, uint16 nClosedVars, uint32 nTypeSets, JSVersion version)
{
    size_t size, vectorSize;
    JSScript *script;
    uint8 *cursor;
    unsigned constPadding = 0;

    uint32 totalClosed = nClosedArgs + nClosedVars;

    size = sizeof(JSScript) +
           sizeof(JSAtom *) * natoms;
    
    if (nobjects != 0)
        size += sizeof(JSObjectArray) + nobjects * sizeof(JSObject *);
    if (nupvars != 0)
        size += sizeof(JSUpvarArray) + nupvars * sizeof(uint32);
    if (nregexps != 0)
        size += sizeof(JSObjectArray) + nregexps * sizeof(JSObject *);
    if (ntrynotes != 0)
        size += sizeof(JSTryNoteArray) + ntrynotes * sizeof(JSTryNote);
    if (nglobals != 0)
        size += sizeof(GlobalSlotArray) + nglobals * sizeof(GlobalSlotArray::Entry);
    if (totalClosed != 0)
        size += totalClosed * sizeof(uint32);

    if (nconsts != 0) {
        size += sizeof(JSConstArray);
        /*
         * Calculate padding assuming that consts go after the other arrays,
         * but before the bytecode and source notes.
         */
        constPadding = (8 - (size % 8)) % 8;
        size += constPadding + nconsts * sizeof(Value);
    }

    size += length * sizeof(jsbytecode) +
            nsrcnotes * sizeof(jssrcnote);

    script = (JSScript *) cx->malloc_(size);
    if (!script)
        return NULL;

    PodZero(script);
    script->length = length;
    script->version = version;
    new (&script->bindings) Bindings(cx);

    uint8 *scriptEnd = reinterpret_cast<uint8 *>(script + 1);

    cursor = scriptEnd;
    if (nobjects != 0) {
        script->objectsOffset = (uint8)(cursor - scriptEnd);
        cursor += sizeof(JSObjectArray);
    } else {
        script->objectsOffset = JSScript::INVALID_OFFSET;
    }
    if (nupvars != 0) {
        script->upvarsOffset = (uint8)(cursor - scriptEnd);
        cursor += sizeof(JSUpvarArray);
    } else {
        script->upvarsOffset = JSScript::INVALID_OFFSET;
    }
    if (nregexps != 0) {
        script->regexpsOffset = (uint8)(cursor - scriptEnd);
        cursor += sizeof(JSObjectArray);
    } else {
        script->regexpsOffset = JSScript::INVALID_OFFSET;
    }
    if (ntrynotes != 0) {
        script->trynotesOffset = (uint8)(cursor - scriptEnd);
        cursor += sizeof(JSTryNoteArray);
    } else {
        script->trynotesOffset = JSScript::INVALID_OFFSET;
    }
    if (nglobals != 0) {
        script->globalsOffset = (uint8)(cursor - scriptEnd);
        cursor += sizeof(GlobalSlotArray);
    } else {
        script->globalsOffset = JSScript::INVALID_OFFSET;
    }
    JS_ASSERT(cursor - scriptEnd < 0xFF);
    if (nconsts != 0) {
        script->constOffset = (uint8)(cursor - scriptEnd);
        cursor += sizeof(JSConstArray);
    } else {
        script->constOffset = JSScript::INVALID_OFFSET;
    }

    JS_STATIC_ASSERT(sizeof(JSObjectArray) +
                     sizeof(JSUpvarArray) +
                     sizeof(JSObjectArray) +
                     sizeof(JSTryNoteArray) +
                     sizeof(GlobalSlotArray) < 0xFF);

    if (natoms != 0) {
        script->atomMap.length = natoms;
        script->atomMap.vector = (JSAtom **)cursor;
        vectorSize = natoms * sizeof(script->atomMap.vector[0]);

        /*
         * Clear object map's vector so the GC tracing can run when not yet
         * all atoms are copied to the array.
         */
        memset(cursor, 0, vectorSize);
        cursor += vectorSize;
    }

    if (nobjects != 0) {
        script->objects()->length = nobjects;
        script->objects()->vector = (JSObject **)cursor;
        vectorSize = nobjects * sizeof(script->objects()->vector[0]);
        memset(cursor, 0, vectorSize);
        cursor += vectorSize;
    }

    if (nregexps != 0) {
        script->regexps()->length = nregexps;
        script->regexps()->vector = (JSObject **)cursor;
        vectorSize = nregexps * sizeof(script->regexps()->vector[0]);
        memset(cursor, 0, vectorSize);
        cursor += vectorSize;
    }

    if (ntrynotes != 0) {
        script->trynotes()->length = ntrynotes;
        script->trynotes()->vector = (JSTryNote *)cursor;
        vectorSize = ntrynotes * sizeof(script->trynotes()->vector[0]);
#ifdef DEBUG
        memset(cursor, 0, vectorSize);
#endif
        cursor += vectorSize;
    }

    if (nglobals != 0) {
        script->globals()->length = nglobals;
        script->globals()->vector = (GlobalSlotArray::Entry *)cursor;
        vectorSize = nglobals * sizeof(script->globals()->vector[0]);
        cursor += vectorSize;
    }

    if (totalClosed != 0) {
        script->nClosedArgs = nClosedArgs;
        script->nClosedVars = nClosedVars;
        script->closedSlots = (uint32 *)cursor;
        cursor += totalClosed * sizeof(uint32);
    }

    script->nTypeSets = nTypeSets;

    /*
     * NB: We allocate the vector of uint32 upvar cookies after all vectors of
     * pointers, to avoid misalignment on 64-bit platforms. See bug 514645.
     */
    if (nupvars != 0) {
        script->upvars()->length = nupvars;
        script->upvars()->vector = reinterpret_cast<UpvarCookie *>(cursor);
        vectorSize = nupvars * sizeof(script->upvars()->vector[0]);
        memset(cursor, 0, vectorSize);
        cursor += vectorSize;
    }

    /* Must go after other arrays; see constPadding definition. */
    if (nconsts != 0) {
        cursor += constPadding;
        script->consts()->length = nconsts;
        script->consts()->vector = (Value *)cursor;
        JS_ASSERT((size_t)cursor % sizeof(double) == 0);
        vectorSize = nconsts * sizeof(script->consts()->vector[0]);
        memset(cursor, 0, vectorSize);
        cursor += vectorSize;
    }

    script->code = script->main = (jsbytecode *)cursor;
    JS_ASSERT(cursor +
              length * sizeof(jsbytecode) +
              nsrcnotes * sizeof(jssrcnote) ==
              (uint8 *)script + size);

    script->compartment = cx->compartment;
#ifdef CHECK_SCRIPT_OWNER
    script->owner = cx->thread();
#endif

#ifdef DEBUG
    script->id_ = ++cx->compartment->types.scriptCount;
#endif

    JS_APPEND_LINK(&script->links, &cx->compartment->scripts);
    JS_ASSERT(script->getVersion() == version);
    return script;
}

JSScript *
JSScript::NewScriptFromCG(JSContext *cx, JSCodeGenerator *cg)
{
    uint32 mainLength, prologLength, nsrcnotes, nfixed;
    JSScript *script;
    const char *filename;
    JSFunction *fun;

    /* The counts of indexed things must be checked during code generation. */
    JS_ASSERT(cg->atomList.count <= INDEX_LIMIT);
    JS_ASSERT(cg->objectList.length <= INDEX_LIMIT);
    JS_ASSERT(cg->regexpList.length <= INDEX_LIMIT);

    mainLength = CG_OFFSET(cg);
    prologLength = CG_PROLOG_OFFSET(cg);

    CG_COUNT_FINAL_SRCNOTES(cg, nsrcnotes);
    uint16 nClosedArgs = uint16(cg->closedArgs.length());
    JS_ASSERT(nClosedArgs == cg->closedArgs.length());
    uint16 nClosedVars = uint16(cg->closedVars.length());
    JS_ASSERT(nClosedVars == cg->closedVars.length());
    script = NewScript(cx, prologLength + mainLength, nsrcnotes,
                       cg->atomList.count, cg->objectList.length,
                       cg->upvarList.count, cg->regexpList.length,
                       cg->ntrynotes, cg->constList.length(),
                       cg->globalUses.length(), nClosedArgs, nClosedVars,
                       cg->typesetIndex, cg->version());
    if (!script)
        return NULL;

    cg->bindings.makeImmutable();
    AutoShapeRooter shapeRoot(cx, cg->bindings.lastShape());

    /* Now that we have script, error control flow must go to label bad. */
    script->main += prologLength;
    memcpy(script->code, CG_PROLOG_BASE(cg), prologLength * sizeof(jsbytecode));
    memcpy(script->main, CG_BASE(cg), mainLength * sizeof(jsbytecode));
    nfixed = cg->inFunction()
             ? cg->bindings.countVars()
             : cg->sharpSlots();
    JS_ASSERT(nfixed < SLOTNO_LIMIT);
    script->nfixed = (uint16) nfixed;
    js_InitAtomMap(cx, &script->atomMap, &cg->atomList);

    filename = cg->parser->tokenStream.getFilename();
    if (filename) {
        script->filename = SaveScriptFilename(cx, filename);
        if (!script->filename)
            goto bad;
    }
    script->lineno = cg->firstLine;
    if (script->nfixed + cg->maxStackDepth >= JS_BIT(16)) {
        ReportCompileErrorNumber(cx, CG_TS(cg), NULL, JSREPORT_ERROR, JSMSG_NEED_DIET, "script");
        goto bad;
    }
    script->nslots = script->nfixed + cg->maxStackDepth;
    script->staticLevel = uint16(cg->staticLevel);
    script->principals = cg->parser->principals;
    if (script->principals)
        JSPRINCIPALS_HOLD(cx, script->principals);

    if (!js_FinishTakingSrcNotes(cx, cg, script->notes()))
        goto bad;
    if (cg->ntrynotes != 0)
        js_FinishTakingTryNotes(cg, script->trynotes());
    if (cg->objectList.length != 0)
        cg->objectList.finish(script->objects());
    if (cg->regexpList.length != 0)
        cg->regexpList.finish(script->regexps());
    if (cg->constList.length() != 0)
        cg->constList.finish(script->consts());
    if (cg->flags & TCF_NO_SCRIPT_RVAL)
        script->noScriptRval = true;
    if (cg->hasSharps())
        script->hasSharps = true;
    if (cg->flags & TCF_STRICT_MODE_CODE)
        script->strictModeCode = true;
    if (cg->flags & TCF_COMPILE_N_GO)
        script->compileAndGo = true;
    if (cg->callsEval())
        script->usesEval = true;
    if (cg->flags & TCF_FUN_USES_ARGUMENTS)
        script->usesArguments = true;
    if (cg->flags & TCF_HAS_SINGLETONS)
        script->hasSingletons = true;

    if (cg->upvarList.count != 0) {
        JS_ASSERT(cg->upvarList.count <= cg->upvarMap.length);
        memcpy(script->upvars()->vector, cg->upvarMap.vector,
               cg->upvarList.count * sizeof(uint32));
        cg->upvarList.clear();
        cx->free_(cg->upvarMap.vector);
        cg->upvarMap.vector = NULL;
    }

    /* Set global for compileAndGo scripts. */
    if (script->compileAndGo) {
        GlobalScope *globalScope = cg->compiler()->globalScope;
        if (globalScope->globalObj && globalScope->globalObj->isGlobal())
            script->global = globalScope->globalObj->asGlobal();
        else if (cx->globalObject->isGlobal())
            script->global = cx->globalObject->asGlobal();
    }

    if (cg->globalUses.length()) {
        memcpy(script->globals()->vector, &cg->globalUses[0],
               cg->globalUses.length() * sizeof(GlobalSlotArray::Entry));
    }

    if (script->nClosedArgs)
        memcpy(script->closedSlots, &cg->closedArgs[0], script->nClosedArgs * sizeof(uint32));
    if (script->nClosedVars) {
        memcpy(&script->closedSlots[script->nClosedArgs], &cg->closedVars[0],
               script->nClosedVars * sizeof(uint32));
    }

<<<<<<< HEAD
    if (!cg->bindings.ensureShape(cx))
        goto bad;
    cg->bindings.makeImmutable();
=======
>>>>>>> f228474a
    script->bindings.transfer(cx, &cg->bindings);

    /*
     * We initialize fun->u.script to be the script constructed above
     * so that the debugger has a valid FUN_SCRIPT(fun).
     */
    fun = NULL;
    if (cg->inFunction()) {
        fun = cg->fun();
        JS_ASSERT(fun->isInterpreted());
        JS_ASSERT(!fun->script());
#ifdef DEBUG
        if (JSScript::isValidOffset(script->upvarsOffset))
            JS_ASSERT(script->upvars()->length == script->bindings.countUpvars());
        else
            JS_ASSERT(script->bindings.countUpvars() == 0);
#endif

#ifdef CHECK_SCRIPT_OWNER
        script->owner = NULL;
#endif
        if (cg->flags & TCF_FUN_HEAVYWEIGHT)
            fun->flags |= JSFUN_HEAVYWEIGHT;
        if (!script->typeSetFunction(cx, fun))
            goto bad;

        /* Watch for scripts whose functions will not be cloned. These are singletons. */
        if (cx->typeInferenceEnabled() && cg->parent && cg->parent->compiling() &&
            cg->parent->asCodeGenerator()->checkSingletonContext()) {
            fun->getType()->singleton = fun;
        }

        fun->u.i.script = script;
    }

    /* Tell the debugger about this compiled script. */
    js_CallNewScriptHook(cx, script, fun);
#ifdef DEBUG
    {
        jsrefcount newEmptyLive, newLive, newTotal;
        if (script->isEmpty()) {
            newEmptyLive = JS_RUNTIME_METER(cx->runtime, liveEmptyScripts);
            newLive = cx->runtime->liveScripts;
            newTotal =
                JS_RUNTIME_METER(cx->runtime, totalEmptyScripts) + cx->runtime->totalScripts;
        } else {
            newEmptyLive = cx->runtime->liveEmptyScripts;
            newLive = JS_RUNTIME_METER(cx->runtime, liveScripts);
            newTotal =
                cx->runtime->totalEmptyScripts + JS_RUNTIME_METER(cx->runtime, totalScripts);
        }

        jsrefcount oldHigh = cx->runtime->highWaterLiveScripts;
        if (newEmptyLive + newLive > oldHigh) {
            JS_ATOMIC_SET(&cx->runtime->highWaterLiveScripts, newEmptyLive + newLive);
            if (getenv("JS_DUMP_LIVE_SCRIPTS")) {
                fprintf(stderr, "high water script count: %d empty, %d not (total %d)\n",
                        newEmptyLive, newLive, newTotal);
            }
        }
    }
#endif

    return script;

bad:
    js_DestroyScript(cx, script);
    return NULL;
}

JS_FRIEND_API(void)
js_CallNewScriptHook(JSContext *cx, JSScript *script, JSFunction *fun)
{
    JSNewScriptHook hook;

    hook = cx->debugHooks->newScriptHook;
    if (hook) {
        AutoKeepAtoms keep(cx->runtime);
        hook(cx, script->filename, script->lineno, script, fun,
             cx->debugHooks->newScriptHookData);
    }
}

void
js_CallDestroyScriptHook(JSContext *cx, JSScript *script)
{
    JSDestroyScriptHook hook;

    hook = cx->debugHooks->destroyScriptHook;
    if (hook)
        hook(cx, script, cx->debugHooks->destroyScriptHookData);
    JS_ClearScriptTraps(cx, script);
}

static void
DestroyScript(JSContext *cx, JSScript *script)
{
#ifdef DEBUG
    if (script->isEmpty())
        JS_RUNTIME_UNMETER(cx->runtime, liveEmptyScripts);
    else
        JS_RUNTIME_UNMETER(cx->runtime, liveScripts);
#endif

    if (script->principals)
        JSPRINCIPALS_DROP(cx, script->principals);

    GSNCache *gsnCache = GetGSNCache(cx);
    if (gsnCache->code == script->code)
        gsnCache->purge();

    /*
     * Worry about purging the property cache and any compiled traces related
     * to its bytecode if this script is being destroyed from JS_DestroyScript
     * or equivalent according to a mandatory "New/Destroy" protocol.
     *
     * The GC purges all property caches when regenerating shapes upon shape
     * generator overflow, so no need in that event to purge just the entries
     * for this script.
     *
     * The GC purges trace-JITted code on every GC activation, not just when
     * regenerating shapes, so we don't have to purge fragments if the GC is
     * currently running.
     *
     * JS_THREADSAFE note: The code below purges only the current thread's
     * property cache, so a script not owned by a function or object, which
     * hands off lifetime management for that script to the GC, must be used by
     * only one thread over its lifetime.
     *
     * This should be an API-compatible change, since a script is never safe
     * against premature GC if shared among threads without a rooted object
     * wrapping it to protect the script's mapped atoms against GC. We use
     * script->owner to enforce this requirement via assertions.
     */
#ifdef CHECK_SCRIPT_OWNER
    JS_ASSERT_IF(cx->runtime->gcRunning, !script->owner);
#endif

    /* FIXME: bug 506341; would like to do this only if regenerating shapes. */
    if (!cx->runtime->gcRunning) {
        JS_PROPERTY_CACHE(cx).purgeForScript(cx, script);

#ifdef CHECK_SCRIPT_OWNER
        JS_ASSERT(script->owner == cx->thread());
#endif
    }

#ifdef JS_TRACER
    PurgeScriptFragments(&script->compartment->traceMonitor, script);
#endif

    JS_ASSERT(!script->hasAnalysis());

    /* Migrate any type objects associated with this script to the compartment. */
    types::TypeObject *obj = script->typeObjects;
    while (obj) {
        types::TypeObject *next = obj->next;
        obj->next = script->compartment->types.objects;
        script->compartment->types.objects = obj;
        obj = next;
    }

    types::TypeIntermediate *result = script->intermediateTypes;
    while (result) {
        types::TypeIntermediate *next = result->next;
        cx->delete_(result);
        result = next;
    }

    cx->free_(script->typeArray);

#if defined(JS_METHODJIT)
    mjit::ReleaseScriptCode(cx, script, true);
    mjit::ReleaseScriptCode(cx, script, false);
#endif

    JS_REMOVE_LINK(&script->links);

    cx->free_(script);
}

void
js_DestroyScript(JSContext *cx, JSScript *script)
{
    JS_ASSERT(!cx->runtime->gcRunning);
    js_CallDestroyScriptHook(cx, script);
    DestroyScript(cx, script);
}

void
js_DestroyScriptFromGC(JSContext *cx, JSScript *script)
{
    JS_ASSERT(cx->runtime->gcRunning);
    js_CallDestroyScriptHook(cx, script);
    DestroyScript(cx, script);
}

void
js_DestroyCachedScript(JSContext *cx, JSScript *script)
{
    JS_ASSERT(cx->runtime->gcRunning);
    DestroyScript(cx, script);
}

void
js_TraceScript(JSTracer *trc, JSScript *script)
{
    JSAtomMap *map = &script->atomMap;
    MarkAtomRange(trc, map->length, map->vector, "atomMap");

    if (JSScript::isValidOffset(script->objectsOffset)) {
        JSObjectArray *objarray = script->objects();
        MarkObjectRange(trc, objarray->length, objarray->vector, "objects");
    }

    if (JSScript::isValidOffset(script->regexpsOffset)) {
        JSObjectArray *objarray = script->regexps();
        MarkObjectRange(trc, objarray->length, objarray->vector, "objects");
    }

    if (JSScript::isValidOffset(script->constOffset)) {
        JSConstArray *constarray = script->consts();
        MarkValueRange(trc, constarray->length, constarray->vector, "consts");
    }

    /*
     * Mark the object keeping this script alive. The script can be traced
     * separately if, e.g. we are GC'ing while type inference code is active,
     * and we need to make sure both the script and the object survive the GC.
     */
    if (!script->isCachedEval && !script->isUncachedEval && script->u.object)
        MarkObject(trc, *script->u.object, "object");
    if (script->fun)
        MarkObject(trc, *script->fun, "script_fun");

    if (IS_GC_MARKING_TRACER(trc) && script->filename)
        js_MarkScriptFilename(script->filename);

    script->bindings.trace(trc);

    /*
     * Trace all type objects associated with the script, these can be freely
     * referenced from JIT code without needing to be pinned against GC.
     */
    types::TypeObject *obj = script->typeObjects;
    while (obj) {
        if (!obj->marked)
            obj->trace(trc);
        obj = obj->next;
    }

#ifdef JS_METHODJIT
    if (script->jitNormal)
        script->jitNormal->trace(trc);
    if (script->jitCtor)
        script->jitCtor->trace(trc);
#endif
}

JSObject *
js_NewScriptObject(JSContext *cx, JSScript *script)
{
    AutoScriptRooter root(cx, script);

    JS_ASSERT(!script->u.object);

    JSObject *obj = NewNonFunction<WithProto::Class>(cx, &js_ScriptClass, NULL, NULL);
    if (!obj)
        return NULL;
    obj->setPrivate(script);
    script->u.object = obj;

    /*
     * Clear the object's type/proto, to avoid entraining stuff. Once we no longer use the parent
     * for security checks, then we can clear the parent, too.
     */
    if (!obj->clearType(cx))
        return JS_FALSE;

#ifdef CHECK_SCRIPT_OWNER
    script->owner = NULL;
#endif

    return obj;
}

namespace js {

static const uint32 GSN_CACHE_THRESHOLD = 100;
static const uint32 GSN_CACHE_MAP_INIT_SIZE = 20;

#ifdef JS_GSNMETER
# define GSN_CACHE_METER(cache,cnt) (++(cache)->stats.cnt)
#else
# define GSN_CACHE_METER(cache,cnt) ((void) 0)
#endif

void
GSNCache::purge()
{
    code = NULL;
    if (map.initialized())
        map.finish();
    GSN_CACHE_METER(this, purges);
}

} /* namespace js */

jssrcnote *
js_GetSrcNoteCached(JSContext *cx, JSScript *script, jsbytecode *pc)
{
    size_t target = pc - script->code;
    if (target >= size_t(script->length))
        return NULL;

    GSNCache *cache = GetGSNCache(cx);
    if (cache->code == script->code) {
        GSN_CACHE_METER(cache, hits);
        JS_ASSERT(cache->map.initialized());
        GSNCache::Map::Ptr p = cache->map.lookup(pc);
        return p ? p->value : NULL;
    }

    GSN_CACHE_METER(cache, misses);
    size_t offset = 0;
    jssrcnote *result;
    for (jssrcnote *sn = script->notes(); ; sn = SN_NEXT(sn)) {
        if (SN_IS_TERMINATOR(sn)) {
            result = NULL;
            break;
        }
        offset += SN_DELTA(sn);
        if (offset == target && SN_IS_GETTABLE(sn)) {
            result = sn;
            break;
        }
    }

    if (cache->code != script->code && script->length >= GSN_CACHE_THRESHOLD) {
        uintN nsrcnotes = 0;
        for (jssrcnote *sn = script->notes(); !SN_IS_TERMINATOR(sn);
             sn = SN_NEXT(sn)) {
            if (SN_IS_GETTABLE(sn))
                ++nsrcnotes;
        }
        if (cache->code) {
            JS_ASSERT(cache->map.initialized());
            cache->map.finish();
            cache->code = NULL;
        }
        if (cache->map.init(nsrcnotes)) {
            pc = script->code;
            for (jssrcnote *sn = script->notes(); !SN_IS_TERMINATOR(sn);
                 sn = SN_NEXT(sn)) {
                pc += SN_DELTA(sn);
                if (SN_IS_GETTABLE(sn))
                    JS_ALWAYS_TRUE(cache->map.put(pc, sn));
            }
            cache->code = script->code;
            GSN_CACHE_METER(cache, fills);
        }
    }

    return result;
}

uintN
js_FramePCToLineNumber(JSContext *cx, StackFrame *fp)
{
    return js_PCToLineNumber(cx, fp->script(),
                             fp->hasImacropc() ? fp->imacropc() : fp->pc(cx));
}

uintN
js_PCToLineNumber(JSContext *cx, JSScript *script, jsbytecode *pc)
{
    JSOp op;
    JSFunction *fun;
    uintN lineno;
    ptrdiff_t offset, target;
    jssrcnote *sn;
    JSSrcNoteType type;

    /* Cope with StackFrame.pc value prior to entering js_Interpret. */
    if (!pc)
        return 0;

    /*
     * Special case: function definition needs no line number note because
     * the function's script contains its starting line number.
     */
    op = js_GetOpcode(cx, script, pc);
    if (js_CodeSpec[op].format & JOF_INDEXBASE)
        pc += js_CodeSpec[op].length;
    if (*pc == JSOP_DEFFUN) {
        GET_FUNCTION_FROM_BYTECODE(script, pc, 0, fun);
        return fun->script()->lineno;
    }

    /*
     * General case: walk through source notes accumulating their deltas,
     * keeping track of line-number notes, until we pass the note for pc's
     * offset within script->code.
     */
    lineno = script->lineno;
    offset = 0;
    target = pc - script->code;
    for (sn = script->notes(); !SN_IS_TERMINATOR(sn); sn = SN_NEXT(sn)) {
        offset += SN_DELTA(sn);
        type = (JSSrcNoteType) SN_TYPE(sn);
        if (type == SRC_SETLINE) {
            if (offset <= target)
                lineno = (uintN) js_GetSrcNoteOffset(sn, 0);
        } else if (type == SRC_NEWLINE) {
            if (offset <= target)
                lineno++;
        }
        if (offset > target)
            break;
    }
    return lineno;
}

/* The line number limit is the same as the jssrcnote offset limit. */
#define SN_LINE_LIMIT   (SN_3BYTE_OFFSET_FLAG << 16)

jsbytecode *
js_LineNumberToPC(JSScript *script, uintN target)
{
    ptrdiff_t offset, best;
    uintN lineno, bestdiff, diff;
    jssrcnote *sn;
    JSSrcNoteType type;

    offset = 0;
    best = -1;
    lineno = script->lineno;
    bestdiff = SN_LINE_LIMIT;
    for (sn = script->notes(); !SN_IS_TERMINATOR(sn); sn = SN_NEXT(sn)) {
        /*
         * Exact-match only if offset is not in the prolog; otherwise use
         * nearest greater-or-equal line number match.
         */
        if (lineno == target && script->code + offset >= script->main)
            goto out;
        if (lineno >= target) {
            diff = lineno - target;
            if (diff < bestdiff) {
                bestdiff = diff;
                best = offset;
            }
        }
        offset += SN_DELTA(sn);
        type = (JSSrcNoteType) SN_TYPE(sn);
        if (type == SRC_SETLINE) {
            lineno = (uintN) js_GetSrcNoteOffset(sn, 0);
        } else if (type == SRC_NEWLINE) {
            lineno++;
        }
    }
    if (best >= 0)
        offset = best;
out:
    return script->code + offset;
}

JS_FRIEND_API(uintN)
js_GetScriptLineExtent(JSScript *script)
{
    uintN lineno;
    jssrcnote *sn;
    JSSrcNoteType type;

    lineno = script->lineno;
    for (sn = script->notes(); !SN_IS_TERMINATOR(sn); sn = SN_NEXT(sn)) {
        type = (JSSrcNoteType) SN_TYPE(sn);
        if (type == SRC_SETLINE) {
            lineno = (uintN) js_GetSrcNoteOffset(sn, 0);
        } else if (type == SRC_NEWLINE) {
            lineno++;
        }
    }
    return 1 + lineno - script->lineno;
}

const char *
js::CurrentScriptFileAndLineSlow(JSContext *cx, uintN *linenop)
{
    StackFrame *fp = js_GetScriptedCaller(cx, NULL);
    if (!fp) {
        *linenop = 0;
        return NULL;
    }

    *linenop = js_FramePCToLineNumber(cx, fp);
    return fp->script()->filename;
}

class DisablePrincipalsTranscoding {
    JSSecurityCallbacks *callbacks;
    JSPrincipalsTranscoder temp;

  public:
    DisablePrincipalsTranscoding(JSContext *cx)
      : callbacks(JS_GetRuntimeSecurityCallbacks(cx->runtime)),
        temp(NULL)
    {
        if (callbacks) {
            temp = callbacks->principalsTranscoder;
            callbacks->principalsTranscoder = NULL;
        }
    }

    ~DisablePrincipalsTranscoding() {
        if (callbacks)
            callbacks->principalsTranscoder = temp;
    }
};

class AutoJSXDRState {
public:
    AutoJSXDRState(JSXDRState *x
                   JS_GUARD_OBJECT_NOTIFIER_PARAM)
        : xdr(x)
    {
        JS_GUARD_OBJECT_NOTIFIER_INIT;
    }
    ~AutoJSXDRState()
    {
        JS_XDRDestroy(xdr);
    }

    operator JSXDRState*() const
    {
        return xdr;
    }

private:
    JSXDRState *const xdr;
    JS_DECL_USE_GUARD_OBJECT_NOTIFIER
};

JSScript *
js_CloneScript(JSContext *cx, JSScript *script)
{
    JS_ASSERT(cx->compartment != script->compartment);
    JS_ASSERT(script->compartment);

    // serialize script
    AutoJSXDRState w(JS_XDRNewMem(cx, JSXDR_ENCODE));
    if (!w)
        return NULL;

    // we don't want gecko to transcribe our principals for us
    DisablePrincipalsTranscoding disable(cx);

    XDRScriptState wstate(w);
#ifdef DEBUG
    wstate.filename = script->filename;
#endif
    if (!js_XDRScript(w, &script))
        return NULL;

    uint32 nbytes;
    void *p = JS_XDRMemGetData(w, &nbytes);
    if (!p)
        return NULL;

    // de-serialize script
    AutoJSXDRState r(JS_XDRNewMem(cx, JSXDR_DECODE));
    if (!r)
        return NULL;

    // Hand p off from w to r.  Don't want them to share the data
    // mem, lest they both try to free it in JS_XDRDestroy
    JS_XDRMemSetData(r, p, nbytes);
    JS_XDRMemSetData(w, NULL, 0);

    XDRScriptState rstate(r);
    rstate.filename = script->filename;
    rstate.filenameSaved = true;

    if (!js_XDRScript(r, &script))
        return NULL;

    // set the proper principals for the script
    script->principals = script->compartment->principals;
    if (script->principals)
        JSPRINCIPALS_HOLD(cx, script->principals);

    return script;
}

void
JSScript::copyClosedSlotsTo(JSScript *other)
{
    memcpy(other->closedSlots, closedSlots, nClosedArgs + nClosedVars);
}<|MERGE_RESOLUTION|>--- conflicted
+++ resolved
@@ -1255,6 +1255,9 @@
     mainLength = CG_OFFSET(cg);
     prologLength = CG_PROLOG_OFFSET(cg);
 
+    if (!cg->bindings.ensureShape(cx))
+        return NULL;
+
     CG_COUNT_FINAL_SRCNOTES(cg, nsrcnotes);
     uint16 nClosedArgs = uint16(cg->closedArgs.length());
     JS_ASSERT(nClosedArgs == cg->closedArgs.length());
@@ -1355,12 +1358,6 @@
                script->nClosedVars * sizeof(uint32));
     }
 
-<<<<<<< HEAD
-    if (!cg->bindings.ensureShape(cx))
-        goto bad;
-    cg->bindings.makeImmutable();
-=======
->>>>>>> f228474a
     script->bindings.transfer(cx, &cg->bindings);
 
     /*
