/* -*- Mode: C++; tab-width: 8; indent-tabs-mode: nil; c-basic-offset: 4 -*-
 * vim: set ts=8 sw=4 et tw=99:
 *
 * ***** BEGIN LICENSE BLOCK *****
 * Version: MPL 1.1/GPL 2.0/LGPL 2.1
 *
 * The contents of this file are subject to the Mozilla Public License Version
 * 1.1 (the "License"); you may not use this file except in compliance with
 * the License. You may obtain a copy of the License at
 * http://www.mozilla.org/MPL/
 *
 * Software distributed under the License is distributed on an "AS IS" basis,
 * WITHOUT WARRANTY OF ANY KIND, either express or implied. See the License
 * for the specific language governing rights and limitations under the
 * License.
 *
 * The Original Code is Mozilla Communicator client code, released
 * March 31, 1998.
 *
 * The Initial Developer of the Original Code is
 * Netscape Communications Corporation.
 * Portions created by the Initial Developer are Copyright (C) 1998
 * the Initial Developer. All Rights Reserved.
 *
 * Contributor(s):
 *
 * Alternatively, the contents of this file may be used under the terms of
 * either of the GNU General Public License Version 2 or later (the "GPL"),
 * or the GNU Lesser General Public License Version 2.1 or later (the "LGPL"),
 * in which case the provisions of the GPL or the LGPL are applicable instead
 * of those above. If you wish to allow use of your version of this file only
 * under the terms of either the GPL or the LGPL, and not to allow others to
 * use your version of this file under the terms of the MPL, indicate your
 * decision by deleting the provisions above and replace them with the notice
 * and other provisions required by the GPL or the LGPL. If you do not delete
 * the provisions above, a recipient may use your version of this file under
 * the terms of any one of the MPL, the GPL or the LGPL.
 *
 * ***** END LICENSE BLOCK ***** */

/*
 * JS function support.
 */
#include <string.h>
#include "jstypes.h"
#include "jsstdint.h"
#include "jsbit.h"
#include "jsutil.h"
#include "jsapi.h"
#include "jsarray.h"
#include "jsatom.h"
#include "jsbool.h"
#include "jsbuiltins.h"
#include "jscntxt.h"
#include "jsversion.h"
#include "jsemit.h"
#include "jsfun.h"
#include "jsgc.h"
#include "jsgcmark.h"
#include "jsinterp.h"
#include "jslock.h"
#include "jsnum.h"
#include "jsobj.h"
#include "jsopcode.h"
#include "jsparse.h"
#include "jspropertytree.h"
#include "jsproxy.h"
#include "jsscan.h"
#include "jsscope.h"
#include "jsscript.h"
#include "jsstr.h"
#include "jsexn.h"
#include "jsstaticcheck.h"
#include "jstracer.h"

#if JS_HAS_GENERATORS
# include "jsiter.h"
#endif

#if JS_HAS_XDR
# include "jsxdrapi.h"
#endif

#ifdef JS_METHODJIT
#include "methodjit/MethodJIT.h"
#endif

#include "jsatominlines.h"
#include "jsfuninlines.h"
#include "jsinferinlines.h"
#include "jsobjinlines.h"
#include "jsscriptinlines.h"

#include "vm/ArgumentsObject-inl.h"
#include "vm/Stack-inl.h"

using namespace js;
using namespace js::gc;
using namespace js::types;

inline JSObject *
JSObject::getThrowTypeError() const
{
    return getGlobal()->getThrowTypeError();
}

JSBool
js_GetArgsValue(JSContext *cx, StackFrame *fp, Value *vp)
{
    JSObject *argsobj;
    if (fp->hasOverriddenArgs()) {
        JS_ASSERT(fp->hasCallObj());
        jsid id = ATOM_TO_JSID(cx->runtime->atomState.argumentsAtom);
        return fp->callObj().getProperty(cx, id, vp);
    }
    argsobj = js_GetArgsObject(cx, fp);
    if (!argsobj)
        return JS_FALSE;
    vp->setObject(*argsobj);
    return JS_TRUE;
}

JSBool
js_GetArgsProperty(JSContext *cx, StackFrame *fp, jsid id, Value *vp)
{
    JS_ASSERT(fp->isFunctionFrame());

    if (fp->hasOverriddenArgs()) {
        JS_ASSERT(fp->hasCallObj());

        jsid argumentsid = ATOM_TO_JSID(cx->runtime->atomState.argumentsAtom);
        Value v;
        if (!fp->callObj().getProperty(cx, argumentsid, &v))
            return false;

        JSObject *obj;
        if (v.isPrimitive()) {
            obj = js_ValueToNonNullObject(cx, v);
            if (!obj)
                return false;
        } else {
            obj = &v.toObject();
        }
        return obj->getProperty(cx, id, vp);
    }

    vp->setUndefined();
    if (JSID_IS_INT(id)) {
        uint32 arg = uint32(JSID_TO_INT(id));
        ArgumentsObject *argsobj = fp->maybeArgsObj();
        if (arg < fp->numActualArgs()) {
            if (argsobj) {
                const Value &v = argsobj->element(arg);
                if (v.isMagic(JS_ARGS_HOLE))
                    return argsobj->getProperty(cx, id, vp);
                if (fp->functionScript()->strictModeCode) {
                    *vp = v;
                    return true;
                }
            }
            *vp = fp->canonicalActualArg(arg);
        } else {
            /*
             * Per ECMA-262 Ed. 3, 10.1.8, last bulleted item, do not share
             * storage between the formal parameter and arguments[k] for all
             * fp->argc <= k && k < fp->fun->nargs.  For example, in
             *
             *   function f(x) { x = 42; return arguments[0]; }
             *   f();
             *
             * the call to f should return undefined, not 42.  If fp->argsobj
             * is null at this point, as it would be in the example, return
             * undefined in *vp.
             */
            if (argsobj)
                return argsobj->getProperty(cx, id, vp);
        }
    } else if (JSID_IS_ATOM(id, cx->runtime->atomState.lengthAtom)) {
        ArgumentsObject *argsobj = fp->maybeArgsObj();
        if (argsobj && argsobj->hasOverriddenLength())
            return argsobj->getProperty(cx, id, vp);
        vp->setInt32(fp->numActualArgs());
    }
    return true;
}

js::ArgumentsObject *
ArgumentsObject::create(JSContext *cx, uint32 argc, JSObject &callee)
{
    JS_ASSERT(argc <= StackSpace::ARGS_LENGTH_MAX);

    JSObject *proto;
    if (!js_GetClassPrototype(cx, callee.getGlobal(), JSProto_Object, &proto))
        return NULL;

    TypeObject *type = proto->getNewType(cx);
    if (!type)
        return NULL;

    JS_STATIC_ASSERT(NormalArgumentsObject::RESERVED_SLOTS == 2);
    JS_STATIC_ASSERT(StrictArgumentsObject::RESERVED_SLOTS == 2);
    JSObject *obj = js_NewGCObject(cx, FINALIZE_OBJECT2);
    if (!obj)
        return NULL;

    EmptyShape *emptyArgumentsShape = EmptyShape::getEmptyArgumentsShape(cx);
    if (!emptyArgumentsShape)
        return NULL;
    AutoShapeRooter shapeRoot(cx, emptyArgumentsShape);

    ArgumentsData *data = (ArgumentsData *)
        cx->malloc_(offsetof(ArgumentsData, slots) + argc * sizeof(Value));
    if (!data)
        return NULL;
    SetValueRangeToUndefined(data->slots, argc);

    /* Can't fail from here on, so initialize everything in argsobj. */
    obj->init(cx, callee.getFunctionPrivate()->inStrictMode()
              ? &StrictArgumentsObject::jsClass
              : &NormalArgumentsObject::jsClass,
              type, proto->getParent(), NULL, false);
    obj->setMap(emptyArgumentsShape);

    ArgumentsObject *argsobj = obj->asArguments();

    JS_ASSERT(UINT32_MAX > (uint64(argc) << PACKED_BITS_COUNT));
    argsobj->setInitialLength(argc);

    argsobj->setCalleeAndData(callee, data);

    return argsobj;
}

struct STATIC_SKIP_INFERENCE PutArg
{
    PutArg(Value *dst) : dst(dst) {}
    Value *dst;
    bool operator()(uintN, Value *src) {
        if (!dst->isMagic(JS_ARGS_HOLE))
            *dst = *src;
        ++dst;
        return true;
    }
};

JSObject *
js_GetArgsObject(JSContext *cx, StackFrame *fp)
{
    /*
     * Arguments and Call objects are owned by the enclosing non-eval function
     * frame, thus any eval frames must be skipped before testing hasArgsObj.
     */
<<<<<<< HEAD
    JS_ASSERT_IF(fp->fun()->isHeavyweight(), fp->hasCallObj());

    /*
     * Mark all functions which have ever had arguments objects constructed,
     * which will prevent lazy arguments optimizations in the method JIT.
     */
    MarkTypeObjectFlags(cx, fp->fun(),
                        OBJECT_FLAG_CREATED_ARGUMENTS | OBJECT_FLAG_UNINLINEABLE);

=======
    JS_ASSERT(fp->isFunctionFrame());
>>>>>>> 0c9abec3
    while (fp->isEvalInFunction())
        fp = fp->prev();

    /* Create an arguments object for fp only if it lacks one. */
    JS_ASSERT_IF(fp->fun()->isHeavyweight(), fp->hasCallObj());
    if (fp->hasArgsObj())
        return &fp->argsObj();

    ArgumentsObject *argsobj =
        ArgumentsObject::create(cx, fp->numActualArgs(), fp->callee());
    if (!argsobj)
        return argsobj;

    /*
     * Strict mode functions have arguments objects that copy the initial
     * actual parameter values.  It is the caller's responsibility to get the
     * arguments object before any parameters are modified!  (The emitter
     * ensures this by synthesizing an arguments access at the start of any
     * strict mode function that contains an assignment to a parameter, or
     * that calls eval.)  Non-strict mode arguments use the frame pointer to
     * retrieve up-to-date parameter values.
     */
    if (argsobj->isStrictArguments())
        fp->forEachCanonicalActualArg(PutArg(argsobj->data()->slots));
    else
        argsobj->setPrivate(fp);

    fp->setArgsObj(*argsobj);
    return argsobj;
}

void
js_PutArgsObject(StackFrame *fp)
{
    ArgumentsObject &argsobj = fp->argsObj();
    if (argsobj.isNormalArguments()) {
        JS_ASSERT(argsobj.getPrivate() == fp);
        fp->forEachCanonicalActualArg(PutArg(argsobj.data()->slots));
        argsobj.setPrivate(NULL);
    } else {
        JS_ASSERT(!argsobj.getPrivate());
    }
}

#ifdef JS_TRACER

/*
 * Traced versions of js_GetArgsObject and js_PutArgsObject.
 */
JSObject * JS_FASTCALL
js_NewArgumentsOnTrace(JSContext *cx, uint32 argc, JSObject *callee)
{
    ArgumentsObject *argsobj = ArgumentsObject::create(cx, argc, *callee);
    if (!argsobj)
        return NULL;

    if (argsobj->isStrictArguments()) {
        /*
         * Strict mode callers must copy arguments into the created arguments
         * object. The trace-JITting code is in TraceRecorder::newArguments.
         */
        JS_ASSERT(!argsobj->getPrivate());
    } else {
        argsobj->setPrivate(JS_ARGUMENTS_OBJECT_ON_TRACE);
    }

    return argsobj;
}
JS_DEFINE_CALLINFO_3(extern, OBJECT, js_NewArgumentsOnTrace, CONTEXT, UINT32, OBJECT,
                     0, nanojit::ACCSET_STORE_ANY)

/* FIXME change the return type to void. */
JSBool JS_FASTCALL
js_PutArgumentsOnTrace(JSContext *cx, JSObject *obj, Value *argv)
{
    NormalArgumentsObject *argsobj = obj->asNormalArguments();

    JS_ASSERT(argsobj->getPrivate() == JS_ARGUMENTS_OBJECT_ON_TRACE);

    /*
     * TraceRecorder::putActivationObjects builds a single, contiguous array of
     * the arguments, regardless of whether #actuals > #formals so there is no
     * need to worry about actual vs. formal arguments.
     */
    Value *srcend = argv + argsobj->initialLength();
    Value *dst = argsobj->data()->slots;
    for (Value *src = argv; src < srcend; ++src, ++dst) {
        if (!dst->isMagic(JS_ARGS_HOLE))
            *dst = *src;
    }

    argsobj->setPrivate(NULL);
    return true;
}
JS_DEFINE_CALLINFO_3(extern, BOOL, js_PutArgumentsOnTrace, CONTEXT, OBJECT, VALUEPTR, 0,
                     nanojit::ACCSET_STORE_ANY)

#endif /* JS_TRACER */

static JSBool
args_delProperty(JSContext *cx, JSObject *obj, jsid id, Value *vp)
{
    ArgumentsObject *argsobj = obj->asArguments();
    if (JSID_IS_INT(id)) {
        uintN arg = uintN(JSID_TO_INT(id));
        if (arg < argsobj->initialLength())
            argsobj->setElement(arg, MagicValue(JS_ARGS_HOLE));
    } else if (JSID_IS_ATOM(id, cx->runtime->atomState.lengthAtom)) {
        argsobj->markLengthOverridden();
    } else if (JSID_IS_ATOM(id, cx->runtime->atomState.calleeAtom)) {
        argsobj->asNormalArguments()->clearCallee();
    }
    return true;
}

<<<<<<< HEAD
static JS_REQUIRES_STACK JSObject *
WrapEscapingClosure(JSContext *cx, StackFrame *fp, JSFunction *fun)
{
    JS_ASSERT(fun->optimizedClosure());
    JS_ASSERT(!fun->u.i.wrapper);

    /*
     * We do not attempt to reify Call and Block objects on demand for outer
     * scopes. This could be done (see the "v8" patch in bug 494235) but it is
     * fragile in the face of ongoing compile-time optimization. Instead, the
     * _DBG* opcodes used by wrappers created here must cope with unresolved
     * upvars and throw them as reference errors. Caveat debuggers!
     */
    JSObject *scopeChain = GetScopeChain(cx, fp);
    if (!scopeChain)
        return NULL;

    JSObject *wfunobj = NewFunction(cx, scopeChain);
    if (!wfunobj)
        return NULL;
    AutoObjectRooter tvr(cx, wfunobj);

    JSFunction *wfun = (JSFunction *) wfunobj;
    wfunobj->setPrivate(wfun);
    wfun->nargs = fun->nargs;
    wfun->flags = fun->flags | JSFUN_HEAVYWEIGHT;
    wfun->u.i.skipmin = fun->u.i.skipmin;
    wfun->u.i.wrapper = true;
    wfun->u.i.script = NULL;
    wfun->atom = fun->atom;

    JSScript *script = fun->script();
    jssrcnote *snbase = script->notes();
    jssrcnote *sn = snbase;
    while (!SN_IS_TERMINATOR(sn))
        sn = SN_NEXT(sn);
    uintN nsrcnotes = (sn - snbase) + 1;

    /* NB: GC must not occur before wscript is homed in wfun->u.i.script. */
    JSScript *wscript = JSScript::NewScript(cx, script->length, nsrcnotes,
                                            script->atomMap.length,
                                            JSScript::isValidOffset(script->objectsOffset)
                                            ? script->objects()->length
                                            : 0,
                                            script->bindings.countUpvars(),
                                            JSScript::isValidOffset(script->regexpsOffset)
                                            ? script->regexps()->length
                                            : 0,
                                            JSScript::isValidOffset(script->trynotesOffset)
                                            ? script->trynotes()->length
                                            : 0,
                                            JSScript::isValidOffset(script->constOffset)
                                            ? script->consts()->length
                                            : 0,
                                            JSScript::isValidOffset(script->globalsOffset)
                                            ? script->globals()->length
                                            : 0,
                                            script->nClosedArgs,
                                            script->nClosedVars,
                                            script->nTypeSets,
                                            script->getVersion());
    if (!wscript)
        return NULL;

    memcpy(wscript->code, script->code, script->length);
    wscript->main = wscript->code + (script->main - script->code);

    memcpy(wscript->notes(), snbase, nsrcnotes * sizeof(jssrcnote));
    memcpy(wscript->atomMap.vector, script->atomMap.vector,
           wscript->atomMap.length * sizeof(JSAtom *));
    if (JSScript::isValidOffset(script->objectsOffset)) {
        memcpy(wscript->objects()->vector, script->objects()->vector,
               wscript->objects()->length * sizeof(JSObject *));
    }
    if (JSScript::isValidOffset(script->regexpsOffset)) {
        memcpy(wscript->regexps()->vector, script->regexps()->vector,
               wscript->regexps()->length * sizeof(JSObject *));
    }
    if (JSScript::isValidOffset(script->trynotesOffset)) {
        memcpy(wscript->trynotes()->vector, script->trynotes()->vector,
               wscript->trynotes()->length * sizeof(JSTryNote));
    }
    if (JSScript::isValidOffset(script->globalsOffset)) {
        memcpy(wscript->globals()->vector, script->globals()->vector,
               wscript->globals()->length * sizeof(GlobalSlotArray::Entry));
    }
    if (script->nClosedArgs + script->nClosedVars != 0)
        script->copyClosedSlotsTo(wscript);

    if (script->bindings.hasUpvars()) {
        JS_ASSERT(script->bindings.countUpvars() == wscript->upvars()->length);
        memcpy(wscript->upvars()->vector, script->upvars()->vector,
               script->bindings.countUpvars() * sizeof(uint32));
    }

    jsbytecode *pc = wscript->code;
    while (*pc != JSOP_STOP) {
        /* FIXME should copy JSOP_TRAP? */
        JSOp op = js_GetOpcode(cx, wscript, pc);
        const JSCodeSpec *cs = &js_CodeSpec[op];
        ptrdiff_t oplen = cs->length;
        if (oplen < 0)
            oplen = js_GetVariableBytecodeLength(pc);

        /*
         * Rewrite JSOP_{GET,CALL}FCSLOT as JSOP_{GET,CALL}UPVAR_DBG for the
         * case where fun is an escaping flat closure. This works because the
         * UPVAR and FCSLOT ops by design have the same format: an upvar index
         * immediate operand.
         */
        switch (op) {
          case JSOP_GETFCSLOT:      *pc = JSOP_GETUPVAR_DBG; break;
          case JSOP_CALLFCSLOT:     *pc = JSOP_CALLUPVAR_DBG; break;
          case JSOP_DEFFUN_FC:      *pc = JSOP_DEFFUN_DBGFC; break;
          case JSOP_DEFLOCALFUN_FC: *pc = JSOP_DEFLOCALFUN_DBGFC; break;
          case JSOP_LAMBDA_FC:      *pc = JSOP_LAMBDA_DBGFC; break;
          default:;
        }
        pc += oplen;
    }

    /*
     * Fill in the rest of wscript. This means if you add members to JSScript
     * you must update this code. FIXME: factor into JSScript::clone method.
     */
    JS_ASSERT(wscript->getVersion() == script->getVersion());
    wscript->nfixed = script->nfixed;
    wscript->filename = script->filename;
    wscript->lineno = script->lineno;
    wscript->nslots = script->nslots;
    wscript->staticLevel = script->staticLevel;
    wscript->principals = script->principals;
    wscript->noScriptRval = script->noScriptRval;
    wscript->savedCallerFun = script->savedCallerFun;
    wscript->hasSharps = script->hasSharps;
    wscript->strictModeCode = script->strictModeCode;
    wscript->compileAndGo = script->compileAndGo;
    wscript->usesEval = script->usesEval;
    wscript->usesArguments = script->usesArguments;
    wscript->warnedAboutTwoArgumentEval = script->warnedAboutTwoArgumentEval;
    if (wscript->principals)
        JSPRINCIPALS_HOLD(cx, wscript->principals);
#ifdef CHECK_SCRIPT_OWNER
    wscript->owner = script->owner;
#endif

    wscript->bindings.clone(cx, &script->bindings);

    /* Deoptimize wfun from FUN_{FLAT,NULL}_CLOSURE to FUN_INTERPRETED. */
    FUN_SET_KIND(wfun, JSFUN_INTERPRETED);
    wfun->u.i.script = wscript;
    if (!wscript->typeSetFunction(cx, wfun))
        return NULL;
    js_CallNewScriptHook(cx, wscript, wfun);
    return wfunobj;
}

=======
>>>>>>> 0c9abec3
static JSBool
ArgGetter(JSContext *cx, JSObject *obj, jsid id, Value *vp)
{
    LeaveTrace(cx);

    if (!obj->isNormalArguments())
        return true;

    NormalArgumentsObject *argsobj = obj->asNormalArguments();
    if (JSID_IS_INT(id)) {
        /*
         * arg can exceed the number of arguments if a script changed the
         * prototype to point to another Arguments object with a bigger argc.
         */
        uintN arg = uintN(JSID_TO_INT(id));
        if (arg < argsobj->initialLength()) {
            JS_ASSERT(!argsobj->element(arg).isMagic(JS_ARGS_HOLE));
            if (StackFrame *fp = reinterpret_cast<StackFrame *>(argsobj->getPrivate()))
                *vp = fp->canonicalActualArg(arg);
            else
                *vp = argsobj->element(arg);
        }
    } else if (JSID_IS_ATOM(id, cx->runtime->atomState.lengthAtom)) {
        if (!argsobj->hasOverriddenLength())
            vp->setInt32(argsobj->initialLength());
    } else {
        JS_ASSERT(JSID_IS_ATOM(id, cx->runtime->atomState.calleeAtom));
        const Value &v = argsobj->callee();
        if (!v.isMagic(JS_ARGS_HOLE))
            *vp = v;
    }
    return true;
}

static JSBool
ArgSetter(JSContext *cx, JSObject *obj, jsid id, JSBool strict, Value *vp)
{
#ifdef JS_TRACER
    // To be able to set a property here on trace, we would have to make
    // sure any updates also get written back to the trace native stack.
    // For simplicity, we just leave trace, since this is presumably not
    // a common operation.
    LeaveTrace(cx);
#endif


    if (!obj->isNormalArguments())
        return true;

    NormalArgumentsObject *argsobj = obj->asNormalArguments();

    if (JSID_IS_INT(id)) {
        uintN arg = uintN(JSID_TO_INT(id));
        if (arg < argsobj->initialLength()) {
            if (StackFrame *fp = reinterpret_cast<StackFrame *>(argsobj->getPrivate())) {
                JSScript *script = fp->functionScript();
                if (script->usesArguments) {
                    if (arg < fp->numFormalArgs())
                        script->types.setArgument(cx, arg, *vp);
                    fp->canonicalActualArg(arg) = *vp;
                }
                return true;
            }
        }
    } else {
        JS_ASSERT(JSID_IS_ATOM(id, cx->runtime->atomState.lengthAtom) ||
                  JSID_IS_ATOM(id, cx->runtime->atomState.calleeAtom));
    }

    /*
     * For simplicity we use delete/define to replace the property with one
     * backed by the default Object getter and setter. Note that we rely on
     * args_delProperty to clear the corresponding reserved slot so the GC can
     * collect its value. Note also that we must define the property instead
     * of setting it in case the user has changed the prototype to an object
     * that has a setter for this id.
     */
    AutoValueRooter tvr(cx);
    return js_DeleteProperty(cx, argsobj, id, tvr.addr(), false) &&
           js_DefineProperty(cx, argsobj, id, vp, NULL, NULL, JSPROP_ENUMERATE);
}

static JSBool
args_resolve(JSContext *cx, JSObject *obj, jsid id, uintN flags,
             JSObject **objp)
{
    *objp = NULL;

    NormalArgumentsObject *argsobj = obj->asNormalArguments();

    uintN attrs = JSPROP_SHARED | JSPROP_SHADOWABLE;
    if (JSID_IS_INT(id)) {
        uint32 arg = uint32(JSID_TO_INT(id));
        if (arg >= argsobj->initialLength() || argsobj->element(arg).isMagic(JS_ARGS_HOLE))
            return true;

        attrs |= JSPROP_ENUMERATE;
    } else if (JSID_IS_ATOM(id, cx->runtime->atomState.lengthAtom)) {
        if (argsobj->hasOverriddenLength())
            return true;
    } else {
        if (!JSID_IS_ATOM(id, cx->runtime->atomState.calleeAtom))
            return true;

        if (argsobj->callee().isMagic(JS_ARGS_HOLE))
            return true;
    }

    Value undef = UndefinedValue();
    if (!js_DefineProperty(cx, argsobj, id, &undef, ArgGetter, ArgSetter, attrs))
        return JS_FALSE;

    *objp = argsobj;
    return true;
}

static JSBool
args_enumerate(JSContext *cx, JSObject *obj)
{
    NormalArgumentsObject *argsobj = obj->asNormalArguments();

    /*
     * Trigger reflection in args_resolve using a series of js_LookupProperty
     * calls.
     */
    int argc = int(argsobj->initialLength());
    for (int i = -2; i != argc; i++) {
        jsid id = (i == -2)
                  ? ATOM_TO_JSID(cx->runtime->atomState.lengthAtom)
                  : (i == -1)
                  ? ATOM_TO_JSID(cx->runtime->atomState.calleeAtom)
                  : INT_TO_JSID(i);

        JSObject *pobj;
        JSProperty *prop;
        if (!js_LookupProperty(cx, argsobj, id, &pobj, &prop))
            return false;
    }
    return true;
}

static JSBool
StrictArgGetter(JSContext *cx, JSObject *obj, jsid id, Value *vp)
{
    LeaveTrace(cx);

    if (!obj->isStrictArguments())
        return true;

    StrictArgumentsObject *argsobj = obj->asStrictArguments();

    if (JSID_IS_INT(id)) {
        /*
         * arg can exceed the number of arguments if a script changed the
         * prototype to point to another Arguments object with a bigger argc.
         */
        uintN arg = uintN(JSID_TO_INT(id));
        if (arg < argsobj->initialLength()) {
            const Value &v = argsobj->element(arg);
            if (!v.isMagic(JS_ARGS_HOLE))
                *vp = v;
        }
    } else {
        JS_ASSERT(JSID_IS_ATOM(id, cx->runtime->atomState.lengthAtom));
        if (!argsobj->hasOverriddenLength())
            vp->setInt32(argsobj->initialLength());
    }
    return true;
}

static JSBool

StrictArgSetter(JSContext *cx, JSObject *obj, jsid id, JSBool strict, Value *vp)
{
    if (!obj->isStrictArguments())
        return true;

    StrictArgumentsObject *argsobj = obj->asStrictArguments();

    if (JSID_IS_INT(id)) {
        uintN arg = uintN(JSID_TO_INT(id));
        if (arg < argsobj->initialLength()) {
            argsobj->setElement(arg, *vp);
            return true;
        }
    } else {
        JS_ASSERT(JSID_IS_ATOM(id, cx->runtime->atomState.lengthAtom));
    }

    /*
     * For simplicity we use delete/set to replace the property with one
     * backed by the default Object getter and setter. Note that we rely on
     * args_delProperty to clear the corresponding reserved slot so the GC can
     * collect its value.
     */
    AutoValueRooter tvr(cx);
    return js_DeleteProperty(cx, argsobj, id, tvr.addr(), strict) &&
           js_SetProperty(cx, argsobj, id, vp, strict);
}

static JSBool
strictargs_resolve(JSContext *cx, JSObject *obj, jsid id, uintN flags, JSObject **objp)
{
    *objp = NULL;

    StrictArgumentsObject *argsobj = obj->asStrictArguments();

    uintN attrs = JSPROP_SHARED | JSPROP_SHADOWABLE;
    PropertyOp getter = StrictArgGetter;
    StrictPropertyOp setter = StrictArgSetter;

    if (JSID_IS_INT(id)) {
        uint32 arg = uint32(JSID_TO_INT(id));
        if (arg >= argsobj->initialLength() || argsobj->element(arg).isMagic(JS_ARGS_HOLE))
            return true;

        attrs |= JSPROP_ENUMERATE;
    } else if (JSID_IS_ATOM(id, cx->runtime->atomState.lengthAtom)) {
        if (argsobj->hasOverriddenLength())
            return true;
    } else {
        if (!JSID_IS_ATOM(id, cx->runtime->atomState.calleeAtom) &&
            !JSID_IS_ATOM(id, cx->runtime->atomState.callerAtom)) {
            return true;
        }

        attrs = JSPROP_PERMANENT | JSPROP_GETTER | JSPROP_SETTER | JSPROP_SHARED;
        getter = CastAsPropertyOp(argsobj->getThrowTypeError());
        setter = CastAsStrictPropertyOp(argsobj->getThrowTypeError());
    }

    Value undef = UndefinedValue();
    if (!js_DefineProperty(cx, argsobj, id, &undef, getter, setter, attrs))
        return false;

    *objp = argsobj;
    return true;
}

static JSBool
strictargs_enumerate(JSContext *cx, JSObject *obj)
{
    StrictArgumentsObject *argsobj = obj->asStrictArguments();

    /*
     * Trigger reflection in strictargs_resolve using a series of
     * js_LookupProperty calls.
     */
    JSObject *pobj;
    JSProperty *prop;

    // length
    if (!js_LookupProperty(cx, argsobj, ATOM_TO_JSID(cx->runtime->atomState.lengthAtom), &pobj, &prop))
        return false;

    // callee
    if (!js_LookupProperty(cx, argsobj, ATOM_TO_JSID(cx->runtime->atomState.calleeAtom), &pobj, &prop))
        return false;

    // caller
    if (!js_LookupProperty(cx, argsobj, ATOM_TO_JSID(cx->runtime->atomState.callerAtom), &pobj, &prop))
        return false;

    for (uint32 i = 0, argc = argsobj->initialLength(); i < argc; i++) {
        if (!js_LookupProperty(cx, argsobj, INT_TO_JSID(i), &pobj, &prop))
            return false;
    }

    return true;
}

static void
args_finalize(JSContext *cx, JSObject *obj)
{
    cx->free_(reinterpret_cast<void *>(obj->asArguments()->data()));
}

/*
 * If a generator's arguments or call object escapes, and the generator frame
 * is not executing, the generator object needs to be marked because it is not
 * otherwise reachable. An executing generator is rooted by its invocation.  To
 * distinguish the two cases (which imply different access paths to the
 * generator object), we use the JSFRAME_FLOATING_GENERATOR flag, which is only
 * set on the StackFrame kept in the generator object's JSGenerator.
 */
static inline void
MaybeMarkGenerator(JSTracer *trc, JSObject *obj)
{
#if JS_HAS_GENERATORS
    StackFrame *fp = (StackFrame *) obj->getPrivate();
    if (fp && fp->isFloatingGenerator()) {
        JSObject *genobj = js_FloatingFrameToGenerator(fp)->obj;
        MarkObject(trc, *genobj, "generator object");
    }
#endif
}

static void
args_trace(JSTracer *trc, JSObject *obj)
{
    ArgumentsObject *argsobj = obj->asArguments();
    if (argsobj->getPrivate() == JS_ARGUMENTS_OBJECT_ON_TRACE) {
        JS_ASSERT(!argsobj->isStrictArguments());
        return;
    }

    ArgumentsData *data = argsobj->data();
    if (data->callee.isObject())
        MarkObject(trc, data->callee.toObject(), js_callee_str);
    MarkValueRange(trc, argsobj->initialLength(), data->slots, js_arguments_str);

    MaybeMarkGenerator(trc, argsobj);
}

namespace js {

/*
 * The classes below collaborate to lazily reflect and synchronize actual
 * argument values, argument count, and callee function object stored in a
 * StackFrame with their corresponding property values in the frame's
 * arguments object.
 */
Class NormalArgumentsObject::jsClass = {
    "Arguments",
    JSCLASS_HAS_PRIVATE | JSCLASS_NEW_RESOLVE |
    JSCLASS_HAS_RESERVED_SLOTS(RESERVED_SLOTS) |
    JSCLASS_HAS_CACHED_PROTO(JSProto_Object),
    PropertyStub,         /* addProperty */
    args_delProperty,
    PropertyStub,         /* getProperty */
    StrictPropertyStub,   /* setProperty */
    args_enumerate,
    reinterpret_cast<JSResolveOp>(args_resolve),
    ConvertStub,
    args_finalize,        /* finalize   */
    NULL,                 /* reserved0   */
    NULL,                 /* checkAccess */
    NULL,                 /* call        */
    NULL,                 /* construct   */
    NULL,                 /* xdrObject   */
    NULL,                 /* hasInstance */
    args_trace
};

/*
 * Strict mode arguments is significantly less magical than non-strict mode
 * arguments, so it is represented by a different class while sharing some
 * functionality.
 */
Class StrictArgumentsObject::jsClass = {
    "Arguments",
    JSCLASS_HAS_PRIVATE | JSCLASS_NEW_RESOLVE |
    JSCLASS_HAS_RESERVED_SLOTS(RESERVED_SLOTS) |
    JSCLASS_HAS_CACHED_PROTO(JSProto_Object),
    PropertyStub,         /* addProperty */
    args_delProperty,
    PropertyStub,         /* getProperty */
    StrictPropertyStub,   /* setProperty */
    strictargs_enumerate,
    reinterpret_cast<JSResolveOp>(strictargs_resolve),
    ConvertStub,
    args_finalize,        /* finalize   */
    NULL,                 /* reserved0   */
    NULL,                 /* checkAccess */
    NULL,                 /* call        */
    NULL,                 /* construct   */
    NULL,                 /* xdrObject   */
    NULL,                 /* hasInstance */
    args_trace
};

}

/*
 * A Declarative Environment object stores its active StackFrame pointer in
 * its private slot, just as Call and Arguments objects do.
 */
Class js_DeclEnvClass = {
    js_Object_str,
    JSCLASS_HAS_PRIVATE | JSCLASS_HAS_CACHED_PROTO(JSProto_Object),
    PropertyStub,         /* addProperty */
    PropertyStub,         /* delProperty */
    PropertyStub,         /* getProperty */
    StrictPropertyStub,   /* setProperty */
    EnumerateStub,
    ResolveStub,
    ConvertStub
};

/*
 * Construct a call object for the given bindings.  If this is a call object
 * for a function invocation, callee should be the function being called.
 * Otherwise it must be a call object for eval of strict mode code, and callee
 * must be null.
 */
static JSObject *
NewCallObject(JSContext *cx, JSScript *script, JSObject &scopeChain, JSObject *callee)
{
    Bindings &bindings = script->bindings;
    size_t argsVars = bindings.countArgsAndVars();
    size_t slots = JSObject::CALL_RESERVED_SLOTS + argsVars;
    gc::FinalizeKind kind = gc::GetGCObjectKind(slots);

    JSObject *callobj = js_NewGCObject(cx, kind);
    if (!callobj)
        return NULL;

    /* Init immediately to avoid GC seeing a half-init'ed object. */
    callobj->initCall(cx, bindings, &scopeChain);
    callobj->makeVarObj();

    /* This must come after callobj->lastProp has been set. */
    if (!callobj->ensureInstanceReservedSlots(cx, argsVars))
        return NULL;

#ifdef DEBUG
    for (Shape::Range r = callobj->lastProp; !r.empty(); r.popFront()) {
        const Shape &s = r.front();
        if (s.slot != SHAPE_INVALID_SLOT) {
            JS_ASSERT(s.slot + 1 == callobj->slotSpan());
            break;
        }
    }
#endif

    callobj->setCallObjCallee(callee);
    return callobj;
}

static inline JSObject *
NewDeclEnvObject(JSContext *cx, StackFrame *fp)
{
    JSObject *envobj = js_NewGCObject(cx, FINALIZE_OBJECT2);
    if (!envobj)
        return NULL;

    EmptyShape *emptyDeclEnvShape = EmptyShape::getEmptyDeclEnvShape(cx);
    if (!emptyDeclEnvShape)
        return NULL;
    envobj->init(cx, &js_DeclEnvClass, GetTypeEmpty(cx), &fp->scopeChain(), fp, false);
    envobj->setMap(emptyDeclEnvShape);

    return envobj;
}

namespace js {

JSObject *
CreateFunCallObject(JSContext *cx, StackFrame *fp)
{
    JS_ASSERT(fp->isNonEvalFunctionFrame());
    JS_ASSERT(!fp->hasCallObj());

    JSObject *scopeChain = &fp->scopeChain();
    JS_ASSERT_IF(scopeChain->isWith() || scopeChain->isBlock() || scopeChain->isCall(),
                 scopeChain->getPrivate() != fp);

    /*
     * For a named function expression Call's parent points to an environment
     * object holding function's name.
     */
    if (JSAtom *lambdaName = (fp->fun()->flags & JSFUN_LAMBDA) ? fp->fun()->atom : NULL) {
        scopeChain = NewDeclEnvObject(cx, fp);
        if (!scopeChain)
            return NULL;

        if (!DefineNativeProperty(cx, scopeChain, ATOM_TO_JSID(lambdaName),
                                  ObjectValue(fp->callee()), NULL, NULL,
                                  JSPROP_PERMANENT | JSPROP_READONLY, 0, 0)) {
            return NULL;
        }
    }

    JSObject *callobj = NewCallObject(cx, fp->script(), *scopeChain, &fp->callee());
    if (!callobj)
        return NULL;

    callobj->setPrivate(fp);
    fp->setScopeChainWithOwnCallObj(*callobj);
    return callobj;
}

JSObject *
CreateEvalCallObject(JSContext *cx, StackFrame *fp)
{
    JSObject *callobj = NewCallObject(cx, fp->script(), fp->scopeChain(), NULL);
    if (!callobj)
        return NULL;

    callobj->setPrivate(fp);
    fp->setScopeChainWithOwnCallObj(*callobj);
    return callobj;
}

} // namespace js

JSObject * JS_FASTCALL
js_CreateCallObjectOnTrace(JSContext *cx, JSFunction *fun, JSObject *callee, JSObject *scopeChain)
{
    JS_ASSERT(!js_IsNamedLambda(fun));
    JS_ASSERT(scopeChain);
    JS_ASSERT(callee);
    return NewCallObject(cx, fun->script(), *scopeChain, callee);
}

JS_DEFINE_CALLINFO_4(extern, OBJECT, js_CreateCallObjectOnTrace, CONTEXT, FUNCTION, OBJECT, OBJECT,
                     0, nanojit::ACCSET_STORE_ANY)

inline static void
CopyValuesToCallObject(JSObject &callobj, uintN nargs, Value *argv, uintN nvars, Value *slots)
{
    JS_ASSERT(callobj.numSlots() >= JSObject::CALL_RESERVED_SLOTS + nargs + nvars);
    callobj.copySlotRange(JSObject::CALL_RESERVED_SLOTS, argv, nargs);
    callobj.copySlotRange(JSObject::CALL_RESERVED_SLOTS + nargs, slots, nvars);
}

void
js_PutCallObject(StackFrame *fp)
{
    JSObject &callobj = fp->callObj();
    JS_ASSERT(callobj.getPrivate() == fp);
    JS_ASSERT_IF(fp->isEvalFrame(), fp->isStrictEvalFrame());
    JS_ASSERT(fp->isEvalFrame() == callobj.callIsForEval());

    /* Get the arguments object to snapshot fp's actual argument values. */
    if (fp->hasArgsObj()) {
        if (!fp->hasOverriddenArgs())
            callobj.setCallObjArguments(ObjectValue(fp->argsObj()));
        js_PutArgsObject(fp);
    }

    JSScript *script = fp->script();
    Bindings &bindings = script->bindings;

    if (callobj.callIsForEval()) {
        JS_ASSERT(script->strictModeCode);
        JS_ASSERT(bindings.countArgs() == 0);

        /* This could be optimized as below, but keep it simple for now. */
        CopyValuesToCallObject(callobj, 0, NULL, bindings.countVars(), fp->slots());
    } else {
        JSFunction *fun = fp->fun();
        JS_ASSERT(fun == callobj.getCallObjCalleeFunction());
        JS_ASSERT(script == fun->script());

        uintN n = bindings.countArgsAndVars();
        if (n > 0) {
            JS_ASSERT(JSObject::CALL_RESERVED_SLOTS + n <= callobj.numSlots());

            uint32 nvars = bindings.countVars();
            uint32 nargs = bindings.countArgs();
            JS_ASSERT(fun->nargs == nargs);
            JS_ASSERT(nvars + nargs == n);

            JSScript *script = fun->script();
            if (script->usesEval
#ifdef JS_METHODJIT
                || script->debugMode
#endif
                ) {
                CopyValuesToCallObject(callobj, nargs, fp->formalArgs(), nvars, fp->slots());
            } else {
                /*
                 * For each arg & var that is closed over, copy it from the stack
                 * into the call object.
                 */
                uint32 nclosed = script->nClosedArgs;
                for (uint32 i = 0; i < nclosed; i++) {
                    uint32 e = script->getClosedArg(i);
                    callobj.setSlot(JSObject::CALL_RESERVED_SLOTS + e, fp->formalArg(e));
                }

                nclosed = script->nClosedVars;
                for (uint32 i = 0; i < nclosed; i++) {
                    uint32 e = script->getClosedVar(i);
                    callobj.setSlot(JSObject::CALL_RESERVED_SLOTS + nargs + e, fp->slots()[e]);
                }
            }
        }

        /* Clear private pointers to fp, which is about to go away (js_Invoke). */
        if (js_IsNamedLambda(fun)) {
            JSObject *env = callobj.getParent();

            JS_ASSERT(env->getClass() == &js_DeclEnvClass);
            JS_ASSERT(env->getPrivate() == fp);
            env->setPrivate(NULL);
        }
    }

    callobj.setPrivate(NULL);
}

JSBool JS_FASTCALL
js_PutCallObjectOnTrace(JSObject *callobj, uint32 nargs, Value *argv,
                        uint32 nvars, Value *slots)
{
    JS_ASSERT(callobj->isCall());
    JS_ASSERT(!callobj->getPrivate());

    uintN n = nargs + nvars;
    if (n != 0)
        CopyValuesToCallObject(*callobj, nargs, argv, nvars, slots);

    return true;
}

JS_DEFINE_CALLINFO_5(extern, BOOL, js_PutCallObjectOnTrace, OBJECT, UINT32, VALUEPTR,
                     UINT32, VALUEPTR, 0, nanojit::ACCSET_STORE_ANY)

namespace js {

static JSBool
GetCallArguments(JSContext *cx, JSObject *obj, jsid id, Value *vp)
{
    StackFrame *fp = obj->maybeCallObjStackFrame();
    if (fp && !fp->hasOverriddenArgs()) {
        JSObject *argsobj = js_GetArgsObject(cx, fp);
        if (!argsobj)
            return false;
        vp->setObject(*argsobj);
    } else {
        *vp = obj->getCallObjArguments();
    }
    return true;
}

static JSBool
SetCallArguments(JSContext *cx, JSObject *obj, jsid id, JSBool strict, Value *vp)
{
    if (StackFrame *fp = obj->maybeCallObjStackFrame())
        fp->setOverriddenArgs();
    obj->setCallObjArguments(*vp);
    return true;
}

JSBool
GetCallArg(JSContext *cx, JSObject *obj, jsid id, Value *vp)
{
    JS_ASSERT((int16) JSID_TO_INT(id) == JSID_TO_INT(id));
    uintN i = (uint16) JSID_TO_INT(id);

    if (StackFrame *fp = obj->maybeCallObjStackFrame())
        *vp = fp->formalArg(i);
    else
        *vp = obj->callObjArg(i);
    return true;
}

JSBool
SetCallArg(JSContext *cx, JSObject *obj, jsid id, JSBool strict, Value *vp)
{
    JS_ASSERT((int16) JSID_TO_INT(id) == JSID_TO_INT(id));
    uintN i = (uint16) JSID_TO_INT(id);

    Value *argp;
    if (StackFrame *fp = obj->maybeCallObjStackFrame())
        argp = &fp->formalArg(i);
    else
        argp = &obj->callObjArg(i);

    JSScript *script = obj->getCallObjCalleeFunction()->script();
    script->types.setArgument(cx, i, *vp);

    GCPoke(cx, *argp);
    *argp = *vp;
    return true;
}

JSBool
GetCallUpvar(JSContext *cx, JSObject *obj, jsid id, Value *vp)
{
    JS_ASSERT((int16) JSID_TO_INT(id) == JSID_TO_INT(id));
    uintN i = (uint16) JSID_TO_INT(id);

    *vp = obj->getCallObjCallee()->getFlatClosureUpvar(i);
    return true;
}

JSBool
SetCallUpvar(JSContext *cx, JSObject *obj, jsid id, JSBool strict, Value *vp)
{
    JS_ASSERT((int16) JSID_TO_INT(id) == JSID_TO_INT(id));
    uintN i = (uint16) JSID_TO_INT(id);

    Value *up = &obj->getCallObjCallee()->getFlatClosureUpvar(i);

    GCPoke(cx, *up);
    *up = *vp;
    return true;
}

JSBool
GetCallVar(JSContext *cx, JSObject *obj, jsid id, Value *vp)
{
    JS_ASSERT((int16) JSID_TO_INT(id) == JSID_TO_INT(id));
    uintN i = (uint16) JSID_TO_INT(id);

    if (StackFrame *fp = obj->maybeCallObjStackFrame())
        *vp = fp->varSlot(i);
    else
        *vp = obj->callObjVar(i);
    return true;
}

JSBool
SetCallVar(JSContext *cx, JSObject *obj, jsid id, JSBool strict, Value *vp)
{
    JS_ASSERT(obj->isCall());

    JS_ASSERT((int16) JSID_TO_INT(id) == JSID_TO_INT(id));
    uintN i = (uint16) JSID_TO_INT(id);

    /*
     * As documented in TraceRecorder::attemptTreeCall(), when recording an
     * inner tree call, the recorder assumes the inner tree does not mutate
     * any tracked upvars. The abort here is a pessimistic precaution against
     * bug 620662, where an inner tree setting a closed stack variable in an
     * outer tree is illegal, and runtime would fall off trace.
     */
#ifdef JS_TRACER
    if (JS_ON_TRACE(cx)) {
        TraceMonitor *tm = JS_TRACE_MONITOR_ON_TRACE(cx);
        if (tm->recorder && tm->tracecx)
            AbortRecording(cx, "upvar write in nested tree");
    }
#endif

    Value *varp;
    if (StackFrame *fp = obj->maybeCallObjStackFrame())
        varp = &fp->varSlot(i);
    else
        varp = &obj->callObjVar(i);

    JSScript *script = obj->getCallObjCalleeFunction()->script();
    script->types.setLocal(cx, i, *vp);

    GCPoke(cx, *varp);
    *varp = *vp;
    return true;
}

} // namespace js

#if JS_TRACER
JSBool JS_FASTCALL
js_SetCallArg(JSContext *cx, JSObject *obj, jsid slotid, ValueArgType arg)
{
    Value argcopy = ValueArgToConstRef(arg);
    return SetCallArg(cx, obj, slotid, false /* STRICT DUMMY */, &argcopy);
}
JS_DEFINE_CALLINFO_4(extern, BOOL, js_SetCallArg, CONTEXT, OBJECT, JSID, VALUE, 0,
                     nanojit::ACCSET_STORE_ANY)

JSBool JS_FASTCALL
js_SetCallVar(JSContext *cx, JSObject *obj, jsid slotid, ValueArgType arg)
{
    Value argcopy = ValueArgToConstRef(arg);
    return SetCallVar(cx, obj, slotid, false /* STRICT DUMMY */, &argcopy);
}
JS_DEFINE_CALLINFO_4(extern, BOOL, js_SetCallVar, CONTEXT, OBJECT, JSID, VALUE, 0,
                     nanojit::ACCSET_STORE_ANY)
#endif

static JSBool
call_resolve(JSContext *cx, JSObject *obj, jsid id, uintN flags,
             JSObject **objp)
{
    JS_ASSERT(obj->isCall());
    JS_ASSERT(!obj->getProto());

    if (!JSID_IS_ATOM(id))
        return true;

    JSObject *callee = obj->getCallObjCallee();
#ifdef DEBUG
    if (callee) {
        JSScript *script = callee->getFunctionPrivate()->script();
        JS_ASSERT(!script->bindings.hasBinding(cx, JSID_TO_ATOM(id)));
    }
#endif

    /*
     * Resolve arguments so that we never store a particular Call object's
     * arguments object reference in a Call prototype's |arguments| slot.
     *
     * Include JSPROP_ENUMERATE for consistency with all other Call object
     * properties; see js::Bindings::add and js::Interpret's JSOP_DEFFUN
     * rebinding-Call-property logic.
     */
    if (callee && id == ATOM_TO_JSID(cx->runtime->atomState.argumentsAtom)) {
        if (!DefineNativeProperty(cx, obj, id, UndefinedValue(),
                                  GetCallArguments, SetCallArguments,
                                  JSPROP_PERMANENT | JSPROP_SHARED | JSPROP_ENUMERATE,
                                  0, 0, DNP_DONT_PURGE)) {
            return false;
        }
        *objp = obj;
        return true;
    }

    /* Control flow reaches here only if id was not resolved. */
    return true;
}

static void
call_trace(JSTracer *trc, JSObject *obj)
{
    JS_ASSERT(obj->isCall());
    if (StackFrame *fp = obj->maybeCallObjStackFrame()) {
        /*
         * FIXME: Hide copies of stack values rooted by fp from the Cycle
         * Collector, which currently lacks a non-stub Unlink implementation
         * for JS objects (including Call objects), so is unable to collect
         * cycles involving Call objects whose frames are active without this
         * hiding hack.
         */
        uintN first = JSObject::CALL_RESERVED_SLOTS;
        uintN count = fp->script()->bindings.countArgsAndVars();

        JS_ASSERT(obj->numSlots() >= first + count);
        obj->clearSlotRange(first, count);
    }

    MaybeMarkGenerator(trc, obj);
}

JS_PUBLIC_DATA(Class) js_CallClass = {
    "Call",
    JSCLASS_HAS_PRIVATE |
    JSCLASS_HAS_RESERVED_SLOTS(JSObject::CALL_RESERVED_SLOTS) |
    JSCLASS_NEW_RESOLVE | JSCLASS_IS_ANONYMOUS,
    PropertyStub,         /* addProperty */
    PropertyStub,         /* delProperty */
    PropertyStub,         /* getProperty */
    StrictPropertyStub,   /* setProperty */
    JS_EnumerateStub,
    (JSResolveOp)call_resolve,
    NULL,                 /* convert: Leave it NULL so we notice if calls ever escape */
    NULL,                 /* finalize */
    NULL,                 /* reserved0   */
    NULL,                 /* checkAccess */
    NULL,                 /* call        */
    NULL,                 /* construct   */
    NULL,                 /* xdrObject   */
    NULL,                 /* hasInstance */
    call_trace
};

bool
StackFrame::getValidCalleeObject(JSContext *cx, Value *vp)
{
    if (!isFunctionFrame()) {
        vp->setNull();
        return true;
    }

    JSFunction *fun = this->fun();
    JSObject &funobj = callee();
    vp->setObject(funobj);

    /*
     * Check for an escape attempt by a joined function object, which must go
     * through the frame's |this| object's method read barrier for the method
     * atom by which it was uniquely associated with a property.
     */
    const Value &thisv = functionThis();
    if (thisv.isObject()) {
        JS_ASSERT(funobj.getFunctionPrivate() == fun);

        if (fun->compiledFunObj() == funobj && fun->methodAtom()) {
            JSObject *thisp = &thisv.toObject();
            JSObject *first_barriered_thisp = NULL;

            do {
                /*
                 * While a non-native object is responsible for handling its
                 * entire prototype chain, notable non-natives including dense
                 * and typed arrays have native prototypes, so keep going.
                 */
                if (!thisp->isNative())
                    continue;

                if (thisp->hasMethodBarrier()) {
                    const Shape *shape = thisp->nativeLookup(ATOM_TO_JSID(fun->methodAtom()));
                    if (shape) {
                        /*
                         * Two cases follow: the method barrier was not crossed
                         * yet, so we cross it here; the method barrier *was*
                         * crossed but after the call, in which case we fetch
                         * and validate the cloned (unjoined) funobj from the
                         * method property's slot.
                         *
                         * In either case we must allow for the method property
                         * to have been replaced, or its value overwritten.
                         */
                        if (shape->isMethod() && shape->methodObject() == funobj) {
                            if (!thisp->methodReadBarrier(cx, *shape, vp))
                                return false;
                            overwriteCallee(vp->toObject());
                            return true;
                        }

                        if (shape->hasSlot()) {
                            Value v = thisp->getSlot(shape->slot);
                            JSObject *clone;

                            if (IsFunctionObject(v, &clone) &&
                                GET_FUNCTION_PRIVATE(cx, clone) == fun &&
                                clone->hasMethodObj(*thisp)) {
                                /*
                                 * N.B. If the method barrier was on a function
                                 * with singleton type, then while crossing the
                                 * method barrier CloneFunctionObject will have
                                 * ignored the attempt to clone the function.
                                 */
                                JS_ASSERT_IF(!clone->hasSingletonType(), clone != &funobj);
                                *vp = v;
                                overwriteCallee(*clone);
                                return true;
                            }
                        }
                    }

                    if (!first_barriered_thisp)
                        first_barriered_thisp = thisp;
                }
            } while ((thisp = thisp->getProto()) != NULL);

            if (!first_barriered_thisp)
                return true;

            /*
             * At this point, we couldn't find an already-existing clone (or
             * force to exist a fresh clone) created via thisp's method read
             * barrier, so we must clone fun and store it in fp's callee to
             * avoid re-cloning upon repeated foo.caller access.
             *
             * This must mean the code in js_DeleteProperty could not find this
             * stack frame on the stack when the method was deleted. We've lost
             * track of the method, so we associate it with the first barriered
             * object found starting from thisp on the prototype chain.
             */
            JSObject *newfunobj = CloneFunctionObject(cx, fun, fun->getParent(), true);
            if (!newfunobj)
                return false;
            newfunobj->setMethodObj(*first_barriered_thisp);
            overwriteCallee(*newfunobj);
            vp->setObject(*newfunobj);
            return true;
        }
    }

    return true;
}

static JSBool
fun_getProperty(JSContext *cx, JSObject *obj, jsid id, Value *vp)
{
    /*
     * Note how that clobbering is what simulates JSPROP_READONLY for all of
     * the non-standard properties when the directly addressed object (obj)
     * is a function object (i.e., when this loop does not iterate).
     */

    while (!obj->isFunction()) {
        obj = obj->getProto();
        if (!obj)
            return true;
    }
    JSFunction *fun = obj->getFunctionPrivate();

    /*
     * Mark the function's script as uninlineable, to expand any of its
     * frames on the stack before we go looking for them. This allows the
     * below walk to only check each explicit frame rather than needing to
     * check any calls that were inlined.
     */
    if (fun->isInterpreted())
        MarkTypeObjectFlags(cx, fun, OBJECT_FLAG_UNINLINEABLE);

    /* Set to early to null in case of error */
    vp->setNull();

    /* Find fun's top-most activation record. */
    StackFrame *fp = js_GetTopStackFrame(cx, FRAME_EXPAND_NONE);
    if (!fp)
        return true;

    while (!fp->isFunctionFrame() || fp->fun() != fun) {
        fp = fp->prev();
        if (!fp)
            return true;
    }

#ifdef JS_METHODJIT
    if (JSID_IS_ATOM(id, cx->runtime->atomState.callerAtom) && fp && fp->prev()) {
        /*
         * If the frame was called from within an inlined frame, mark the
         * innermost function as uninlineable to expand its frame and allow us
         * to recover its callee object.
         */
        JSInlinedSite *inlined;
        fp->prev()->pcQuadratic(cx->stack, fp, &inlined);
        if (inlined) {
            JSFunction *fun = fp->prev()->jit()->inlineFrames()[inlined->inlineIndex].fun;
            MarkTypeObjectFlags(cx, fun, OBJECT_FLAG_UNINLINEABLE);
        }
    }
#endif

    if (JSID_IS_ATOM(id, cx->runtime->atomState.argumentsAtom)) {
        /* Warn if strict about f.arguments or equivalent unqualified uses. */
        if (!JS_ReportErrorFlagsAndNumber(cx, JSREPORT_WARNING | JSREPORT_STRICT, js_GetErrorMessage,
                                          NULL, JSMSG_DEPRECATED_USAGE, js_arguments_str)) {
            return false;
        }

        return js_GetArgsValue(cx, fp, vp);
    }

    if (JSID_IS_ATOM(id, cx->runtime->atomState.callerAtom)) {
        if (!fp->prev())
            return true;

        StackFrame *frame = js_GetScriptedCaller(cx, fp->prev());
        if (frame && !frame->getValidCalleeObject(cx, vp))
            return false;

        if (!vp->isObject()) {
            JS_ASSERT(vp->isNull());
            return true;
        }

        /* Censor the caller if it is from another compartment. */
        JSObject &caller = vp->toObject();
        if (caller.compartment() != cx->compartment) {
            vp->setNull();
        } else if (caller.isFunction()) {
            JSFunction *callerFun = caller.getFunctionPrivate();
            if (callerFun->isInterpreted() && callerFun->inStrictMode()) {
                JS_ReportErrorFlagsAndNumber(cx, JSREPORT_ERROR, js_GetErrorMessage, NULL,
                                             JSMSG_CALLER_IS_STRICT);
                return false;
            }
        }

        return true;
    }

    JS_NOT_REACHED("fun_getProperty");
    return false;
}



/* NB: no sentinels at ends -- use JS_ARRAY_LENGTH to bound loops.
 * Properties censored into [[ThrowTypeError]] in strict mode. */
static const uint16 poisonPillProps[] = {
    ATOM_OFFSET(arguments),
    ATOM_OFFSET(caller),
};

static JSBool
fun_enumerate(JSContext *cx, JSObject *obj)
{
    JS_ASSERT(obj->isFunction());

    jsid id;
    bool found;

    if (!obj->isBoundFunction()) {
        id = ATOM_TO_JSID(cx->runtime->atomState.classPrototypeAtom);
        if (!obj->hasProperty(cx, id, &found, JSRESOLVE_QUALIFIED))
            return false;
    }

    id = ATOM_TO_JSID(cx->runtime->atomState.lengthAtom);
    if (!obj->hasProperty(cx, id, &found, JSRESOLVE_QUALIFIED))
        return false;
        
    id = ATOM_TO_JSID(cx->runtime->atomState.nameAtom);
    if (!obj->hasProperty(cx, id, &found, JSRESOLVE_QUALIFIED))
        return false;

    for (uintN i = 0; i < JS_ARRAY_LENGTH(poisonPillProps); i++) {
        const uint16 offset = poisonPillProps[i];
        id = ATOM_TO_JSID(OFFSET_TO_ATOM(cx->runtime, offset));
        if (!obj->hasProperty(cx, id, &found, JSRESOLVE_QUALIFIED))
            return false;
    }

    return true;
}

static JSObject *
ResolveInterpretedFunctionPrototype(JSContext *cx, JSObject *obj)
{
#ifdef DEBUG
    JSFunction *fun = obj->getFunctionPrivate();
    JS_ASSERT(fun->isInterpreted());
    JS_ASSERT(!fun->isFunctionPrototype());
#endif

    /*
     * Assert that fun is not a compiler-created function object, which
     * must never leak to script or embedding code and then be mutated.
     * Also assert that obj is not bound, per the ES5 15.3.4.5 ref above.
     */
    JS_ASSERT(!IsInternalFunctionObject(obj));
    JS_ASSERT(!obj->isBoundFunction());

    /*
     * Make the prototype object an instance of Object with the same parent
     * as the function object itself.
     */
    JSObject *parent = obj->getParent();
    JSObject *objProto;
    if (!js_GetClassPrototype(cx, parent, JSProto_Object, &objProto))
        return NULL;
    JSObject *proto = NewNativeClassInstance(cx, &js_ObjectClass, objProto, parent);
    if (!proto || !proto->setSingletonType(cx))
        return NULL;

    /*
     * Per ES5 15.3.5.2 a user-defined function's .prototype property is
     * initially non-configurable, non-enumerable, and writable.  Per ES5 13.2
     * the prototype's .constructor property is configurable, non-enumerable,
     * and writable.
     */
    if (!obj->defineProperty(cx, ATOM_TO_JSID(cx->runtime->atomState.classPrototypeAtom),
                             ObjectValue(*proto), PropertyStub, StrictPropertyStub,
                             JSPROP_PERMANENT) ||
        !proto->defineProperty(cx, ATOM_TO_JSID(cx->runtime->atomState.constructorAtom),
                               ObjectValue(*obj), PropertyStub, StrictPropertyStub, 0))
    {
       return NULL;
    }

    return proto;
}

static JSBool
fun_resolve(JSContext *cx, JSObject *obj, jsid id, uintN flags,
            JSObject **objp)
{
    if (!JSID_IS_ATOM(id))
        return true;

    JSFunction *fun = obj->getFunctionPrivate();

    if (JSID_IS_ATOM(id, cx->runtime->atomState.classPrototypeAtom)) {
        /*
         * Native or "built-in" functions do not have a .prototype property per
         * ECMA-262, or (Object.prototype, Function.prototype, etc.) have that
         * property created eagerly.
         *
         * ES5 15.3.4: the non-native function object named Function.prototype
         * does not have a .prototype property.
         *
         * ES5 15.3.4.5: bound functions don't have a prototype property. The
         * isNative() test covers this case because bound functions are native
         * functions by definition/construction.
         */
        if (fun->isNative() || fun->isFunctionPrototype())
            return true;

        if (!ResolveInterpretedFunctionPrototype(cx, obj))
            return false;
        *objp = obj;
        return true;
    }

    if (JSID_IS_ATOM(id, cx->runtime->atomState.lengthAtom) ||
        JSID_IS_ATOM(id, cx->runtime->atomState.nameAtom)) {
        JS_ASSERT(!IsInternalFunctionObject(obj));

        Value v;
        if (JSID_IS_ATOM(id, cx->runtime->atomState.lengthAtom))
            v.setInt32(fun->nargs);
        else
            v.setString(fun->atom ? fun->atom : cx->runtime->emptyString);
        
        if (!DefineNativeProperty(cx, obj, id, v, PropertyStub, StrictPropertyStub,
                                  JSPROP_PERMANENT | JSPROP_READONLY, 0, 0)) {
            return false;
        }
        *objp = obj;
        return true;
    }

    for (uintN i = 0; i < JS_ARRAY_LENGTH(poisonPillProps); i++) {
        const uint16 offset = poisonPillProps[i];

        if (JSID_IS_ATOM(id, OFFSET_TO_ATOM(cx->runtime, offset))) {
            JS_ASSERT(!IsInternalFunctionObject(obj));

            PropertyOp getter;
            StrictPropertyOp setter;
            uintN attrs = JSPROP_PERMANENT;
            if (fun->isInterpreted() ? fun->inStrictMode() : obj->isBoundFunction()) {
                JSObject *throwTypeError = obj->getThrowTypeError();

                getter = CastAsPropertyOp(throwTypeError);
                setter = CastAsStrictPropertyOp(throwTypeError);
                attrs |= JSPROP_GETTER | JSPROP_SETTER;
            } else {
                getter = fun_getProperty;
                setter = StrictPropertyStub;
            }

            if (!DefineNativeProperty(cx, obj, id, UndefinedValue(), getter, setter,
                                      attrs, 0, 0)) {
                return false;
            }
            *objp = obj;
            return true;
        }
    }

    return true;
}

#if JS_HAS_XDR

/* XXX store parent and proto, if defined */
JSBool
js_XDRFunctionObject(JSXDRState *xdr, JSObject **objp)
{
    JSContext *cx;
    JSFunction *fun;
    uint32 firstword;           /* flag telling whether fun->atom is non-null,
                                   plus for fun->u.i.skipmin, fun->u.i.wrapper,
                                   and 14 bits reserved for future use */
    uint32 flagsword;           /* word for argument count and fun->flags */

    cx = xdr->cx;
    if (xdr->mode == JSXDR_ENCODE) {
        fun = GET_FUNCTION_PRIVATE(cx, *objp);
        if (!FUN_INTERPRETED(fun)) {
            JSAutoByteString funNameBytes;
            if (const char *name = GetFunctionNameBytes(cx, fun, &funNameBytes)) {
                JS_ReportErrorNumber(cx, js_GetErrorMessage, NULL, JSMSG_NOT_SCRIPTED_FUNCTION,
                                     name);
            }
            return false;
        }
        if (fun->u.i.wrapper) {
            JSAutoByteString funNameBytes;
            if (const char *name = GetFunctionNameBytes(cx, fun, &funNameBytes))
                JS_ReportErrorNumber(cx, js_GetErrorMessage, NULL, JSMSG_XDR_CLOSURE_WRAPPER, name);
            return false;
        }
        JS_ASSERT((fun->u.i.wrapper & ~1U) == 0);
        firstword = (fun->u.i.skipmin << 2) | (fun->u.i.wrapper << 1) | !!fun->atom;
        flagsword = (fun->nargs << 16) | fun->flags;
    } else {
        fun = js_NewFunction(cx, NULL, NULL, 0, JSFUN_INTERPRETED, NULL, NULL);
        if (!fun)
            return false;
        FUN_OBJECT(fun)->clearParent();
        if (!FUN_OBJECT(fun)->clearType(cx))
            return false;
    }

    AutoObjectRooter tvr(cx, FUN_OBJECT(fun));

    if (!JS_XDRUint32(xdr, &firstword))
        return false;
    if ((firstword & 1U) && !js_XDRAtom(xdr, &fun->atom))
        return false;
    if (!JS_XDRUint32(xdr, &flagsword))
        return false;

    if (xdr->mode == JSXDR_DECODE) {
        fun->nargs = flagsword >> 16;
        JS_ASSERT((flagsword & JSFUN_KINDMASK) >= JSFUN_INTERPRETED);
        fun->flags = uint16(flagsword);
        fun->u.i.skipmin = uint16(firstword >> 2);
        fun->u.i.wrapper = JSPackedBool((firstword >> 1) & 1);
    }

    if (!js_XDRScript(xdr, &fun->u.i.script))
        return false;

    if (xdr->mode == JSXDR_DECODE) {
        *objp = FUN_OBJECT(fun);
#ifdef CHECK_SCRIPT_OWNER
        fun->script()->owner = NULL;
#endif
        if (!fun->u.i.script->typeSetFunction(cx, fun))
            return false;
        JS_ASSERT(fun->nargs == fun->script()->bindings.countArgs());
        js_CallNewScriptHook(cx, fun->script(), fun);
    }

    return true;
}

#else  /* !JS_HAS_XDR */

#define js_XDRFunctionObject NULL

#endif /* !JS_HAS_XDR */

/*
 * [[HasInstance]] internal method for Function objects: fetch the .prototype
 * property of its 'this' parameter, and walks the prototype chain of v (only
 * if v is an object) returning true if .prototype is found.
 */
static JSBool
fun_hasInstance(JSContext *cx, JSObject *obj, const Value *v, JSBool *bp)
{
    while (obj->isFunction()) {
        if (!obj->isBoundFunction())
            break;
        obj = obj->getBoundFunctionTarget();
    }

    jsid id = ATOM_TO_JSID(cx->runtime->atomState.classPrototypeAtom);
    Value pval;
    if (!obj->getProperty(cx, id, &pval))
        return JS_FALSE;

    if (pval.isPrimitive()) {
        /*
         * Throw a runtime error if instanceof is called on a function that
         * has a non-object as its .prototype value.
         */
        js_ReportValueError(cx, JSMSG_BAD_PROTOTYPE, -1, ObjectValue(*obj), NULL);
        return JS_FALSE;
    }

    *bp = js_IsDelegate(cx, &pval.toObject(), *v);
    return JS_TRUE;
}

static void
fun_trace(JSTracer *trc, JSObject *obj)
{
    /* A newborn function object may have a not yet initialized private slot. */
    JSFunction *fun = (JSFunction *) obj->getPrivate();
    if (!fun)
        return;

    if (fun != obj) {
        /* obj is a cloned function object, trace the clone-parent, fun. */
        MarkObject(trc, *fun, "private");

        /* The function could be a flat closure with upvar copies in the clone. */
        if (fun->isFlatClosure() && fun->script()->bindings.hasUpvars()) {
            MarkValueRange(trc, fun->script()->bindings.countUpvars(),
                           obj->getFlatClosureUpvars(), "upvars");
        }
        return;
    }

    if (fun->atom)
        MarkString(trc, fun->atom, "atom");

    if (fun->isInterpreted() && fun->script())
        js_TraceScript(trc, fun->script());
}

static void
fun_finalize(JSContext *cx, JSObject *obj)
{
    /* Ignore newborn function objects. */
    JSFunction *fun = obj->getFunctionPrivate();
    if (!fun)
        return;

    /* Cloned function objects may be flat closures with upvars to free. */
    if (fun != obj) {
        if (fun->isFlatClosure() && fun->script()->bindings.hasUpvars())
            cx->free_((void *) obj->getFlatClosureUpvars());
        return;
    }

    /*
     * Null-check fun->script() because the parser sets interpreted very early.
     */
    if (fun->isInterpreted() && fun->script())
        js_DestroyScriptFromGC(cx, fun->script());
}

/*
 * Reserve two slots in all function objects for XPConnect.  Note that this
 * does not bloat every instance, only those on which reserved slots are set,
 * and those on which ad-hoc properties are defined.
 */
JS_PUBLIC_DATA(Class) js_FunctionClass = {
    js_Function_str,
    JSCLASS_HAS_PRIVATE | JSCLASS_NEW_RESOLVE |
    JSCLASS_HAS_RESERVED_SLOTS(JSFunction::CLASS_RESERVED_SLOTS) |
    JSCLASS_HAS_CACHED_PROTO(JSProto_Function),
    PropertyStub,         /* addProperty */
    PropertyStub,         /* delProperty */
    PropertyStub,         /* getProperty */
    StrictPropertyStub,   /* setProperty */
    fun_enumerate,
    (JSResolveOp)fun_resolve,
    ConvertStub,
    fun_finalize,
    NULL,                 /* reserved0   */
    NULL,                 /* checkAccess */
    NULL,                 /* call        */
    NULL,                 /* construct   */
    NULL,
    fun_hasInstance,
    fun_trace
};

JSString *
fun_toStringHelper(JSContext *cx, JSObject *obj, uintN indent)
{
    if (!obj->isFunction()) {
        if (obj->isFunctionProxy())
            return JSProxy::fun_toString(cx, obj, indent);
        JS_ReportErrorNumber(cx, js_GetErrorMessage, NULL,
                             JSMSG_INCOMPATIBLE_PROTO,
                             js_Function_str, js_toString_str,
                             "object");
        return NULL;
    }

    JSFunction *fun = GET_FUNCTION_PRIVATE(cx, obj);
    if (!fun)
        return NULL;

    if (!indent && !cx->compartment->toSourceCache.empty()) {
        ToSourceCache::Ptr p = cx->compartment->toSourceCache.ref().lookup(fun);
        if (p)
            return p->value;
    }

    JSString *str = JS_DecompileFunction(cx, fun, indent);
    if (!str)
        return NULL;

    if (!indent) {
        Maybe<ToSourceCache> &lazy = cx->compartment->toSourceCache;

        if (lazy.empty()) {
            lazy.construct();
            if (!lazy.ref().init())
                return NULL;
        }

        if (!lazy.ref().put(fun, str))
            return NULL;
    }

    return str;
}

static JSBool
fun_toString(JSContext *cx, uintN argc, Value *vp)
{
    JS_ASSERT(IsFunctionObject(vp[0]));
    uint32_t indent = 0;

    if (argc != 0 && !ValueToECMAUint32(cx, vp[2], &indent))
        return false;

    JSObject *obj = ToObject(cx, &vp[1]);
    if (!obj)
        return false;

    JSString *str = fun_toStringHelper(cx, obj, indent);
    if (!str)
        return false;

    vp->setString(str);
    return true;
}

#if JS_HAS_TOSOURCE
static JSBool
fun_toSource(JSContext *cx, uintN argc, Value *vp)
{
    JS_ASSERT(IsFunctionObject(vp[0]));

    JSObject *obj = ToObject(cx, &vp[1]);
    if (!obj)
        return false;

    JSString *str = fun_toStringHelper(cx, obj, JS_DONT_PRETTY_PRINT);
    if (!str)
        return false;

    vp->setString(str);
    return true;
}
#endif

JSBool
js_fun_call(JSContext *cx, uintN argc, Value *vp)
{
    LeaveTrace(cx);
    Value fval = vp[1];

    if (!js_IsCallable(fval)) {
        ReportIncompatibleMethod(cx, vp, &js_FunctionClass);
        return false;
    }

    Value *argv = vp + 2;
    Value thisv;
    if (argc == 0) {
        thisv.setUndefined();
    } else {
        thisv = argv[0];

        argc--;
        argv++;
    }

    /* Allocate stack space for fval, obj, and the args. */
    InvokeArgsGuard args;
    if (!cx->stack.pushInvokeArgs(cx, argc, &args))
        return JS_FALSE;

    /* Push fval, thisv, and the args. */
    args.calleev() = fval;
    args.thisv() = thisv;
    memcpy(args.argv(), argv, argc * sizeof *argv);

    bool ok = Invoke(cx, args);
    *vp = args.rval();
    return ok;
}

/* ES5 15.3.4.3 */
JSBool
js_fun_apply(JSContext *cx, uintN argc, Value *vp)
{
    /* Step 1. */
    Value fval = vp[1];
    if (!js_IsCallable(fval)) {
        ReportIncompatibleMethod(cx, vp, &js_FunctionClass);
        return false;
    }

    /* Step 2. */
    if (argc < 2 || vp[3].isNullOrUndefined())
        return js_fun_call(cx, (argc > 0) ? 1 : 0, vp);

    /* N.B. Changes need to be propagated to stubs::SplatApplyArgs. */

    /* Step 3. */
    if (!vp[3].isObject()) {
        JS_ReportErrorNumber(cx, js_GetErrorMessage, NULL, JSMSG_BAD_APPLY_ARGS, js_apply_str);
        return false;
    }

    /*
     * Steps 4-5 (note erratum removing steps originally numbered 5 and 7 in
     * original version of ES5).
     */
    JSObject *aobj = &vp[3].toObject();
    jsuint length;
    if (!js_GetLengthProperty(cx, aobj, &length))
        return false;

    LeaveTrace(cx);

    /* Step 6. */
    uintN n = uintN(JS_MIN(length, StackSpace::ARGS_LENGTH_MAX));

    InvokeArgsGuard args;
    if (!cx->stack.pushInvokeArgs(cx, n, &args))
        return false;

    /* Push fval, obj, and aobj's elements as args. */
    args.calleev() = fval;
    args.thisv() = vp[2];

    /* Steps 7-8. */
    if (!GetElements(cx, aobj, n, args.argv()))
        return false;

    /* Step 9. */
    if (!Invoke(cx, args))
        return false;
    *vp = args.rval();
    return true;
}

namespace js {

JSBool
CallOrConstructBoundFunction(JSContext *cx, uintN argc, Value *vp);

}

inline bool
JSObject::initBoundFunction(JSContext *cx, const Value &thisArg,
                            const Value *args, uintN argslen)
{
    JS_ASSERT(isFunction());

    flags |= JSObject::BOUND_FUNCTION;
    getSlotRef(JSSLOT_BOUND_FUNCTION_THIS) = thisArg;
    getSlotRef(JSSLOT_BOUND_FUNCTION_ARGS_COUNT).setPrivateUint32(argslen);
    if (argslen != 0) {
        /* FIXME? Burn memory on an empty scope whose shape covers the args slots. */
        EmptyShape *empty = EmptyShape::create(cx, clasp);
        if (!empty)
            return false;

        empty->slotSpan += argslen;
        setMap(empty);

        if (!ensureInstanceReservedSlots(cx, argslen))
            return false;

        JS_ASSERT(numSlots() >= argslen + FUN_CLASS_RESERVED_SLOTS);
        copySlotRange(FUN_CLASS_RESERVED_SLOTS, args, argslen);
    }
    return true;
}

inline JSObject *
JSObject::getBoundFunctionTarget() const
{
    JS_ASSERT(isFunction());
    JS_ASSERT(isBoundFunction());

    /* Bound functions abuse |parent| to store their target function. */
    return getParent();
}

inline const js::Value &
JSObject::getBoundFunctionThis() const
{
    JS_ASSERT(isFunction());
    JS_ASSERT(isBoundFunction());

    return getSlot(JSSLOT_BOUND_FUNCTION_THIS);
}

inline const js::Value &
JSObject::getBoundFunctionArgument(uintN which) const
{
    JS_ASSERT(isFunction());
    JS_ASSERT(isBoundFunction());
    JS_ASSERT(which < getBoundFunctionArgumentCount());

    return getSlot(FUN_CLASS_RESERVED_SLOTS + which);
}

inline size_t
JSObject::getBoundFunctionArgumentCount() const
{
    JS_ASSERT(isFunction());
    JS_ASSERT(isBoundFunction());

    return getSlot(JSSLOT_BOUND_FUNCTION_ARGS_COUNT).toPrivateUint32();
}

namespace js {

/* ES5 15.3.4.5.1 and 15.3.4.5.2. */
JSBool
CallOrConstructBoundFunction(JSContext *cx, uintN argc, Value *vp)
{
    JSObject *obj = &vp[0].toObject();
    JS_ASSERT(obj->isFunction());
    JS_ASSERT(obj->isBoundFunction());

    LeaveTrace(cx);

    bool constructing = IsConstructing(vp);

    /* 15.3.4.5.1 step 1, 15.3.4.5.2 step 3. */
    uintN argslen = obj->getBoundFunctionArgumentCount();

    if (argc + argslen > StackSpace::ARGS_LENGTH_MAX) {
        js_ReportAllocationOverflow(cx);
        return false;
    }

    /* 15.3.4.5.1 step 3, 15.3.4.5.2 step 1. */
    JSObject *target = obj->getBoundFunctionTarget();

    /* 15.3.4.5.1 step 2. */
    const Value &boundThis = obj->getBoundFunctionThis();

    InvokeArgsGuard args;
    if (!cx->stack.pushInvokeArgs(cx, argc + argslen, &args))
        return false;

    /* 15.3.4.5.1, 15.3.4.5.2 step 4. */
    for (uintN i = 0; i < argslen; i++)
        args[i] = obj->getBoundFunctionArgument(i);
    memcpy(args.argv() + argslen, vp + 2, argc * sizeof(Value));

    /* 15.3.4.5.1, 15.3.4.5.2 step 5. */
    args.calleev().setObject(*target);

    if (!constructing)
        args.thisv() = boundThis;

    if (constructing ? !InvokeConstructor(cx, args) : !Invoke(cx, args))
        return false;

    *vp = args.rval();
    return true;
}

}

#if JS_HAS_GENERATORS
static JSBool
fun_isGenerator(JSContext *cx, uintN argc, Value *vp)
{
    JSObject *funobj;
    if (!IsFunctionObject(vp[1], &funobj)) {
        JS_SET_RVAL(cx, vp, BooleanValue(false));
        return true;
    }

    JSFunction *fun = GET_FUNCTION_PRIVATE(cx, funobj);

    bool result = false;
    if (fun->isInterpreted()) {
        JSScript *script = fun->script();
        JS_ASSERT(script->length != 0);
        result = script->code[0] == JSOP_GENERATOR;
    }

    JS_SET_RVAL(cx, vp, BooleanValue(result));
    return true;
}
#endif

/* ES5 15.3.4.5. */
static JSBool
fun_bind(JSContext *cx, uintN argc, Value *vp)
{
    /* Step 1. */
    Value &thisv = vp[1];

    /* Step 2. */
    if (!js_IsCallable(thisv)) {
        ReportIncompatibleMethod(cx, vp, &js_FunctionClass);
        return false;
    }

    JSObject *target = &thisv.toObject();

    /* Step 3. */
    Value *args = NULL;
    uintN argslen = 0;
    if (argc > 1) {
        args = vp + 3;
        argslen = argc - 1;
    }

    /* Steps 15-16. */
    uintN length = 0;
    if (target->isFunction()) {
        uintN nargs = target->getFunctionPrivate()->nargs;
        if (nargs > argslen)
            length = nargs - argslen;
    }

    /* Step 4-6, 10-11. */
    JSAtom *name = target->isFunction() ? target->getFunctionPrivate()->atom : NULL;

    /* NB: Bound functions abuse |parent| to store their target. */
    JSObject *funobj =
        js_NewFunction(cx, NULL, CallOrConstructBoundFunction, length,
                       JSFUN_CONSTRUCTOR, target, name);
    if (!funobj)
        return false;

    /* Steps 7-9. */
    Value thisArg = argc >= 1 ? vp[2] : UndefinedValue();
    if (!funobj->initBoundFunction(cx, thisArg, args, argslen))
        return false;

    /* Steps 17, 19-21 are handled by fun_resolve. */
    /* Step 18 is the default for new functions. */

    /* Step 22. */
    vp->setObject(*funobj);
    return true;
}

static JSFunctionSpec function_methods[] = {
#if JS_HAS_TOSOURCE
    JS_FN(js_toSource_str,   fun_toSource,   0,0),
#endif
    JS_FN(js_toString_str,   fun_toString,   0,0),
    JS_FN(js_apply_str,      js_fun_apply,   2,0),
    JS_FN(js_call_str,       js_fun_call,    1,0),
    JS_FN("bind",            fun_bind,       1,0),
#if JS_HAS_GENERATORS
    JS_FN("isGenerator",     fun_isGenerator,0,0),
#endif
    JS_FS_END
};

/*
 * Report "malformed formal parameter" iff no illegal char or similar scanner
 * error was already reported.
 */
static bool
OnBadFormal(JSContext *cx, TokenKind tt)
{
    if (tt != TOK_ERROR)
        JS_ReportErrorNumber(cx, js_GetErrorMessage, NULL, JSMSG_BAD_FORMAL);
    else
        JS_ASSERT(cx->isExceptionPending());
    return false;
}

static JSBool
Function(JSContext *cx, uintN argc, Value *vp)
{
    CallArgs call = CallArgsFromVp(argc, vp);

    /* Block this call if security callbacks forbid it. */
    GlobalObject *global = call.callee().getGlobal();
    if (!global->isRuntimeCodeGenEnabled(cx)) {
        JS_ReportErrorNumber(cx, js_GetErrorMessage, NULL, JSMSG_CSP_BLOCKED_FUNCTION);
        return false;
    }

    JS::Anchor<JSObject *> obj(NewFunction(cx, *global));
    if (!obj.get())
        return false;

    /*
     * NB: (new Function) is not lexically closed by its caller, it's just an
     * anonymous function in the top-level scope that its constructor inhabits.
     * Thus 'var x = 42; f = new Function("return x"); print(f())' prints 42,
     * and so would a call to f from another top-level's script or function.
     */
    JSFunction *fun = js_NewFunction(cx, obj.get(), NULL, 0, JSFUN_LAMBDA | JSFUN_INTERPRETED,
                                     global, cx->runtime->atomState.anonymousAtom);
    if (!fun)
        return false;

    Bindings bindings(cx);
    AutoBindingsRooter root(cx, bindings);

    uintN lineno;
    const char *filename = CurrentScriptFileAndLine(cx, &lineno);

    Value *argv = call.argv();
    uintN n = argc ? argc - 1 : 0;
    if (n > 0) {
        /*
         * Collect the function-argument arguments into one string, separated
         * by commas, then make a tokenstream from that string, and scan it to
         * get the arguments.  We need to throw the full scanner at the
         * problem, because the argument string can legitimately contain
         * comments and linefeeds.  XXX It might be better to concatenate
         * everything up into a function definition and pass it to the
         * compiler, but doing it this way is less of a delta from the old
         * code.  See ECMA 15.3.2.1.
         */
        size_t args_length = 0;
        for (uintN i = 0; i < n; i++) {
            /* Collect the lengths for all the function-argument arguments. */
            JSString *arg = js_ValueToString(cx, argv[i]);
            if (!arg)
                return false;
            argv[i].setString(arg);

            /*
             * Check for overflow.  The < test works because the maximum
             * JSString length fits in 2 fewer bits than size_t has.
             */
            size_t old_args_length = args_length;
            args_length = old_args_length + arg->length();
            if (args_length < old_args_length) {
                js_ReportAllocationOverflow(cx);
                return false;
            }
        }

        /* Add 1 for each joining comma and check for overflow (two ways). */
        size_t old_args_length = args_length;
        args_length = old_args_length + n - 1;
        if (args_length < old_args_length ||
            args_length >= ~(size_t)0 / sizeof(jschar)) {
            js_ReportAllocationOverflow(cx);
            return false;
        }

        /*
         * Allocate a string to hold the concatenated arguments, including room
         * for a terminating 0.  Mark cx->tempPool for later release, to free
         * collected_args and its tokenstream in one swoop.
         */
        AutoArenaAllocator aaa(&cx->tempPool);
        jschar *cp = aaa.alloc<jschar>(args_length + 1);
        if (!cp) {
            js_ReportOutOfMemory(cx);
            return false;
        }
        jschar *collected_args = cp;

        /*
         * Concatenate the arguments into the new string, separated by commas.
         */
        for (uintN i = 0; i < n; i++) {
            JSString *arg = argv[i].toString();
            size_t arg_length = arg->length();
            const jschar *arg_chars = arg->getChars(cx);
            if (!arg_chars)
                return false;
            (void) js_strncpy(cp, arg_chars, arg_length);
            cp += arg_length;

            /* Add separating comma or terminating 0. */
            *cp++ = (i + 1 < n) ? ',' : 0;
        }

        /* Initialize a tokenstream that reads from the given string. */
        TokenStream ts(cx);
        if (!ts.init(collected_args, args_length, filename, lineno, cx->findVersion()))
            return false;

        /* The argument string may be empty or contain no tokens. */
        TokenKind tt = ts.getToken();
        if (tt != TOK_EOF) {
            for (;;) {
                /*
                 * Check that it's a name.  This also implicitly guards against
                 * TOK_ERROR, which was already reported.
                 */
                if (tt != TOK_NAME)
                    return OnBadFormal(cx, tt);

                /*
                 * Get the atom corresponding to the name from the token
                 * stream; we're assured at this point that it's a valid
                 * identifier.
                 */
                JSAtom *atom = ts.currentToken().t_atom;

                /* Check for a duplicate parameter name. */
                if (bindings.hasBinding(cx, atom)) {
                    JSAutoByteString name;
                    if (!js_AtomToPrintableString(cx, atom, &name))
                        return false;
                    if (!ReportCompileErrorNumber(cx, &ts, NULL,
                                                  JSREPORT_WARNING | JSREPORT_STRICT,
                                                  JSMSG_DUPLICATE_FORMAL, name.ptr())) {
                        return false;
                    }
                }

                uint16 dummy;
                if (!bindings.addArgument(cx, atom, &dummy))
                    return false;

                /*
                 * Get the next token.  Stop on end of stream.  Otherwise
                 * insist on a comma, get another name, and iterate.
                 */
                tt = ts.getToken();
                if (tt == TOK_EOF)
                    break;
                if (tt != TOK_COMMA)
                    return OnBadFormal(cx, tt);
                tt = ts.getToken();
            }
        }
    }

    JS::Anchor<JSString *> strAnchor(NULL);
    const jschar *chars;
    size_t length;

    if (argc) {
        JSString *str = js_ValueToString(cx, argv[argc - 1]);
        if (!str)
            return false;
        strAnchor.set(str);
        chars = str->getChars(cx);
        length = str->length();
    } else {
        chars = cx->runtime->emptyString->chars();
        length = 0;
    }

    JSPrincipals *principals = PrincipalsForCompiledCode(call, cx);
    bool ok = Compiler::compileFunctionBody(cx, fun, principals, &bindings,
                                            chars, length, filename, lineno,
                                            cx->findVersion());
    call.rval().setObject(obj);
    return ok;
}

namespace js {

bool
IsBuiltinFunctionConstructor(JSFunction *fun)
{
    return fun->maybeNative() == Function;
}

const Shape *
LookupInterpretedFunctionPrototype(JSContext *cx, JSObject *funobj)
{
#ifdef DEBUG
    JSFunction *fun = funobj->getFunctionPrivate();
    JS_ASSERT(fun->isInterpreted());
    JS_ASSERT(!fun->isFunctionPrototype());
    JS_ASSERT(!funobj->isBoundFunction());
#endif

    jsid id = ATOM_TO_JSID(cx->runtime->atomState.classPrototypeAtom);
    const Shape *shape = funobj->nativeLookup(id);
    if (!shape) {
        if (!ResolveInterpretedFunctionPrototype(cx, funobj))
            return NULL;
        shape = funobj->nativeLookup(id);
    }
    JS_ASSERT(!shape->configurable());
    JS_ASSERT(shape->isDataDescriptor());
    JS_ASSERT(shape->hasSlot());
    JS_ASSERT(!shape->isMethod());
    return shape;
}

} /* namespace js */

static JSBool
ThrowTypeError(JSContext *cx, uintN argc, Value *vp)
{
    JS_ReportErrorFlagsAndNumber(cx, JSREPORT_ERROR, js_GetErrorMessage, NULL,
                                 JSMSG_THROW_TYPE_ERROR);
    return false;
}

JSObject *
js_InitFunctionClass(JSContext *cx, JSObject *obj)
{
    JSObject *proto = js_InitClass(cx, obj, NULL, &js_FunctionClass, Function, 1,
                                   NULL, function_methods, NULL, NULL);
    if (!proto)
        return NULL;

    /*
     * The default 'new' object for Function.prototype has unknown properties.
     * This will be used for generic scripted functions, e.g. from non-compileAndGo code.
     */
    proto->getNewType(cx, NULL, /* markUnknown = */ true);

    JSFunction *fun = js_NewFunction(cx, proto, NULL, 0, JSFUN_INTERPRETED, obj, NULL);
    if (!fun)
        return NULL;
    fun->flags |= JSFUN_PROTOTYPE;

    JSScript *script = JSScript::NewScript(cx, 1, 1, 0, 0, 0, 0, 0, 0, 0, 0, 0, 0, JSVERSION_DEFAULT);
    if (!script)
        return NULL;
    script->noScriptRval = true;
    script->code[0] = JSOP_STOP;
    script->code[1] = SRC_NULL;
#ifdef CHECK_SCRIPT_OWNER
    script->owner = NULL;
#endif
    fun->u.i.script = script;
    script->fun = fun;
    js_CallNewScriptHook(cx, script, fun);

    if (obj->isGlobal()) {
        /* ES5 13.2.3: Construct the unique [[ThrowTypeError]] function object. */
        JSFunction *throwTypeError =
            js_NewFunction(cx, NULL, reinterpret_cast<Native>(ThrowTypeError), 0,
                           0, obj, NULL);
        if (!throwTypeError)
            return NULL;

        obj->asGlobal()->setThrowTypeError(throwTypeError);
    }

    return proto;
}

JSFunction *
js_NewFunction(JSContext *cx, JSObject *funobj, Native native, uintN nargs,
               uintN flags, JSObject *parent, JSAtom *atom)
{
    JSFunction *fun;

    if (funobj) {
        JS_ASSERT(funobj->isFunction());
        funobj->setParent(parent);
    } else {
        funobj = NewFunction(cx, parent);
        if (!funobj)
            return NULL;
        if (native && !funobj->setSingletonType(cx))
            return NULL;
    }
    JS_ASSERT(!funobj->getPrivate());
    fun = (JSFunction *) funobj;

    /* Initialize all function members. */
    fun->nargs = uint16(nargs);
    fun->flags = flags & (JSFUN_FLAGS_MASK | JSFUN_KINDMASK | JSFUN_TRCINFO);
    if ((flags & JSFUN_KINDMASK) >= JSFUN_INTERPRETED) {
        JS_ASSERT(!native);
        JS_ASSERT(nargs == 0);
        fun->u.i.skipmin = 0;
        fun->u.i.wrapper = false;
        fun->u.i.script = NULL;
    } else {
        fun->u.n.clasp = NULL;
        if (flags & JSFUN_TRCINFO) {
#ifdef JS_TRACER
            JSNativeTraceInfo *trcinfo =
                JS_FUNC_TO_DATA_PTR(JSNativeTraceInfo *, native);
            fun->u.n.native = (js::Native) trcinfo->native;
            fun->u.n.trcinfo = trcinfo;
#else
            fun->u.n.trcinfo = NULL;
#endif
        } else {
            fun->u.n.native = native;
            fun->u.n.trcinfo = NULL;
        }
        JS_ASSERT(fun->u.n.native);
    }
    fun->atom = atom;

    /* Set private to self to indicate non-cloned fully initialized function. */
    FUN_OBJECT(fun)->setPrivate(fun);
    return fun;
}

JSObject * JS_FASTCALL
js_CloneFunctionObject(JSContext *cx, JSFunction *fun, JSObject *parent,
                       JSObject *proto)
{
    JS_ASSERT(parent);
    JS_ASSERT(proto);

    JSObject *clone;
    if (cx->compartment == fun->compartment()) {
        /*
         * The cloned function object does not need the extra JSFunction members
         * beyond JSObject as it points to fun via the private slot.
         */
        clone = NewNativeClassInstance(cx, &js_FunctionClass, proto, parent);
        if (!clone)
            return NULL;

        /*
         * We can use the same type as the original function provided that (a)
         * its prototype is correct, and (b) its type is not a singleton. The
         * first case will hold in all compileAndGo code, and the second case
         * will have been caught by CloneFunctionObject coming from function
         * definitions or read barriers, so will not get here.
         */
        if (fun->getProto() == proto && !fun->hasSingletonType())
            clone->setTypeAndShape(fun->type(), fun->lastProperty());

        clone->setPrivate(fun);
    } else {
        /*
         * Across compartments we have to deep copy JSFunction and clone the
         * script (for interpreted functions).
         */
        clone = NewFunction(cx, parent);
        if (!clone)
            return NULL;

        JSFunction *cfun = (JSFunction *) clone;
        cfun->nargs = fun->nargs;
        cfun->flags = fun->flags;
        cfun->u = fun->getFunctionPrivate()->u;
        cfun->atom = fun->atom;
        clone->setPrivate(cfun);
        if (cfun->isInterpreted()) {
            JSScript *script = cfun->script();
            JS_ASSERT(script);
            JS_ASSERT(script->compartment == fun->compartment());
            JS_ASSERT(script->compartment != cx->compartment);

            cfun->u.i.script = js_CloneScript(cx, script);
            if (!cfun->script())
                return NULL;
            if (!cfun->u.i.script->typeSetFunction(cx, cfun))
                return NULL;

#ifdef CHECK_SCRIPT_OWNER
            cfun->script()->owner = NULL;
#endif
            js_CallNewScriptHook(cx, cfun->script(), cfun);
        }
    }
    return clone;
}

#ifdef JS_TRACER
JS_DEFINE_CALLINFO_4(extern, OBJECT, js_CloneFunctionObject, CONTEXT, FUNCTION, OBJECT, OBJECT, 0,
                     nanojit::ACCSET_STORE_ANY)
#endif

/*
 * Create a new flat closure, but don't initialize the imported upvar
 * values. The tracer calls this function and then initializes the upvar
 * slots on trace.
 */
JSObject * JS_FASTCALL
js_AllocFlatClosure(JSContext *cx, JSFunction *fun, JSObject *scopeChain)
{
    JS_ASSERT(fun->isFlatClosure());
    JS_ASSERT(JSScript::isValidOffset(fun->script()->upvarsOffset) ==
              fun->script()->bindings.hasUpvars());
    JS_ASSERT_IF(JSScript::isValidOffset(fun->script()->upvarsOffset),
                 fun->script()->upvars()->length == fun->script()->bindings.countUpvars());

    JSObject *closure = CloneFunctionObject(cx, fun, scopeChain, true);
    if (!closure)
        return closure;

    uint32 nslots = fun->script()->bindings.countUpvars();
    if (nslots == 0)
        return closure;

    Value *upvars = (Value *) cx->malloc_(nslots * sizeof(Value));
    if (!upvars)
        return NULL;

    closure->setFlatClosureUpvars(upvars);
    return closure;
}

JS_DEFINE_CALLINFO_3(extern, OBJECT, js_AllocFlatClosure,
                     CONTEXT, FUNCTION, OBJECT, 0, nanojit::ACCSET_STORE_ANY)

JSObject *
js_NewFlatClosure(JSContext *cx, JSFunction *fun, JSOp op, size_t oplen)
{
    /*
     * Flat closures cannot yet be partial, that is, all upvars must be copied,
     * or the closure won't be flattened. Therefore they do not need to search
     * enclosing scope objects via JSOP_NAME, etc.
     *
     * FIXME: bug 545759 proposes to enable partial flat closures. Fixing this
     * bug requires a GetScopeChainFast call here, along with JS_REQUIRES_STACK
     * annotations on this function's prototype and definition.
     */
    VOUCH_DOES_NOT_REQUIRE_STACK();
    JSObject *scopeChain = &cx->fp()->scopeChain();

    JSObject *closure = js_AllocFlatClosure(cx, fun, scopeChain);
    if (!closure || !fun->script()->bindings.hasUpvars())
        return closure;

    Value *upvars = closure->getFlatClosureUpvars();
    uintN level = fun->script()->staticLevel;
    JSUpvarArray *uva = fun->script()->upvars();

    for (uint32 i = 0, n = uva->length; i < n; i++) {
        upvars[i] = GetUpvar(cx, level, uva->vector[i]);
        fun->script()->types.setUpvar(cx, i, upvars[i]);
    }

    return closure;
}

JSFunction *
js_DefineFunction(JSContext *cx, JSObject *obj, jsid id, Native native,
                  uintN nargs, uintN attrs)
{
    PropertyOp gop;
    StrictPropertyOp sop;
    JSFunction *fun;

    if (attrs & JSFUN_STUB_GSOPS) {
        /*
         * JSFUN_STUB_GSOPS is a request flag only, not stored in fun->flags or
         * the defined property's attributes. This allows us to encode another,
         * internal flag using the same bit, JSFUN_EXPR_CLOSURE -- see jsfun.h
         * for more on this.
         */
        attrs &= ~JSFUN_STUB_GSOPS;
        gop = PropertyStub;
        sop = StrictPropertyStub;
    } else {
        gop = NULL;
        sop = NULL;
    }

    /*
     * Historically, all objects have had a parent member as intrinsic scope
     * chain link. We want to move away from this universal parent, but JS
     * requires that function objects have something like parent (ES3 and ES5
     * call it the [[Scope]] internal property), to bake a particular static
     * scope environment into each function object.
     *
     * All function objects thus have parent, including all native functions.
     * All native functions defined by the JS_DefineFunction* APIs are created
     * via the call below to js_NewFunction, which passes obj as the parent
     * parameter, and so binds fun's parent to obj using JSObject::setParent,
     * under js_NewFunction (in JSObject::init, called from NewObject -- see
     * jsobjinlines.h).
     *
     * But JSObject::setParent sets the DELEGATE object flag on its receiver,
     * to mark the object as a proto or parent of another object. Such objects
     * may intervene in property lookups and scope chain searches, so require
     * special handling when caching lookup and search results (since such
     * intervening objects can in general grow shadowing properties later).
     *
     * Thus using setParent prematurely flags certain objects, notably class
     * prototypes, so that defining native methods on them, where the method's
     * name (e.g., toString) is already bound on Object.prototype, triggers
     * shadowingShapeChange events and gratuitous shape regeneration.
     *
     * To fix this longstanding bug, we set check whether obj is already a
     * delegate, and if not, then if js_NewFunction flagged obj as a delegate,
     * we clear the flag.
     *
     * We thus rely on the fact that native functions (including indirect eval)
     * do not use the property cache or equivalent JIT techniques that require
     * this bit to be set on their parent-linked scope chain objects.
     *
     * Note: we keep API compatibility by setting parent to obj for all native
     * function objects, even if obj->getGlobal() would suffice. This should be
     * revisited when parent is narrowed to exist only for function objects and
     * possibly a few prehistoric scope objects (e.g. event targets).
     *
     * FIXME: bug 611190.
     */
    bool wasDelegate = obj->isDelegate();

    fun = js_NewFunction(cx, NULL, native, nargs,
                         attrs & (JSFUN_FLAGS_MASK | JSFUN_TRCINFO),
                         obj,
                         JSID_IS_ATOM(id) ? JSID_TO_ATOM(id) : NULL);
    if (!fun)
        return NULL;

    if (!wasDelegate && obj->isDelegate())
        obj->clearDelegate();

    if (!obj->defineProperty(cx, id, ObjectValue(*fun), gop, sop, attrs & ~JSFUN_FLAGS_MASK))
        return NULL;

    return fun;
}

JS_STATIC_ASSERT((JSV2F_CONSTRUCT & JSV2F_SEARCH_STACK) == 0);

JSFunction *
js_ValueToFunction(JSContext *cx, const Value *vp, uintN flags)
{
    JSObject *funobj;
    if (!IsFunctionObject(*vp, &funobj)) {
        js_ReportIsNotFunction(cx, vp, flags);
        return NULL;
    }
    return GET_FUNCTION_PRIVATE(cx, funobj);
}

JSObject *
js_ValueToFunctionObject(JSContext *cx, Value *vp, uintN flags)
{
    JSObject *funobj;
    if (!IsFunctionObject(*vp, &funobj)) {
        js_ReportIsNotFunction(cx, vp, flags);
        return NULL;
    }

    return funobj;
}

JSObject *
js_ValueToCallableObject(JSContext *cx, Value *vp, uintN flags)
{
    if (vp->isObject()) {
        JSObject *callable = &vp->toObject();
        if (callable->isCallable())
            return callable;
    }

    js_ReportIsNotFunction(cx, vp, flags);
    return NULL;
}

void
js_ReportIsNotFunction(JSContext *cx, const Value *vp, uintN flags)
{
    const char *name = NULL, *source = NULL;
    AutoValueRooter tvr(cx);
    uintN error = (flags & JSV2F_CONSTRUCT) ? JSMSG_NOT_CONSTRUCTOR : JSMSG_NOT_FUNCTION;
    LeaveTrace(cx);

    /*
     * We try to the print the code that produced vp if vp is a value in the
     * most recent interpreted stack frame. Note that additional values, not
     * directly produced by the script, may have been pushed onto the frame's
     * expression stack (e.g. by pushInvokeArgs) thereby incrementing sp past
     * the depth simulated by ReconstructPCStack.
     *
     * Conversely, values may have been popped from the stack in preparation
     * for a call (e.g., by SplatApplyArgs). Since we must pass an offset from
     * the top of the simulated stack to js_ReportValueError3, we do bounds
     * checking using the minimum of both the simulated and actual stack depth.
     */
    ptrdiff_t spindex = 0;

    FrameRegsIter i(cx);
    if (!i.done()) {
        uintN depth = js_ReconstructStackDepth(cx, i.fp()->script(), i.pc());
        Value *simsp = i.fp()->base() + depth;
        if (i.fp()->base() <= vp && vp < Min(simsp, i.sp()))
            spindex = vp - simsp;
    }

    if (!spindex)
        spindex = ((flags & JSV2F_SEARCH_STACK) ? JSDVG_SEARCH_STACK : JSDVG_IGNORE_STACK);

    js_ReportValueError3(cx, error, spindex, *vp, NULL, name, source);
}<|MERGE_RESOLUTION|>--- conflicted
+++ resolved
@@ -250,8 +250,9 @@
      * Arguments and Call objects are owned by the enclosing non-eval function
      * frame, thus any eval frames must be skipped before testing hasArgsObj.
      */
-<<<<<<< HEAD
-    JS_ASSERT_IF(fp->fun()->isHeavyweight(), fp->hasCallObj());
+    JS_ASSERT(fp->isFunctionFrame());
+    while (fp->isEvalInFunction())
+        fp = fp->prev();
 
     /*
      * Mark all functions which have ever had arguments objects constructed,
@@ -259,12 +260,6 @@
      */
     MarkTypeObjectFlags(cx, fp->fun(),
                         OBJECT_FLAG_CREATED_ARGUMENTS | OBJECT_FLAG_UNINLINEABLE);
-
-=======
-    JS_ASSERT(fp->isFunctionFrame());
->>>>>>> 0c9abec3
-    while (fp->isEvalInFunction())
-        fp = fp->prev();
 
     /* Create an arguments object for fp only if it lacks one. */
     JS_ASSERT_IF(fp->fun()->isHeavyweight(), fp->hasCallObj());
@@ -378,166 +373,6 @@
     return true;
 }
 
-<<<<<<< HEAD
-static JS_REQUIRES_STACK JSObject *
-WrapEscapingClosure(JSContext *cx, StackFrame *fp, JSFunction *fun)
-{
-    JS_ASSERT(fun->optimizedClosure());
-    JS_ASSERT(!fun->u.i.wrapper);
-
-    /*
-     * We do not attempt to reify Call and Block objects on demand for outer
-     * scopes. This could be done (see the "v8" patch in bug 494235) but it is
-     * fragile in the face of ongoing compile-time optimization. Instead, the
-     * _DBG* opcodes used by wrappers created here must cope with unresolved
-     * upvars and throw them as reference errors. Caveat debuggers!
-     */
-    JSObject *scopeChain = GetScopeChain(cx, fp);
-    if (!scopeChain)
-        return NULL;
-
-    JSObject *wfunobj = NewFunction(cx, scopeChain);
-    if (!wfunobj)
-        return NULL;
-    AutoObjectRooter tvr(cx, wfunobj);
-
-    JSFunction *wfun = (JSFunction *) wfunobj;
-    wfunobj->setPrivate(wfun);
-    wfun->nargs = fun->nargs;
-    wfun->flags = fun->flags | JSFUN_HEAVYWEIGHT;
-    wfun->u.i.skipmin = fun->u.i.skipmin;
-    wfun->u.i.wrapper = true;
-    wfun->u.i.script = NULL;
-    wfun->atom = fun->atom;
-
-    JSScript *script = fun->script();
-    jssrcnote *snbase = script->notes();
-    jssrcnote *sn = snbase;
-    while (!SN_IS_TERMINATOR(sn))
-        sn = SN_NEXT(sn);
-    uintN nsrcnotes = (sn - snbase) + 1;
-
-    /* NB: GC must not occur before wscript is homed in wfun->u.i.script. */
-    JSScript *wscript = JSScript::NewScript(cx, script->length, nsrcnotes,
-                                            script->atomMap.length,
-                                            JSScript::isValidOffset(script->objectsOffset)
-                                            ? script->objects()->length
-                                            : 0,
-                                            script->bindings.countUpvars(),
-                                            JSScript::isValidOffset(script->regexpsOffset)
-                                            ? script->regexps()->length
-                                            : 0,
-                                            JSScript::isValidOffset(script->trynotesOffset)
-                                            ? script->trynotes()->length
-                                            : 0,
-                                            JSScript::isValidOffset(script->constOffset)
-                                            ? script->consts()->length
-                                            : 0,
-                                            JSScript::isValidOffset(script->globalsOffset)
-                                            ? script->globals()->length
-                                            : 0,
-                                            script->nClosedArgs,
-                                            script->nClosedVars,
-                                            script->nTypeSets,
-                                            script->getVersion());
-    if (!wscript)
-        return NULL;
-
-    memcpy(wscript->code, script->code, script->length);
-    wscript->main = wscript->code + (script->main - script->code);
-
-    memcpy(wscript->notes(), snbase, nsrcnotes * sizeof(jssrcnote));
-    memcpy(wscript->atomMap.vector, script->atomMap.vector,
-           wscript->atomMap.length * sizeof(JSAtom *));
-    if (JSScript::isValidOffset(script->objectsOffset)) {
-        memcpy(wscript->objects()->vector, script->objects()->vector,
-               wscript->objects()->length * sizeof(JSObject *));
-    }
-    if (JSScript::isValidOffset(script->regexpsOffset)) {
-        memcpy(wscript->regexps()->vector, script->regexps()->vector,
-               wscript->regexps()->length * sizeof(JSObject *));
-    }
-    if (JSScript::isValidOffset(script->trynotesOffset)) {
-        memcpy(wscript->trynotes()->vector, script->trynotes()->vector,
-               wscript->trynotes()->length * sizeof(JSTryNote));
-    }
-    if (JSScript::isValidOffset(script->globalsOffset)) {
-        memcpy(wscript->globals()->vector, script->globals()->vector,
-               wscript->globals()->length * sizeof(GlobalSlotArray::Entry));
-    }
-    if (script->nClosedArgs + script->nClosedVars != 0)
-        script->copyClosedSlotsTo(wscript);
-
-    if (script->bindings.hasUpvars()) {
-        JS_ASSERT(script->bindings.countUpvars() == wscript->upvars()->length);
-        memcpy(wscript->upvars()->vector, script->upvars()->vector,
-               script->bindings.countUpvars() * sizeof(uint32));
-    }
-
-    jsbytecode *pc = wscript->code;
-    while (*pc != JSOP_STOP) {
-        /* FIXME should copy JSOP_TRAP? */
-        JSOp op = js_GetOpcode(cx, wscript, pc);
-        const JSCodeSpec *cs = &js_CodeSpec[op];
-        ptrdiff_t oplen = cs->length;
-        if (oplen < 0)
-            oplen = js_GetVariableBytecodeLength(pc);
-
-        /*
-         * Rewrite JSOP_{GET,CALL}FCSLOT as JSOP_{GET,CALL}UPVAR_DBG for the
-         * case where fun is an escaping flat closure. This works because the
-         * UPVAR and FCSLOT ops by design have the same format: an upvar index
-         * immediate operand.
-         */
-        switch (op) {
-          case JSOP_GETFCSLOT:      *pc = JSOP_GETUPVAR_DBG; break;
-          case JSOP_CALLFCSLOT:     *pc = JSOP_CALLUPVAR_DBG; break;
-          case JSOP_DEFFUN_FC:      *pc = JSOP_DEFFUN_DBGFC; break;
-          case JSOP_DEFLOCALFUN_FC: *pc = JSOP_DEFLOCALFUN_DBGFC; break;
-          case JSOP_LAMBDA_FC:      *pc = JSOP_LAMBDA_DBGFC; break;
-          default:;
-        }
-        pc += oplen;
-    }
-
-    /*
-     * Fill in the rest of wscript. This means if you add members to JSScript
-     * you must update this code. FIXME: factor into JSScript::clone method.
-     */
-    JS_ASSERT(wscript->getVersion() == script->getVersion());
-    wscript->nfixed = script->nfixed;
-    wscript->filename = script->filename;
-    wscript->lineno = script->lineno;
-    wscript->nslots = script->nslots;
-    wscript->staticLevel = script->staticLevel;
-    wscript->principals = script->principals;
-    wscript->noScriptRval = script->noScriptRval;
-    wscript->savedCallerFun = script->savedCallerFun;
-    wscript->hasSharps = script->hasSharps;
-    wscript->strictModeCode = script->strictModeCode;
-    wscript->compileAndGo = script->compileAndGo;
-    wscript->usesEval = script->usesEval;
-    wscript->usesArguments = script->usesArguments;
-    wscript->warnedAboutTwoArgumentEval = script->warnedAboutTwoArgumentEval;
-    if (wscript->principals)
-        JSPRINCIPALS_HOLD(cx, wscript->principals);
-#ifdef CHECK_SCRIPT_OWNER
-    wscript->owner = script->owner;
-#endif
-
-    wscript->bindings.clone(cx, &script->bindings);
-
-    /* Deoptimize wfun from FUN_{FLAT,NULL}_CLOSURE to FUN_INTERPRETED. */
-    FUN_SET_KIND(wfun, JSFUN_INTERPRETED);
-    wfun->u.i.script = wscript;
-    if (!wscript->typeSetFunction(cx, wfun))
-        return NULL;
-    js_CallNewScriptHook(cx, wscript, wfun);
-    return wfunobj;
-}
-
-=======
->>>>>>> 0c9abec3
 static JSBool
 ArgGetter(JSContext *cx, JSObject *obj, jsid id, Value *vp)
 {
