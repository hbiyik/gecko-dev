/* -*- Mode: C++; tab-width: 8; indent-tabs-mode: nil; c-basic-offset: 4 -*-
 * ***** BEGIN LICENSE BLOCK *****
 * Version: MPL 1.1/GPL 2.0/LGPL 2.1
 *
 * The contents of this file are subject to the Mozilla Public License Version
 * 1.1 (the "License"); you may not use this file except in compliance with
 * the License. You may obtain a copy of the License at
 * http://www.mozilla.org/MPL/
 *
 * Software distributed under the License is distributed on an "AS IS" basis,
 * WITHOUT WARRANTY OF ANY KIND, either express or implied. See the License
 * for the specific language governing rights and limitations under the
 * License.
 *
 * The Original Code is JavaScript structured data serialization.
 *
 * The Initial Developer of the Original Code is
 * the Mozilla Foundation.
 * Portions created by the Initial Developer are Copyright (C) 2010
 * the Initial Developer. All Rights Reserved.
 *
 * Contributor(s):
 *   Jason Orendorff <jorendorff@mozilla.com>
 *
 * Alternatively, the contents of this file may be used under the terms of
 * either the GNU General Public License Version 2 or later (the "GPL"), or
 * the GNU Lesser General Public License Version 2.1 or later (the "LGPL"),
 * in which case the provisions of the GPL or the LGPL are applicable instead
 * of those above. If you wish to allow use of your version of this file only
 * under the terms of either the GPL or the LGPL, and not to allow others to
 * use your version of this file under the terms of the MPL, indicate your
 * decision by deleting the provisions above and replace them with the notice
 * and other provisions required by the GPL or the LGPL. If you do not delete
 * the provisions above, a recipient may use your version of this file under
 * the terms of any one of the MPL, the GPL or the LGPL.
 *
 * ***** END LICENSE BLOCK ***** */

#include "jsclone.h"
#include "jsdate.h"
#include "jsregexp.h"
#include "jstypedarray.h"

#include "jsregexpinlines.h"

using namespace js;

namespace js
{

bool
WriteStructuredClone(JSContext *cx, const Value &v, uint64 **bufp, size_t *nbytesp)
{
    SCOutput out(cx);
    JSStructuredCloneWriter w(out);
    return w.init() && w.write(v) && out.extractBuffer(bufp, nbytesp);
}

bool
ReadStructuredClone(JSContext *cx, const uint64_t *data, size_t nbytes, Value *vp)
{
    SCInput in(cx, data, nbytes);
    JSStructuredCloneReader r(in);
    return r.read(vp);
}

}

enum StructuredDataType {
    /* Structured data types provided by the engine */
    SCTAG_FLOAT_MAX = 0xFFF00000,
    SCTAG_NULL = 0xFFFF0000,
    SCTAG_UNDEFINED,
    SCTAG_BOOLEAN,
    SCTAG_INDEX,
    SCTAG_STRING,
    SCTAG_DATE_OBJECT,
    SCTAG_REGEXP_OBJECT,
    SCTAG_ARRAY_OBJECT,
    SCTAG_OBJECT_OBJECT,
    SCTAG_ARRAY_BUFFER_OBJECT,
    SCTAG_BOOLEAN_OBJECT,
    SCTAG_STRING_OBJECT,
    SCTAG_NUMBER_OBJECT,
    SCTAG_TYPED_ARRAY_MIN = 0xFFFF0100,
    SCTAG_TYPED_ARRAY_MAX = SCTAG_TYPED_ARRAY_MIN + TypedArray::TYPE_MAX - 1,
    SCTAG_END_OF_BUILTIN_TYPES
};

JS_STATIC_ASSERT(SCTAG_END_OF_BUILTIN_TYPES <= JS_SCTAG_USER_MIN);
JS_STATIC_ASSERT(JS_SCTAG_USER_MIN <= JS_SCTAG_USER_MAX);

static uint8_t
SwapBytes(uint8_t u)
{
    return u;
}

static uint16_t
SwapBytes(uint16_t u)
{
#ifdef IS_BIG_ENDIAN
    return ((u & 0x00ff) << 8) | ((u & 0xff00) >> 8);
#else
    return u;
#endif
}

static uint32_t
SwapBytes(uint32_t u)
{
#ifdef IS_BIG_ENDIAN
    return ((u & 0x000000ffU) << 24) |
           ((u & 0x0000ff00U) << 8) |
           ((u & 0x00ff0000U) >> 8) |
           ((u & 0xff000000U) >> 24);
#else
    return u;
#endif
}

static uint64_t
SwapBytes(uint64_t u)
{
#ifdef IS_BIG_ENDIAN
    return ((u & 0x00000000000000ffLLU) << 56) |
           ((u & 0x000000000000ff00LLU) << 40) |
           ((u & 0x0000000000ff0000LLU) << 24) |
           ((u & 0x00000000ff000000LLU) << 8) |
           ((u & 0x000000ff00000000LLU) >> 8) |
           ((u & 0x0000ff0000000000LLU) >> 24) |
           ((u & 0x00ff000000000000LLU) >> 40) |
           ((u & 0xff00000000000000LLU) >> 56);
#else
    return u;
#endif
}

bool
SCInput::eof()
{
    JS_ReportErrorNumber(cx, js_GetErrorMessage, NULL, JSMSG_SC_BAD_SERIALIZED_DATA, "truncated");
    return false;
}

SCInput::SCInput(JSContext *cx, const uint64_t *data, size_t nbytes)
    : cx(cx), point(data), end(data + nbytes / 8)
{
    JS_ASSERT((uintptr_t(data) & 7) == 0);
    JS_ASSERT((nbytes & 7) == 0);
}

bool
SCInput::read(uint64_t *p)
{
    if (point == end)
        return eof();
    *p = SwapBytes(*point++);
    return true;
}

bool
SCInput::readPair(uint32_t *tagp, uint32_t *datap)
{
    uint64_t u = 0;     /* initialize to shut GCC up */
    bool ok = read(&u);
    if (ok) {
        *tagp = uint32_t(u >> 32);
        *datap = uint32_t(u);
    }
    return ok;
}

bool
SCInput::readDouble(jsdouble *p)
{
    union {
        uint64_t u;
        jsdouble d;
    } pun;
    if (!read(&pun.u))
        return false;
    *p = JS_CANONICALIZE_NAN(pun.d);
    return true;
}

template <class T>
bool
SCInput::readArray(T *p, size_t nelems)
{
    JS_STATIC_ASSERT(sizeof(uint64_t) % sizeof(T) == 0);

    /*
     * Fail if nelems is so huge as to make JS_HOWMANY overflow or if nwords is
     * larger than the remaining data.
     */
    size_t nwords = JS_HOWMANY(nelems, sizeof(uint64_t) / sizeof(T));
    if (nelems + sizeof(uint64_t) / sizeof(T) - 1 < nelems || nwords > size_t(end - point))
        return eof();

    if (sizeof(T) == 1) {
        memcpy(p, point, nelems);
    } else {
        const T *q = (const T *) point;
        const T *qend = q + nelems;
        while (q != qend)
            *p++ = SwapBytes(*q++);
    }
    point += nwords;
    return true;
}

bool
SCInput::readBytes(void *p, size_t nbytes)
{
    return readArray((uint8_t *) p, nbytes);
}

bool
SCInput::readChars(jschar *p, size_t nchars)
{
    JS_ASSERT(sizeof(jschar) == sizeof(uint16_t));
    return readArray((uint16_t *) p, nchars);
}

SCOutput::SCOutput(JSContext *cx) : cx(cx), buf(cx) {}

bool
SCOutput::write(uint64_t u)
{
    return buf.append(SwapBytes(u));
}

static inline uint64_t
PairToUInt64(uint32_t tag, uint32_t data)
{
    return uint64_t(data) | (uint64_t(tag) << 32);
}

bool
SCOutput::writePair(uint32_t tag, uint32_t data)
{
    /*
     * As it happens, the tag word appears after the data word in the output.
     * This is because exponents occupy the last 2 bytes of jsdoubles on the
     * little-endian platforms we care most about.
     *
     * For example, JSVAL_TRUE is written using writePair(SCTAG_BOOLEAN, 1).
     * PairToUInt64 produces the number 0xFFFF000200000001.
     * That is written out as the bytes 01 00 00 00 02 00 FF FF.
     */
    return write(PairToUInt64(tag, data));
}

static inline uint64_t
ReinterpretDoubleAsUInt64(jsdouble d)
{
    union {
        jsdouble d;
        uint64_t u;
    } pun;
    pun.d = d;
    return pun.u;
}

static inline jsdouble
ReinterpretUInt64AsDouble(uint64_t u)
{
    union {
        uint64_t u;
        jsdouble d;
    } pun;
    pun.u = u;
    return pun.d;
}

static inline jsdouble
ReinterpretPairAsDouble(uint32_t tag, uint32_t data)
{
    return ReinterpretUInt64AsDouble(PairToUInt64(tag, data));
}

static inline bool
IsNonCanonicalizedNaN(jsdouble d)
{
    return ReinterpretDoubleAsUInt64(d) != ReinterpretDoubleAsUInt64(JS_CANONICALIZE_NAN(d));
}

bool
SCOutput::writeDouble(jsdouble d)
{
    JS_ASSERT(!IsNonCanonicalizedNaN(d));
    return write(ReinterpretDoubleAsUInt64(d));
}

template <class T>
bool
SCOutput::writeArray(const T *p, size_t nelems)
{
    JS_ASSERT(8 % sizeof(T) == 0);
    JS_ASSERT(sizeof(uint64_t) % sizeof(T) == 0);

    if (nelems == 0)
        return true;

    if (nelems + sizeof(uint64_t) / sizeof(T) - 1 < nelems) {
        js_ReportAllocationOverflow(context());
        return false;
    }
    size_t nwords = JS_HOWMANY(nelems, sizeof(uint64_t) / sizeof(T));
    size_t start = buf.length();
    if (!buf.growByUninitialized(nwords))
        return false;

    buf.back() = 0;  /* zero-pad to an 8-byte boundary */

    T *q = (T *) &buf[start];
    if (sizeof(T) == 1) {
        memcpy(q, p, nelems);
    } else {
        const T *pend = p + nelems;
        while (p != pend)
            *q++ = SwapBytes(*p++);
    }
    return true;
}

bool
SCOutput::writeBytes(const void *p, size_t nbytes)
{
    return writeArray((const uint8_t *) p, nbytes);
}

bool
SCOutput::writeChars(const jschar *p, size_t nchars)
{
    JS_ASSERT(sizeof(jschar) == sizeof(uint16_t));
    return writeArray((const uint16_t *) p, nchars);
}

bool
SCOutput::extractBuffer(uint64_t **datap, size_t *sizep)
{
    *sizep = buf.length() * sizeof(uint64_t);
    return (*datap = buf.extractRawBuffer()) != NULL;
}

JS_STATIC_ASSERT(JSString::MAX_LENGTH < UINT32_MAX);

bool
JSStructuredCloneWriter::writeString(uint32_t tag, JSString *str)
{
    size_t length = str->length();
    const jschar *chars = str->getChars(context());
    if (!chars)
        return false;
    return out.writePair(tag, uint32_t(length)) && out.writeChars(chars, length);
}

bool
JSStructuredCloneWriter::writeId(jsid id)
{
    if (JSID_IS_INT(id))
        return out.writePair(SCTAG_INDEX, uint32_t(JSID_TO_INT(id)));
    JS_ASSERT(JSID_IS_STRING(id));
    return writeString(SCTAG_STRING, JSID_TO_STRING(id));
}

inline void
JSStructuredCloneWriter::checkStack()
{
#ifdef DEBUG
    /* To avoid making serialization O(n^2), limit stack-checking at 10. */
    const size_t MAX = 10;

    size_t limit = JS_MIN(counts.length(), MAX);
    JS_ASSERT(objs.length() == counts.length());
    size_t total = 0;
    for (size_t i = 0; i < limit; i++) {
        JS_ASSERT(total + counts[i] >= total);
        total += counts[i];
    }
    if (counts.length() <= MAX)
        JS_ASSERT(total == ids.length());
    else
        JS_ASSERT(total <= ids.length());

    JS_ASSERT(memory.count() == objs.length());
    size_t j = objs.length();
    for (size_t i = 0; i < limit; i++)
        JS_ASSERT(memory.has(&objs[--j].toObject()));
#endif
}

static inline uint32_t
ArrayTypeToTag(uint32_t type)
{
    /*
     * As long as these are all true, we can just add.  Note that for backward
     * compatibility, the tags cannot change.  So if the ArrayType type codes
     * change, this function and TagToArrayType will have to do more work.
     */
    JS_STATIC_ASSERT(TypedArray::TYPE_INT8 == 0);
    JS_STATIC_ASSERT(TypedArray::TYPE_UINT8 == 1);
    JS_STATIC_ASSERT(TypedArray::TYPE_INT16 == 2);
    JS_STATIC_ASSERT(TypedArray::TYPE_UINT16 == 3);
    JS_STATIC_ASSERT(TypedArray::TYPE_INT32 == 4);
    JS_STATIC_ASSERT(TypedArray::TYPE_UINT32 == 5);
    JS_STATIC_ASSERT(TypedArray::TYPE_FLOAT32 == 6);
    JS_STATIC_ASSERT(TypedArray::TYPE_FLOAT64 == 7);
    JS_STATIC_ASSERT(TypedArray::TYPE_UINT8_CLAMPED == 8);
    JS_STATIC_ASSERT(TypedArray::TYPE_MAX == TypedArray::TYPE_UINT8_CLAMPED + 1);

    JS_ASSERT(type < TypedArray::TYPE_MAX);
    return SCTAG_TYPED_ARRAY_MIN + type;
}

static inline uint32_t
TagToArrayType(uint32_t tag)
{
    JS_ASSERT(SCTAG_TYPED_ARRAY_MIN <= tag && tag <= SCTAG_TYPED_ARRAY_MAX);
    return tag - SCTAG_TYPED_ARRAY_MIN;
}

bool
JSStructuredCloneWriter::writeTypedArray(JSObject *obj)
{
    TypedArray *arr = TypedArray::fromJSObject(obj);
    if (!out.writePair(ArrayTypeToTag(arr->type), arr->length))
        return false;

    switch (arr->type) {
    case TypedArray::TYPE_INT8:
    case TypedArray::TYPE_UINT8:
    case TypedArray::TYPE_UINT8_CLAMPED:
        return out.writeArray((const uint8_t *) arr->data, arr->length);
    case TypedArray::TYPE_INT16:
    case TypedArray::TYPE_UINT16:
        return out.writeArray((const uint16_t *) arr->data, arr->length);
    case TypedArray::TYPE_INT32:
    case TypedArray::TYPE_UINT32:
    case TypedArray::TYPE_FLOAT32:
        return out.writeArray((const uint32_t *) arr->data, arr->length);
    case TypedArray::TYPE_FLOAT64:
        return out.writeArray((const uint64_t *) arr->data, arr->length);
    default:
        JS_NOT_REACHED("unknown TypedArray type");
        return false;
    }
}

bool
JSStructuredCloneWriter::writeArrayBuffer(JSObject *obj)
{
    ArrayBuffer *abuf = ArrayBuffer::fromJSObject(obj);
    return out.writePair(SCTAG_ARRAY_BUFFER_OBJECT, abuf->byteLength) &&
           out.writeBytes(abuf->data, abuf->byteLength);
}

bool
JSStructuredCloneWriter::startObject(JSObject *obj)
{
    JS_ASSERT(obj->isArray() || obj->isObject());

    /* Fail if obj is already on the stack. */
    HashSet<JSObject *>::AddPtr p = memory.lookupForAdd(obj);
    if (p) {
        JSContext *cx = context();
        const JSStructuredCloneCallbacks *cb = cx->runtime->structuredCloneCallbacks;
        if (cb)
            cb->reportError(cx, JS_SCERR_RECURSION);
        else
            JS_ReportErrorNumber(cx, js_GetErrorMessage, NULL, JSMSG_SC_RECURSION);
        return false;
    }
    if (!memory.add(p, obj))
        return false;

    /*
     * Get enumerable property ids and put them in reverse order so that they
     * will come off the stack in forward order.
     */
    size_t initialLength = ids.length();
    if (!GetPropertyNames(context(), obj, JSITER_OWNONLY, &ids))
        return false;
    jsid *begin = ids.begin() + initialLength, *end = ids.end();
    size_t count = size_t(end - begin);
    Reverse(begin, end);

    /* Push obj and count to the stack. */
    if (!objs.append(ObjectValue(*obj)) || !counts.append(count))
        return false;
    checkStack();

    /* Write the header for obj. */
    return out.writePair(obj->isArray() ? SCTAG_ARRAY_OBJECT : SCTAG_OBJECT_OBJECT, 0);
}

bool
JSStructuredCloneWriter::startWrite(const js::Value &v)
{
    if (v.isString()) {
        return writeString(SCTAG_STRING, v.toString());
    } else if (v.isNumber()) {
        return out.writeDouble(v.toNumber());
    } else if (v.isBoolean()) {
        return out.writePair(SCTAG_BOOLEAN, v.toBoolean());
    } else if (v.isNull()) {
        return out.writePair(SCTAG_NULL, 0);
    } else if (v.isUndefined()) {
        return out.writePair(SCTAG_UNDEFINED, 0);
    } else if (v.isObject()) {
        JSObject *obj = &v.toObject();
        if (obj->isRegExp()) {
            RegExp *re = RegExp::extractFrom(obj);
            return out.writePair(SCTAG_REGEXP_OBJECT, re->getFlags()) &&
                   writeString(SCTAG_STRING, re->getSource());
        } else if (obj->isDate()) {
            jsdouble d = js_DateGetMsecSinceEpoch(context(), obj);
            return out.writePair(SCTAG_DATE_OBJECT, 0) && out.writeDouble(d);
        } else if (obj->isObject() || obj->isArray()) {
            return startObject(obj);
        } else if (js_IsTypedArray(obj)) {
            return writeTypedArray(obj);
        } else if (js_IsArrayBuffer(obj) && ArrayBuffer::fromJSObject(obj)) {
            return writeArrayBuffer(obj);
        } else if (obj->isBoolean()) {
            return out.writePair(SCTAG_BOOLEAN_OBJECT, obj->getPrimitiveThis().toBoolean());
        } else if (obj->isNumber()) {
            return out.writePair(SCTAG_NUMBER_OBJECT, 0) &&
                   out.writeDouble(obj->getPrimitiveThis().toNumber());
        } else if (obj->isString()) {
            return writeString(SCTAG_STRING_OBJECT, obj->getPrimitiveThis().toString());
        }

        const JSStructuredCloneCallbacks *cb = context()->runtime->structuredCloneCallbacks;
        if (cb)
            return cb->write(context(), this, obj);
        /* else fall through */
    }

    JS_ReportErrorNumber(context(), js_GetErrorMessage, NULL, JSMSG_SC_UNSUPPORTED_TYPE);
    return false;
}

bool
JSStructuredCloneWriter::write(const Value &v)
{
    if (!startWrite(v))
        return false;

    while (!counts.empty()) {
        JSObject *obj = &objs.back().toObject();
        if (counts.back()) {
            counts.back()--;
            jsid id = ids.back();
            ids.popBack();
            checkStack();
            if (JSID_IS_STRING(id) || JSID_IS_INT(id)) {
                /*
                 * If obj still has an own property named id, write it out.
                 * The cost of re-checking could be avoided by using
                 * NativeIterators.
                 */
                JSObject *obj2;
                JSProperty *prop;
                if (!js_HasOwnProperty(context(), obj->getOps()->lookupProperty, obj, id,
                                       &obj2, &prop)) {
                    return false;
                }

                if (prop) {
                    Value val;
                    if (!writeId(id) || !obj->getProperty(context(), id, &val) || !startWrite(val))
                        return false;
                }
            }
        } else {
            out.writePair(SCTAG_NULL, 0);
            memory.remove(obj);
            objs.popBack();
            counts.popBack();
        }
    }
    return true;
}

bool
JSStructuredCloneReader::checkDouble(jsdouble d)
{
    if (IsNonCanonicalizedNaN(d)) {
        JS_ReportErrorNumber(context(), js_GetErrorMessage, NULL,
                             JSMSG_SC_BAD_SERIALIZED_DATA, "unrecognized NaN");
        return false;
    }
    return true;
}

class Chars {
    JSContext *cx;
    jschar *p;
  public:
    Chars() : p(NULL) {}
    ~Chars() { if (p) cx->free(p); }

    bool allocate(JSContext *cx, size_t len) {
        JS_ASSERT(!p);
        // We're going to null-terminate!
        p = (jschar *) cx->malloc((len + 1) * sizeof(jschar));
        this->cx = cx;
        if (p) {
            p[len] = jschar(0);
            return true;
        }
        return false;
    }
    jschar *get() { return p; }
    void forget() { p = NULL; }
};

JSString *
JSStructuredCloneReader::readString(uint32_t nchars)
{
    if (nchars > JSString::MAX_LENGTH) {
        JS_ReportErrorNumber(context(), js_GetErrorMessage, NULL, JSMSG_SC_BAD_SERIALIZED_DATA,
                             "string length");
        return NULL;
    }
    Chars chars;
    if (!chars.allocate(context(), nchars) || !in.readChars(chars.get(), nchars))
        return NULL;
    JSString *str = js_NewString(context(), chars.get(), nchars);
    if (str)
        chars.forget();
    return str;
}

bool
JSStructuredCloneReader::readTypedArray(uint32_t tag, uint32_t nelems, Value *vp)
{
    uint32_t atype = TagToArrayType(tag);
    JSObject *obj = js_CreateTypedArray(context(), atype, nelems);
    if (!obj)
        return false;
    vp->setObject(*obj);

    TypedArray *arr = TypedArray::fromJSObject(obj);
    JS_ASSERT(arr->length == nelems);
    JS_ASSERT(arr->type == atype);
    switch (atype) {
      case TypedArray::TYPE_INT8:
      case TypedArray::TYPE_UINT8:
      case TypedArray::TYPE_UINT8_CLAMPED:
        return in.readArray((uint8_t *) arr->data, nelems);
      case TypedArray::TYPE_INT16:
      case TypedArray::TYPE_UINT16:
        return in.readArray((uint16_t *) arr->data, nelems);
      case TypedArray::TYPE_INT32:
      case TypedArray::TYPE_UINT32:
      case TypedArray::TYPE_FLOAT32:
        return in.readArray((uint32_t *) arr->data, nelems);
      case TypedArray::TYPE_FLOAT64:
        return in.readArray((uint64_t *) arr->data, nelems);
      default:
        JS_NOT_REACHED("unknown TypedArray type");
        return false;
    }
}

bool
JSStructuredCloneReader::readArrayBuffer(uint32_t nbytes, Value *vp)
{
    JSObject *obj = js_CreateArrayBuffer(context(), nbytes);
    if (!obj)
        return false;
    vp->setObject(*obj);
    ArrayBuffer *abuf = ArrayBuffer::fromJSObject(obj);
    JS_ASSERT(abuf->byteLength == nbytes);
    return in.readArray((uint8_t *) abuf->data, nbytes);
}

bool
JSStructuredCloneReader::startRead(Value *vp)
{
    uint32_t tag, data;

    if (!in.readPair(&tag, &data))
        return false;
    switch (tag) {
      case SCTAG_NULL:
        vp->setNull();
        break;

      case SCTAG_UNDEFINED:
        vp->setUndefined();
        break;

      case SCTAG_BOOLEAN:
      case SCTAG_BOOLEAN_OBJECT:
        vp->setBoolean(!!data);
        if (tag == SCTAG_BOOLEAN_OBJECT && !js_PrimitiveToObject(context(), vp))
            return false;
        break;

      case SCTAG_STRING:
      case SCTAG_STRING_OBJECT: {
        JSString *str = readString(data);
        if (!str)
            return false;
        vp->setString(str);
        if (tag == SCTAG_STRING_OBJECT && !js_PrimitiveToObject(context(), vp))
            return false;
        break;
      }

      case SCTAG_NUMBER_OBJECT: {
        jsdouble d;
        if (!in.readDouble(&d) || !checkDouble(d))
            return false;
        vp->setDouble(d);
        if (!js_PrimitiveToObject(context(), vp))
            return false;
        break;
      }

      case SCTAG_DATE_OBJECT: {
        jsdouble d;
        if (!in.readDouble(&d) || !checkDouble(d))
            return false;
        if (d == d && d != TIMECLIP(d)) {
            JS_ReportErrorNumber(context(), js_GetErrorMessage, NULL, JSMSG_SC_BAD_SERIALIZED_DATA,
                                 "date");
            return false;
        }
        JSObject *obj = js_NewDateObjectMsec(context(), d);
        if (!obj)
            return false;
        vp->setObject(*obj);
        break;
      }

      case SCTAG_REGEXP_OBJECT: {
        uint32_t tag2, nchars;
        if (!in.readPair(&tag2, &nchars))
            return false;
        if (tag2 != SCTAG_STRING) {
            JS_ReportErrorNumber(context(), js_GetErrorMessage, NULL, JSMSG_SC_BAD_SERIALIZED_DATA,
                                 "regexp");
            return false;
        }
        JSString *str = readString(nchars);
        if (!str)
            return false;
        size_t length = str->length();
        const jschar *chars = str->getChars(context());
        if (!chars)
            return false;
        JSObject *obj = RegExp::createObjectNoStatics(context(), chars, length, data);
        if (!obj)
            return false;
        vp->setObject(*obj);
        break;
      }

      case SCTAG_ARRAY_OBJECT: {
        JSObject *obj = js_NewArrayObject(context(), 0, NULL);
        if (!obj || !objs.append(ObjectValue(*obj)))
            return false;
        vp->setObject(*obj);
        break;
      }

      case SCTAG_OBJECT_OBJECT: {
<<<<<<< HEAD
        JSObject *obj = NewBuiltinClassInstance(context(), &js_ObjectClass);
=======
        JSObject *obj = (tag == SCTAG_ARRAY_OBJECT)
                        ? NewDenseEmptyArray(context())
                        : NewBuiltinClassInstance(context(), &js_ObjectClass);
>>>>>>> 2a6e95e9
        if (!obj || !objs.append(ObjectValue(*obj)))
            return false;
        vp->setObject(*obj);
        break;
      }

      case SCTAG_ARRAY_BUFFER_OBJECT:
        return readArrayBuffer(data, vp);

      default: {
        if (tag <= SCTAG_FLOAT_MAX) {
            jsdouble d = ReinterpretPairAsDouble(tag, data);
            if (!checkDouble(d))
                return false;
            vp->setNumber(d);
            break;
        }

        if (SCTAG_TYPED_ARRAY_MIN <= tag && tag <= SCTAG_TYPED_ARRAY_MAX)
            return readTypedArray(tag, data, vp);

        const JSStructuredCloneCallbacks *cb = context()->runtime->structuredCloneCallbacks;
        if (!cb) {
            JS_ReportErrorNumber(context(), js_GetErrorMessage, NULL, JSMSG_SC_BAD_SERIALIZED_DATA,
                                 "unsupported type");
            return false;
        }
        JSObject *obj = cb->read(context(), this, tag, data);
        if (!obj)
            return false;
        vp->setObject(*obj);
      }
    }
    return true;
}

bool
JSStructuredCloneReader::readId(jsid *idp)
{
    uint32_t tag, data;
    if (!in.readPair(&tag, &data))
        return false;

    if (tag == SCTAG_INDEX) {
        *idp = INT_TO_JSID(int32_t(data));
        return true;
    }
    if (tag == SCTAG_STRING) {
        JSString *str = readString(data);
        if (!str)
            return false;
        JSAtom *atom = js_AtomizeString(context(), str, 0);
        if (!atom)
            return false;
        *idp = ATOM_TO_JSID(atom);
        return true;
    }
    if (tag == SCTAG_NULL) {
        *idp = JSID_VOID;
        return true;
    }
    JS_ReportErrorNumber(context(), js_GetErrorMessage, NULL, JSMSG_SC_BAD_SERIALIZED_DATA, "id");
    return false;
}

bool
JSStructuredCloneReader::read(Value *vp)
{
    if (!startRead(vp))
        return false;

    while (objs.length() != 0) {
        JSObject *obj = &objs.back().toObject();

        jsid id;
        if (!readId(&id))
            return false;

        if (JSID_IS_VOID(id)) {
            objs.popBack();
        } else {
            Value v;
            if (!startRead(&v) || !obj->defineProperty(context(), id, v))
                return false;
        }
    }
    return true;
}<|MERGE_RESOLUTION|>--- conflicted
+++ resolved
@@ -762,22 +762,11 @@
         break;
       }
 
-      case SCTAG_ARRAY_OBJECT: {
-        JSObject *obj = js_NewArrayObject(context(), 0, NULL);
-        if (!obj || !objs.append(ObjectValue(*obj)))
-            return false;
-        vp->setObject(*obj);
-        break;
-      }
-
+      case SCTAG_ARRAY_OBJECT:
       case SCTAG_OBJECT_OBJECT: {
-<<<<<<< HEAD
-        JSObject *obj = NewBuiltinClassInstance(context(), &js_ObjectClass);
-=======
         JSObject *obj = (tag == SCTAG_ARRAY_OBJECT)
                         ? NewDenseEmptyArray(context())
                         : NewBuiltinClassInstance(context(), &js_ObjectClass);
->>>>>>> 2a6e95e9
         if (!obj || !objs.append(ObjectValue(*obj)))
             return false;
         vp->setObject(*obj);
