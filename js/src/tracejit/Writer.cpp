--- conflicted
+++ resolved
@@ -449,13 +449,8 @@
         break;
 
       case ACCSET_OBJ_CAPACITY:
-<<<<<<< HEAD
         ok = false;
         // OK_OBJ_FIELD(LIR_ldi, capacity) || OK_OBJ_FIELD(LIR_ldi, initializedLength);
-=======
-        ok = OK_OBJ_FIELD(LIR_ldi, capacity) ||
-             OK_OBJ_FIELD_OFF(LIR_ldi, (int32_t)JSObject::offsetOfInitializedLength());
->>>>>>> 2d26cc32
         break;
 
       case ACCSET_OBJ_SLOTS:
