/* -*- Mode: C; tab-width: 8; indent-tabs-mode: nil; c-basic-offset: 4 -*-
 * vim: set ts=8 sw=4 et tw=78:
 *
 * ***** BEGIN LICENSE BLOCK *****
 * Version: MPL 1.1/GPL 2.0/LGPL 2.1 *
 * The contents of this file are subject to the Mozilla Public License Version
 * 1.1 (the "License"); you may not use this file except in compliance with
 * the License. You may obtain a copy of the License at
 * http://www.mozilla.org/MPL/
 *
 * Software distributed under the License is distributed on an "AS IS" basis,
 * WITHOUT WARRANTY OF ANY KIND, either express or implied. See the License
 * for the specific language governing rights and limitations under the
 * License.
 *
 * The Original Code is Mozilla Communicator client code, released
 * March 31, 1998.
 *
 * The Initial Developer of the Original Code is
 * Netscape Communications Corporation.
 * Portions created by the Initial Developer are Copyright (C) 1998
 * the Initial Developer. All Rights Reserved.
 *
 * Contributor(s):
 *
 * Alternatively, the contents of this file may be used under the terms of
 * either of the GNU General Public License Version 2 or later (the "GPL"),
 * or the GNU Lesser General Public License Version 2.1 or later (the "LGPL"),
 * in which case the provisions of the GPL or the LGPL are applicable instead
 * of those above. If you wish to allow use of your version of this file only
 * under the terms of either the GPL or the LGPL, and not to allow others to
 * use your version of this file under the terms of the MPL, indicate your
 * decision by deleting the provisions above and replace them with the notice
 * and other provisions required by the GPL or the LGPL. If you do not delete
 * the provisions above, a recipient may use your version of this file under
 * the terms of any one of the MPL, the GPL or the LGPL.
 *
 * ***** END LICENSE BLOCK ***** */

#ifndef jsiter_h___
#define jsiter_h___

/*
 * JavaScript iterators.
 */
#include "jsprvtd.h"
#include "jspubtd.h"
#include "jsversion.h"

/*
 * NB: these flag bits are encoded into the bytecode stream in the immediate
 * operand of JSOP_ITER, so don't change them without advancing jsxdrapi.h's
 * JSXDR_BYTECODE_VERSION.
 */
#define JSITER_ENUMERATE  0x1   /* for-in compatible hidden default iterator */
#define JSITER_FOREACH    0x2   /* return [key, value] pair rather than key */
#define JSITER_KEYVALUE   0x4   /* destructuring for-in wants [key, value] */
#define JSITER_OWNONLY    0x8   /* iterate over obj's own properties only */
#define JSITER_HIDDEN     0x10  /* also enumerate non-enumerable properties */

struct NativeIterator {
    JSObject  *obj;
    void      *props_array;
    void      *props_cursor;
    void      *props_end;
    uint32    *shapes_array;
    uint32    shapes_length;
    uint32    shapes_key;
    uintN     flags;
    JSObject  *next;

<<<<<<< HEAD
    jsid currentId() const {
        JS_ASSERT((flags & JSITER_FOREACH) == 0);
        return *reinterpret_cast<jsid *>(props_cursor);
    }

    void incIdCursor() {
        JS_ASSERT((flags & JSITER_FOREACH) == 0);
        props_cursor = reinterpret_cast<jsid *>(props_cursor) + 1;
    }

    const js::Value &currentValue() const {
        JS_ASSERT((flags & JSITER_FOREACH) != 0);
        return *reinterpret_cast<js::Value *>(props_cursor);
    }

    void incValueCursor() {
        JS_ASSERT((flags & JSITER_FOREACH) != 0);
        props_cursor = reinterpret_cast<js::Value *>(props_cursor) + 1;
    }

    static NativeIterator *allocateKeyIterator(JSContext *cx, uint32 slength,
                                               const jsid *parray, uint32 plength);
    static NativeIterator *allocateValueIterator(JSContext *cx, uint32 slength,
                                                 const js::Value *parray, uint32 plength);
    void init(JSObject *obj, uintN flags, uint32 *sarray, uint32 slength, uint32 key);
=======
    static NativeIterator *allocate(JSContext *cx, JSObject *obj, uintN flags,
                                    uint32 *sarray, uint32 slength, uint32 key,
                                    js::AutoValueVector &props);

    inline size_t length() const {
        return props_end - props_array;
    }

    inline jsval *begin() const {
        return props_array;
    }
>>>>>>> 52e11d5d

    void mark(JSTracer *trc);
};

bool
VectorToIdArray(JSContext *cx, js::AutoValueVector &props, JSIdArray **idap);

bool
GetPropertyNames(JSContext *cx, JSObject *obj, uintN flags, js::AutoValueVector &props);

bool
GetIterator(JSContext *cx, JSObject *obj, uintN flags, js::Value *vp);

bool
<<<<<<< HEAD
JSIdArrayToIterator(JSContext *cx, JSObject *obj, uintN flags, JSIdArray *ida, js::Value *vp);
=======
IdVectorToIterator(JSContext *cx, JSObject *obj, uintN flags, js::AutoValueVector &props, jsval *vp);
>>>>>>> 52e11d5d

/*
 * Convert the value stored in *vp to its iteration object. The flags should
 * contain JSITER_ENUMERATE if js_ValueToIterator is called when enumerating
 * for-in semantics are required, and when the caller can guarantee that the
 * iterator will never be exposed to scripts.
 */
extern JS_FRIEND_API(JSBool)
js_ValueToIterator(JSContext *cx, uintN flags, js::Value *vp);

extern JS_FRIEND_API(JSBool)
js_CloseIterator(JSContext *cx, const js::Value &v);

bool
js_SuppressDeletedProperty(JSContext *cx, JSObject *obj, jsid id);

/*
 * IteratorMore() indicates whether another value is available. It might
 * internally call iterobj.next() and then cache the value until its
 * picked up by IteratorNext(). The value is cached in the current context.
 */
extern JSBool
js_IteratorMore(JSContext *cx, JSObject *iterobj, js::Value *rval);

extern JSBool
js_IteratorNext(JSContext *cx, JSObject *iterobj, js::Value *rval);

extern JSBool
js_ThrowStopIteration(JSContext *cx);

#if JS_HAS_GENERATORS

/*
 * Generator state codes.
 */
typedef enum JSGeneratorState {
    JSGEN_NEWBORN,  /* not yet started */
    JSGEN_OPEN,     /* started by a .next() or .send(undefined) call */
    JSGEN_RUNNING,  /* currently executing via .next(), etc., call */
    JSGEN_CLOSING,  /* close method is doing asynchronous return */
    JSGEN_CLOSED    /* closed, cannot be started or closed again */
} JSGeneratorState;

struct JSGenerator {
    JSObject            *obj;
    JSGeneratorState    state;
    JSFrameRegs         savedRegs;
    uintN               vplen;
    JSStackFrame        *liveFrame;
    JSObject            *enumerators;
    js::Value           floatingStack[1];

    JSStackFrame *getFloatingFrame() {
        return reinterpret_cast<JSStackFrame *>(floatingStack + vplen);
    }

    JSStackFrame *getLiveFrame() {
        JS_ASSERT((state == JSGEN_RUNNING || state == JSGEN_CLOSING) ==
                  (liveFrame != getFloatingFrame()));
        return liveFrame;
    }
};

extern JSObject *
js_NewGenerator(JSContext *cx);

/*
 * Generator stack frames do not have stable pointers since they get copied to
 * and from the generator object and the stack (see SendToGenerator). This is a
 * problem for Block and With objects, which need to store a pointer to the
 * enclosing stack frame. The solution is for Block and With objects to store
 * a pointer to the "floating" stack frame stored in the generator object,
 * since it is stable, and maintain, in the generator object, a pointer to the
 * "live" stack frame (either a copy on the stack or the floating frame). Thus,
 * Block and With objects must "normalize" to and from the floating/live frames
 * in the case of generators using the following functions.
 */
inline JSStackFrame *
js_FloatingFrameIfGenerator(JSContext *cx, JSStackFrame *fp)
{
    JS_ASSERT(cx->stack().contains(fp));
    if (JS_UNLIKELY(fp->isGenerator()))
        return cx->generatorFor(fp)->getFloatingFrame();
    return fp;
}

/* Given a floating frame, given the JSGenerator containing it. */
extern JSGenerator *
js_FloatingFrameToGenerator(JSStackFrame *fp);

inline JSStackFrame *
js_LiveFrameIfGenerator(JSStackFrame *fp)
{
    if (fp->flags & JSFRAME_GENERATOR)
        return js_FloatingFrameToGenerator(fp)->getLiveFrame();
    return fp;
}

#endif

extern js::ExtendedClass js_GeneratorClass;
extern js::ExtendedClass js_IteratorClass;
extern js::Class         js_StopIterationClass;

static inline bool
js_ValueIsStopIteration(const js::Value &v)
{
    return v.isObject() && v.asObject().getClass() == &js_StopIterationClass;
}

extern JSObject *
js_InitIteratorClasses(JSContext *cx, JSObject *obj);

#endif /* jsiter_h___ */<|MERGE_RESOLUTION|>--- conflicted
+++ resolved
@@ -69,7 +69,6 @@
     uintN     flags;
     JSObject  *next;
 
-<<<<<<< HEAD
     jsid currentId() const {
         JS_ASSERT((flags & JSITER_FOREACH) == 0);
         return *reinterpret_cast<jsid *>(props_cursor);
@@ -95,19 +94,6 @@
     static NativeIterator *allocateValueIterator(JSContext *cx, uint32 slength,
                                                  const js::Value *parray, uint32 plength);
     void init(JSObject *obj, uintN flags, uint32 *sarray, uint32 slength, uint32 key);
-=======
-    static NativeIterator *allocate(JSContext *cx, JSObject *obj, uintN flags,
-                                    uint32 *sarray, uint32 slength, uint32 key,
-                                    js::AutoValueVector &props);
-
-    inline size_t length() const {
-        return props_end - props_array;
-    }
-
-    inline jsval *begin() const {
-        return props_array;
-    }
->>>>>>> 52e11d5d
 
     void mark(JSTracer *trc);
 };
@@ -122,11 +108,7 @@
 GetIterator(JSContext *cx, JSObject *obj, uintN flags, js::Value *vp);
 
 bool
-<<<<<<< HEAD
-JSIdArrayToIterator(JSContext *cx, JSObject *obj, uintN flags, JSIdArray *ida, js::Value *vp);
-=======
-IdVectorToIterator(JSContext *cx, JSObject *obj, uintN flags, js::AutoValueVector &props, jsval *vp);
->>>>>>> 52e11d5d
+IdVectorToIterator(JSContext *cx, JSObject *obj, uintN flags, js::AutoIdVector &props, js::Value *vp);
 
 /*
  * Convert the value stored in *vp to its iteration object. The flags should
