--- conflicted
+++ resolved
@@ -205,7 +205,6 @@
 }
 
 inline bool
-<<<<<<< HEAD
 GetLengthProperty(const Value &lval, MutableHandleValue vp)
 {
     /* Optimize length accesses on strings, arrays, and arguments. */
@@ -220,11 +219,6 @@
             vp.setNumber(length);
             return true;
         }
-=======
-GetPropertyOperation(JSContext *cx, jsbytecode *pc, MutableHandleValue lval, MutableHandleValue vp)
-{
-    JS_ASSERT(vp.address() != lval.address());
->>>>>>> 94d1e10b
 
         if (obj->isArguments()) {
             ArgumentsObject *argsobj = &obj->asArguments();
@@ -236,7 +230,6 @@
             }
         }
 
-<<<<<<< HEAD
         if (obj->isTypedArray()) {
             vp.setInt32(TypedArray::length(obj));
             return true;
@@ -247,54 +240,19 @@
 }
 
 inline bool
-GetPropertyOperation(JSContext *cx, JSScript *script, jsbytecode *pc, Value &lval,
+GetPropertyOperation(JSContext *cx, JSScript *script, jsbytecode *pc, MutableHandleValue lval,
                      MutableHandleValue vp)
 {
     JSOp op = JSOp(*pc);
 
     if (op == JSOP_LENGTH) {
-        if (IsOptimizedArguments(cx->fp(), &lval)) {
-            vp.setInt32(cx->fp()->numActualArgs());
-            return true;
-        }
-
-        if (GetLengthProperty(lval, vp))
-            return true;
-=======
-    if (op == JSOP_LENGTH) {
-        /* Optimize length accesses on strings, arrays, and arguments. */
-        if (lval.isString()) {
-            vp.setInt32(lval.toString()->length());
-            return true;
-        }
         if (IsOptimizedArguments(cx->fp(), lval.address())) {
             vp.setInt32(cx->fp()->numActualArgs());
             return true;
         }
-        if (lval.isObject()) {
-            JSObject *obj = &lval.toObject();
-            if (obj->isArray()) {
-                uint32_t length = obj->getArrayLength();
-                vp.setNumber(length);
-                return true;
-            }
-
-            if (obj->isArguments()) {
-                ArgumentsObject *argsobj = &obj->asArguments();
-                if (!argsobj->hasOverriddenLength()) {
-                    uint32_t length = argsobj->initialLength();
-                    JS_ASSERT(length < INT32_MAX);
-                    vp.setInt32(int32_t(length));
-                    return true;
-                }
-            }
-
-            if (obj->isTypedArray()) {
-                vp.setInt32(TypedArray::length(obj));
-                return true;
-            }
-        }
->>>>>>> 94d1e10b
+
+        if (GetLengthProperty(lval, vp))
+            return true;
     }
 
     RootedObject obj(cx, ToObjectFromStack(cx, lval));
@@ -307,7 +265,7 @@
     JS_PROPERTY_CACHE(cx).test(cx, pc, obj.get(), obj2.get(), entry, name);
     if (!name) {
         AssertValidPropertyCacheHit(cx, obj, obj2, entry);
-        if (!NativeGet(cx, obj, obj2, entry->prop, JSGET_CACHE_RESULT, vp.address()))
+        if (!NativeGet(cx, obj, obj2, entry->prop, JSGET_CACHE_RESULT, vp))
             return false;
         return true;
     }
@@ -332,10 +290,6 @@
     }
 #endif
 
-<<<<<<< HEAD
-    vp.set(value);
-=======
->>>>>>> 94d1e10b
     return true;
 }
 
@@ -774,12 +728,8 @@
 }
 
 static JS_ALWAYS_INLINE bool
-<<<<<<< HEAD
-GetElementOperation(JSContext *cx, JSOp op, const Value &lref, const Value &rref, MutableHandleValue res)
-=======
-GetElementOperation(JSContext *cx, JSOp op, MutableHandleValue lref, HandleValue rref,
+GetElementOperation(JSContext *cx, JSOp op, HandleValue lref, HandleValue rref,
                     MutableHandleValue res)
->>>>>>> 94d1e10b
 {
     JS_ASSERT(op == JSOP_GETELEM || op == JSOP_CALLELEM);
 
@@ -795,13 +745,9 @@
         }
     }
 
-    Value left = lref;
     StackFrame *fp = cx->fp();
-<<<<<<< HEAD
-    if (IsOptimizedArguments(fp, &left)) {
-=======
-    if (IsOptimizedArguments(fp, lref.address())) {
->>>>>>> 94d1e10b
+    RootedValue lval(cx, lref);
+    if (IsOptimizedArguments(fp, lval.address())) {
         if (rref.isInt32()) {
             int32_t i = rref.toInt32();
             if (i >= 0 && uint32_t(i) < fp->numActualArgs()) {
@@ -813,19 +759,11 @@
         if (!JSScript::argumentsOptimizationFailed(cx, fp->script()))
             return false;
 
-<<<<<<< HEAD
-        left = ObjectValue(fp->argsObj());
-    }
-
-    bool isObject = left.isObject();
-    RootedObject obj(cx, ValueToObject(cx, left));
-=======
-        lref.set(ObjectValue(fp->argsObj()));
-    }
-
-    bool isObject = lref.isObject();
-    RootedObject obj(cx, ToObjectFromStack(cx, lref));
->>>>>>> 94d1e10b
+        lval = ObjectValue(fp->argsObj());
+    }
+
+    bool isObject = lval.isObject();
+    RootedObject obj(cx, ToObjectFromStack(cx, lval));
     if (!obj)
         return false;
     if (!GetObjectElementOperation(cx, op, obj, rref, res))
