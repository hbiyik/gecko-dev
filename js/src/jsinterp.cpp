/* -*- Mode: C; tab-width: 4; indent-tabs-mode: nil; c-basic-offset: 4 -*-
 * vim: set ts=8 sw=4 et tw=79:
 *
 * ***** BEGIN LICENSE BLOCK *****
 * Version: MPL 1.1/GPL 2.0/LGPL 2.1
 *
 * The contents of this file are subject to the Mozilla Public License Version
 * 1.1 (the "License"); you may not use this file except in compliance with
 * the License. You may obtain a copy of the License at
 * http://www.mozilla.org/MPL/
 *
 * Software distributed under the License is distributed on an "AS IS" basis,
 * WITHOUT WARRANTY OF ANY KIND, either express or implied. See the License
 * for the specific language governing rights and limitations under the
 * License.
 *
 * The Original Code is Mozilla Communicator client code, released
 * March 31, 1998.
 *
 * The Initial Developer of the Original Code is
 * Netscape Communications Corporation.
 * Portions created by the Initial Developer are Copyright (C) 1998
 * the Initial Developer. All Rights Reserved.
 *
 * Contributor(s):
 *
 * Alternatively, the contents of this file may be used under the terms of
 * either of the GNU General Public License Version 2 or later (the "GPL"),
 * or the GNU Lesser General Public License Version 2.1 or later (the "LGPL"),
 * in which case the provisions of the GPL or the LGPL are applicable instead
 * of those above. If you wish to allow use of your version of this file only
 * under the terms of either the GPL or the LGPL, and not to allow others to
 * use your version of this file under the terms of the MPL, indicate your
 * decision by deleting the provisions above and replace them with the notice
 * and other provisions required by the GPL or the LGPL. If you do not delete
 * the provisions above, a recipient may use your version of this file under
 * the terms of any one of the MPL, the GPL or the LGPL.
 *
 * ***** END LICENSE BLOCK ***** */

/*
 * JavaScript bytecode interpreter.
 */
#include <stdio.h>
#include <string.h>
#include <math.h>
#include "jstypes.h"
#include "jsstdint.h"
#include "jsarena.h" /* Added by JSIFY */
#include "jsutil.h" /* Added by JSIFY */
#include "jsprf.h"
#include "jsapi.h"
#include "jsarray.h"
#include "jsatom.h"
#include "jsbool.h"
#include "jscntxt.h"
#include "jsdate.h"
#include "jsversion.h"
#include "jsdbgapi.h"
#include "jsfun.h"
#include "jsgc.h"
#include "jsinterp.h"
#include "jsiter.h"
#include "jslock.h"
#include "jsnum.h"
#include "jsobj.h"
#include "jsopcode.h"
#include "jsscan.h"
#include "jsscope.h"
#include "jsscript.h"
#include "jsstr.h"
#include "jsstaticcheck.h"
#include "jstracer.h"

#ifdef INCLUDE_MOZILLA_DTRACE
#include "jsdtracef.h"
#endif

#if JS_HAS_XML_SUPPORT
#include "jsxml.h"
#endif

#include "jsautooplen.h"

/* jsinvoke_cpp___ indicates inclusion from jsinvoke.cpp. */
#if !JS_LONE_INTERPRET ^ defined jsinvoke_cpp___

uint32
js_GenerateShape(JSContext *cx, JSBool gcLocked, JSScopeProperty *sprop)
{
    JSRuntime *rt;
    uint32 shape;
    JSTempValueRooter tvr;

    rt = cx->runtime;
    shape = JS_ATOMIC_INCREMENT(&rt->shapeGen);
    JS_ASSERT(shape != 0);
    if (shape & SHAPE_OVERFLOW_BIT) {
        rt->gcPoke = JS_TRUE;
        if (sprop)
            JS_PUSH_TEMP_ROOT_SPROP(cx, sprop, &tvr);
        js_GC(cx, gcLocked ? GC_LOCK_HELD : GC_NORMAL);
        if (sprop)
            JS_POP_TEMP_ROOT(cx, &tvr);
        shape = JS_ATOMIC_INCREMENT(&rt->shapeGen);
        JS_ASSERT(shape != 0);
        JS_ASSERT_IF(shape & SHAPE_OVERFLOW_BIT,
                     JS_PROPERTY_CACHE(cx).disabled);
    }
    return shape;
}

JS_REQUIRES_STACK void
js_FillPropertyCache(JSContext *cx, JSObject *obj, jsuword kshape,
                     uintN scopeIndex, uintN protoIndex,
                     JSObject *pobj, JSScopeProperty *sprop,
                     JSPropCacheEntry **entryp)
{
    JSPropertyCache *cache;
    jsbytecode *pc;
    JSScope *scope;
    JSOp op;
    const JSCodeSpec *cs;
    jsuword vword;
    ptrdiff_t pcoff;
    jsuword khash;
    JSAtom *atom;
    JSPropCacheEntry *entry;

    JS_ASSERT(!cx->runtime->gcRunning);
    cache = &JS_PROPERTY_CACHE(cx);
    pc = cx->fp->regs->pc;
    if (cache->disabled || (cx->fp->flags & JSFRAME_EVAL)) {
        PCMETER(cache->disfills++);
        *entryp = NULL;
        return;
    }

    /*
     * Check for fill from js_SetPropertyHelper where the setter removed sprop
     * from pobj's scope (via unwatch or delete, e.g.).
     */
    scope = OBJ_SCOPE(pobj);
    JS_ASSERT(scope->object == pobj);
    if (!SCOPE_HAS_PROPERTY(scope, sprop)) {
        PCMETER(cache->oddfills++);
        *entryp = NULL;
        return;
    }

    /*
     * Check for overdeep scope and prototype chain. Because resolve, getter,
     * and setter hooks can change the prototype chain using JS_SetPrototype
     * after js_LookupPropertyWithFlags has returned the nominal protoIndex,
     * we have to validate protoIndex if it is non-zero. If it is zero, then
     * we know thanks to the SCOPE_HAS_PROPERTY test above, and from the fact
     * that obj == pobj, that protoIndex is invariant.
     *
     * The scopeIndex can't be wrong. We require JS_SetParent calls to happen
     * before any running script might consult a parent-linked scope chain. If
     * this requirement is not satisfied, the fill in progress will never hit,
     * but vcap vs. scope shape tests ensure nothing malfunctions.
     */
    JS_ASSERT_IF(scopeIndex == 0 && protoIndex == 0, obj == pobj);
    if (protoIndex != 0) {
        JSObject *tmp;

        JS_ASSERT(pobj != obj);
        protoIndex = 1;
        tmp = obj;
        for (;;) {
            tmp = OBJ_GET_PROTO(cx, tmp);

            /*
             * We cannot cache properties coming from native objects behind
             * non-native ones on the prototype chain. The non-natives can
             * mutate in arbitrary way without changing any shapes.
             */
            if (!tmp || !OBJ_IS_NATIVE(tmp)) {
                PCMETER(cache->noprotos++);
                *entryp = NULL;
                return;
            }
            if (tmp == pobj)
                break;
            ++protoIndex;
        }
    }
    if (scopeIndex > PCVCAP_SCOPEMASK || protoIndex > PCVCAP_PROTOMASK) {
        PCMETER(cache->longchains++);
        *entryp = NULL;
        return;
    }

    /*
     * Optimize the cached vword based on our parameters and the current pc's
     * opcode format flags.
     */
    op = js_GetOpcode(cx, cx->fp->script, pc);
    cs = &js_CodeSpec[op];

    do {
        /*
         * Check for a prototype "plain old method" callee computation. What
         * is a plain old method? It's a function-valued property with stub
         * getter and setter, so get of a function is idempotent and set is
         * transparent.
         */
        if (cs->format & JOF_CALLOP) {
            if (SPROP_HAS_STUB_GETTER(sprop) &&
                SPROP_HAS_VALID_SLOT(sprop, scope)) {
                jsval v;

                v = LOCKED_OBJ_GET_SLOT(pobj, sprop->slot);
                if (VALUE_IS_FUNCTION(cx, v)) {
                    /*
                     * Great, we have a function-valued prototype property
                     * where the getter is JS_PropertyStub. The type id in
                     * pobj's scope does not evolve with changes to property
                     * values, however.
                     *
                     * So here, on first cache fill for this method, we brand
                     * the scope with a new shape and set the SCOPE_BRANDED
                     * flag. Once this scope flag is set, any write that adds
                     * or deletes a function-valued plain old property in
                     * scope->object will result in shape being regenerated.
                     */
                    if (!SCOPE_IS_BRANDED(scope)) {
                        PCMETER(cache->brandfills++);
#ifdef DEBUG_notme
                        fprintf(stderr,
                            "branding %p (%s) for funobj %p (%s), kshape %lu\n",
                            pobj, LOCKED_OBJ_GET_CLASS(pobj)->name,
                            JSVAL_TO_OBJECT(v),
                            JS_GetFunctionName(GET_FUNCTION_PRIVATE(cx,
                                                 JSVAL_TO_OBJECT(v))),
                            kshape);
#endif
                        SCOPE_MAKE_UNIQUE_SHAPE(cx, scope);
                        SCOPE_SET_BRANDED(scope);
                        if (OBJ_SCOPE(obj) == scope)
                            kshape = scope->shape;
                    }
                    vword = JSVAL_OBJECT_TO_PCVAL(v);
                    break;
                }
            }
        }

        /* If getting a value via a stub getter, we can cache the slot. */
        if (!(cs->format & (JOF_SET | JOF_INCDEC | JOF_FOR)) &&
            SPROP_HAS_STUB_GETTER(sprop) &&
            SPROP_HAS_VALID_SLOT(sprop, scope)) {
            /* Great, let's cache sprop's slot and use it on cache hit. */
            vword = SLOT_TO_PCVAL(sprop->slot);
        } else {
            /* Best we can do is to cache sprop (still a nice speedup). */
            vword = SPROP_TO_PCVAL(sprop);
        }
    } while (0);

    /*
     * Our caller preserved the scope shape prior to the js_GetPropertyHelper
     * or similar call out of the interpreter. We want to cache under that
     * shape if op is overtly mutating, to bias for the case where the mutator
     * udpates shape predictably.
     *
     * Note that an apparently non-mutating op such as JSOP_NAME may still
     * mutate the base object via, e.g., lazy standard class initialization,
     * but that is a one-time event and we'll have to miss the old shape and
     * re-fill under the new one.
     */
    if (!(cs->format & (JOF_SET | JOF_INCDEC)) && obj == pobj)
        kshape = scope->shape;

    khash = PROPERTY_CACHE_HASH_PC(pc, kshape);
    if (obj == pobj) {
        JS_ASSERT(kshape != 0 || scope->shape != 0);
        JS_ASSERT(scopeIndex == 0 && protoIndex == 0);
        JS_ASSERT(OBJ_SCOPE(obj)->object == obj);
    } else {
        if (op == JSOP_LENGTH) {
            atom = cx->runtime->atomState.lengthAtom;
        } else {
            pcoff = (JOF_TYPE(cs->format) == JOF_SLOTATOM) ? 2 : 0;
            GET_ATOM_FROM_BYTECODE(cx->fp->script, pc, pcoff, atom);
        }
        JS_ASSERT_IF(scopeIndex == 0,
                     protoIndex != 1 || OBJ_GET_PROTO(cx, obj) == pobj);
        if (scopeIndex != 0 || protoIndex != 1) {
            khash = PROPERTY_CACHE_HASH_ATOM(atom, obj, pobj);
            PCMETER(if (PCVCAP_TAG(cache->table[khash].vcap) <= 1)
                        cache->pcrecycles++);
            pc = (jsbytecode *) atom;
            kshape = (jsuword) obj;

            /*
             * Make sure that a later shadowing assignment will enter
             * PurgeProtoChain and invalidate this entry, bug 479198.
             *
             * This is thread-safe even though obj is not locked. Only the
             * DELEGATE bit of obj->classword can change at runtime, given that
             * obj is native; and the bit is only set, never cleared. And on
             * platforms where another CPU can fail to see this write, it's OK
             * because the property cache and JIT cache are thread-local.
             */
            OBJ_SET_DELEGATE(cx, obj);
        }
    }

    entry = &cache->table[khash];
    PCMETER(if (entry != *entryp) cache->modfills++);
    PCMETER(if (!PCVAL_IS_NULL(entry->vword)) cache->recycles++);
    entry->kpc = pc;
    entry->kshape = kshape;
    entry->vcap = PCVCAP_MAKE(scope->shape, scopeIndex, protoIndex);
    entry->vword = vword;
    *entryp = entry;

    cache->empty = JS_FALSE;
    PCMETER(cache->fills++);
}

JS_REQUIRES_STACK JSAtom *
js_FullTestPropertyCache(JSContext *cx, jsbytecode *pc,
                         JSObject **objp, JSObject **pobjp,
                         JSPropCacheEntry **entryp)
{
    JSOp op;
    const JSCodeSpec *cs;
    ptrdiff_t pcoff;
    JSAtom *atom;
    JSObject *obj, *pobj, *tmp;
    JSPropCacheEntry *entry;
    uint32 vcap;

    JS_ASSERT(uintN((cx->fp->imacpc ? cx->fp->imacpc : pc) - cx->fp->script->code)
              < cx->fp->script->length);

    op = js_GetOpcode(cx, cx->fp->script, pc);
    cs = &js_CodeSpec[op];
    if (op == JSOP_LENGTH) {
        atom = cx->runtime->atomState.lengthAtom;
    } else {
        pcoff = (JOF_TYPE(cs->format) == JOF_SLOTATOM) ? 2 : 0;
        GET_ATOM_FROM_BYTECODE(cx->fp->script, pc, pcoff, atom);
    }

    obj = *objp;
    JS_ASSERT(OBJ_IS_NATIVE(obj));
    entry = &JS_PROPERTY_CACHE(cx).table[PROPERTY_CACHE_HASH_ATOM(atom, obj, NULL)];
    *entryp = entry;
    vcap = entry->vcap;

    if (entry->kpc != (jsbytecode *) atom) {
        PCMETER(JS_PROPERTY_CACHE(cx).idmisses++);

#ifdef DEBUG_notme
        entry = &JS_PROPERTY_CACHE(cx).table[PROPERTY_CACHE_HASH_PC(pc, OBJ_SHAPE(obj))];
        fprintf(stderr,
                "id miss for %s from %s:%u"
                " (pc %u, kpc %u, kshape %u, shape %u)\n",
                js_AtomToPrintableString(cx, atom),
                cx->fp->script->filename,
                js_PCToLineNumber(cx, cx->fp->script, pc),
                pc - cx->fp->script->code,
                entry->kpc - cx->fp->script->code,
                entry->kshape,
                OBJ_SHAPE(obj));
                js_Disassemble1(cx, cx->fp->script, pc,
                                pc - cx->fp->script->code,
                                JS_FALSE, stderr);
#endif

        return atom;
    }

    if (entry->kshape != (jsuword) obj) {
        PCMETER(JS_PROPERTY_CACHE(cx).komisses++);
        return atom;
    }

    pobj = obj;
    JS_LOCK_OBJ(cx, pobj);

    if (JOF_MODE(cs->format) == JOF_NAME) {
        while (vcap & (PCVCAP_SCOPEMASK << PCVCAP_PROTOBITS)) {
            tmp = LOCKED_OBJ_GET_PARENT(pobj);
            if (!tmp || !OBJ_IS_NATIVE(tmp))
                break;
            JS_UNLOCK_OBJ(cx, pobj);
            pobj = tmp;
            JS_LOCK_OBJ(cx, pobj);
            vcap -= PCVCAP_PROTOSIZE;
        }

        *objp = pobj;
    }

    while (vcap & PCVCAP_PROTOMASK) {
        tmp = LOCKED_OBJ_GET_PROTO(pobj);
        if (!tmp || !OBJ_IS_NATIVE(tmp))
            break;
        JS_UNLOCK_OBJ(cx, pobj);
        pobj = tmp;
        JS_LOCK_OBJ(cx, pobj);
        --vcap;
    }

    if (PCVCAP_SHAPE(vcap) == OBJ_SHAPE(pobj)) {
#ifdef DEBUG
        jsid id = ATOM_TO_JSID(atom);

        CHECK_FOR_STRING_INDEX(id);
        JS_ASSERT(SCOPE_GET_PROPERTY(OBJ_SCOPE(pobj), id));
        JS_ASSERT(OBJ_SCOPE(pobj)->object == pobj);
#endif
        *pobjp = pobj;
        return NULL;
    }

    PCMETER(JS_PROPERTY_CACHE(cx).vcmisses++);
    JS_UNLOCK_OBJ(cx, pobj);
    return atom;
}

#ifdef DEBUG
#define ASSERT_CACHE_IS_EMPTY(cache)                                          \
    JS_BEGIN_MACRO                                                            \
        JSPropertyCache *cache_ = (cache);                                    \
        uintN i_;                                                             \
        JS_ASSERT(cache_->empty);                                             \
        for (i_ = 0; i_ < PROPERTY_CACHE_SIZE; i_++) {                        \
            JS_ASSERT(!cache_->table[i_].kpc);                                \
            JS_ASSERT(!cache_->table[i_].kshape);                             \
            JS_ASSERT(!cache_->table[i_].vcap);                               \
            JS_ASSERT(!cache_->table[i_].vword);                              \
        }                                                                     \
    JS_END_MACRO
#else
#define ASSERT_CACHE_IS_EMPTY(cache) ((void)0)
#endif

JS_STATIC_ASSERT(PCVAL_NULL == 0);

void
js_PurgePropertyCache(JSContext *cx, JSPropertyCache *cache)
{
    if (cache->empty) {
        ASSERT_CACHE_IS_EMPTY(cache);
        return;
    }

    memset(cache->table, 0, sizeof cache->table);
    cache->empty = JS_TRUE;

#ifdef JS_PROPERTY_CACHE_METERING
  { static FILE *fp;
    if (!fp)
        fp = fopen("/tmp/propcache.stats", "w");
    if (fp) {
        fputs("Property cache stats for ", fp);
#ifdef JS_THREADSAFE
        fprintf(fp, "thread %lu, ", (unsigned long) cx->thread->id);
#endif
        fprintf(fp, "GC %u\n", cx->runtime->gcNumber);

# define P(mem) fprintf(fp, "%11s %10lu\n", #mem, (unsigned long)cache->mem)
        P(fills);
        P(nofills);
        P(rofills);
        P(disfills);
        P(oddfills);
        P(modfills);
        P(brandfills);
        P(noprotos);
        P(longchains);
        P(recycles);
        P(pcrecycles);
        P(tests);
        P(pchits);
        P(protopchits);
        P(initests);
        P(inipchits);
        P(inipcmisses);
        P(settests);
        P(addpchits);
        P(setpchits);
        P(setpcmisses);
        P(slotchanges);
        P(setmisses);
        P(idmisses);
        P(komisses);
        P(vcmisses);
        P(misses);
        P(flushes);
        P(pcpurges);
# undef P

        fprintf(fp, "hit rates: pc %g%% (proto %g%%), set %g%%, ini %g%%, full %g%%\n",
                (100. * cache->pchits) / cache->tests,
                (100. * cache->protopchits) / cache->tests,
                (100. * (cache->addpchits + cache->setpchits))
                / cache->settests,
                (100. * cache->inipchits) / cache->initests,
                (100. * (cache->tests - cache->misses)) / cache->tests);
        fflush(fp);
    }
  }
#endif

    PCMETER(cache->flushes++);
}

void
js_PurgePropertyCacheForScript(JSContext *cx, JSScript *script)
{
    JSPropertyCache *cache;
    JSPropCacheEntry *entry;

    cache = &JS_PROPERTY_CACHE(cx);
    for (entry = cache->table; entry < cache->table + PROPERTY_CACHE_SIZE;
         entry++) {
        if (JS_UPTRDIFF(entry->kpc, script->code) < script->length) {
            entry->kpc = NULL;
            entry->kshape = 0;
#ifdef DEBUG
            entry->vcap = entry->vword = 0;
#endif
        }
    }
}

void
js_DisablePropertyCache(JSContext *cx)
{
    JS_ASSERT(JS_PROPERTY_CACHE(cx).disabled >= 0);
    ++JS_PROPERTY_CACHE(cx).disabled;
}

void
js_EnablePropertyCache(JSContext *cx)
{
    --JS_PROPERTY_CACHE(cx).disabled;
    JS_ASSERT(JS_PROPERTY_CACHE(cx).disabled >= 0);
}

/*
 * Check if the current arena has enough space to fit nslots after sp and, if
 * so, reserve the necessary space.
 */
static JS_REQUIRES_STACK JSBool
AllocateAfterSP(JSContext *cx, jsval *sp, uintN nslots)
{
    uintN surplus;
    jsval *sp2;

    JS_ASSERT((jsval *) cx->stackPool.current->base <= sp);
    JS_ASSERT(sp <= (jsval *) cx->stackPool.current->avail);
    surplus = (jsval *) cx->stackPool.current->avail - sp;
    if (nslots <= surplus)
        return JS_TRUE;

    /*
     * No room before current->avail, check if the arena has enough space to
     * fit the missing slots before the limit.
     */
    if (nslots > (size_t) ((jsval *) cx->stackPool.current->limit - sp))
        return JS_FALSE;

    JS_ARENA_ALLOCATE_CAST(sp2, jsval *, &cx->stackPool,
                           (nslots - surplus) * sizeof(jsval));
    JS_ASSERT(sp2 == sp + surplus);
    return JS_TRUE;
}

JS_STATIC_INTERPRET JS_REQUIRES_STACK jsval *
js_AllocRawStack(JSContext *cx, uintN nslots, void **markp)
{
    jsval *sp;

    JS_ASSERT(nslots != 0);
    js_LeaveTrace(cx);

    if (!cx->stackPool.first.next) {
        int64 *timestamp;

        JS_ARENA_ALLOCATE_CAST(timestamp, int64 *,
                               &cx->stackPool, sizeof *timestamp);
        if (!timestamp) {
            js_ReportOutOfScriptQuota(cx);
            return NULL;
        }
        *timestamp = JS_Now();
    }

    if (markp)
        *markp = JS_ARENA_MARK(&cx->stackPool);
    JS_ARENA_ALLOCATE_CAST(sp, jsval *, &cx->stackPool, nslots * sizeof(jsval));
    if (!sp)
        js_ReportOutOfScriptQuota(cx);
    return sp;
}

JS_STATIC_INTERPRET JS_REQUIRES_STACK void
js_FreeRawStack(JSContext *cx, void *mark)
{
    JS_ARENA_RELEASE(&cx->stackPool, mark);
}

JS_REQUIRES_STACK JS_FRIEND_API(jsval *)
js_AllocStack(JSContext *cx, uintN nslots, void **markp)
{
    jsval *sp;
    JSArena *a;
    JSStackHeader *sh;

    /* Callers don't check for zero nslots: we do to avoid empty segments. */
    if (nslots == 0) {
        *markp = NULL;
        return (jsval *) JS_ARENA_MARK(&cx->stackPool);
    }

    /* Allocate 2 extra slots for the stack segment header we'll likely need. */
    sp = js_AllocRawStack(cx, 2 + nslots, markp);
    if (!sp)
        return NULL;

    /* Try to avoid another header if we can piggyback on the last segment. */
    a = cx->stackPool.current;
    sh = cx->stackHeaders;
    if (sh && JS_STACK_SEGMENT(sh) + sh->nslots == sp) {
        /* Extend the last stack segment, give back the 2 header slots. */
        sh->nslots += nslots;
        a->avail -= 2 * sizeof(jsval);
    } else {
        /*
         * Need a new stack segment, so allocate and push a stack segment
         * header from the 2 extra slots.
         */
        sh = (JSStackHeader *)sp;
        sh->nslots = nslots;
        sh->down = cx->stackHeaders;
        cx->stackHeaders = sh;
        sp += 2;
    }

    /*
     * Store JSVAL_NULL using memset, to let compilers optimize as they see
     * fit, in case a caller allocates and pushes GC-things one by one, which
     * could nest a last-ditch GC that will scan this segment.
     */
    memset(sp, 0, nslots * sizeof(jsval));
    return sp;
}

JS_REQUIRES_STACK JS_FRIEND_API(void)
js_FreeStack(JSContext *cx, void *mark)
{
    JSStackHeader *sh;
    jsuword slotdiff;

    /* Check for zero nslots allocation special case. */
    if (!mark)
        return;

    /* We can assert because js_FreeStack always balances js_AllocStack. */
    sh = cx->stackHeaders;
    JS_ASSERT(sh);

    /* If mark is in the current segment, reduce sh->nslots, else pop sh. */
    slotdiff = JS_UPTRDIFF(mark, JS_STACK_SEGMENT(sh)) / sizeof(jsval);
    if (slotdiff < (jsuword)sh->nslots)
        sh->nslots = slotdiff;
    else
        cx->stackHeaders = sh->down;

    /* Release the stackPool space allocated since mark was set. */
    JS_ARENA_RELEASE(&cx->stackPool, mark);
}

JSObject *
js_GetScopeChain(JSContext *cx, JSStackFrame *fp)
{
    JSObject *sharedBlock = fp->blockChain;

    if (!sharedBlock) {
        /*
         * Don't force a call object for a lightweight function call, but do
         * insist that there is a call object for a heavyweight function call.
         */
        JS_ASSERT(!fp->fun ||
                  !(fp->fun->flags & JSFUN_HEAVYWEIGHT) ||
                  fp->callobj);
        JS_ASSERT(fp->scopeChain);
        return fp->scopeChain;
    }

    /* We don't handle cloning blocks on trace.  */
    js_LeaveTrace(cx);

    /*
     * We have one or more lexical scopes to reflect into fp->scopeChain, so
     * make sure there's a call object at the current head of the scope chain,
     * if this frame is a call frame.
     *
     * Also, identify the innermost compiler-allocated block we needn't clone.
     */
    JSObject *limitBlock, *limitClone;
    if (fp->fun && !fp->callobj) {
        JS_ASSERT(OBJ_GET_CLASS(cx, fp->scopeChain) != &js_BlockClass ||
                  OBJ_GET_PRIVATE(cx, fp->scopeChain) != fp);
        if (!js_GetCallObject(cx, fp))
            return NULL;

        /* We know we must clone everything on blockChain. */
        limitBlock = limitClone = NULL;
    } else {
        /*
         * scopeChain includes all blocks whose static scope we're within that
         * have already been cloned.  Find the innermost such block.  Its
         * prototype should appear on blockChain; we'll clone blockChain up
         * to, but not including, that prototype.
         */
        limitClone = fp->scopeChain;
        while (OBJ_GET_CLASS(cx, limitClone) == &js_WithClass)
            limitClone = OBJ_GET_PARENT(cx, limitClone);
        JS_ASSERT(limitClone);

        /*
         * It may seem like we don't know enough about limitClone to be able
         * to just grab its prototype as we do here, but it's actually okay.
         *
         * If limitClone is a block object belonging to this frame, then its
         * prototype is the innermost entry in blockChain that we have already
         * cloned, and is thus the place to stop when we clone below.
         *
         * Otherwise, there are no blocks for this frame on scopeChain, and we
         * need to clone the whole blockChain.  In this case, limitBlock can
         * point to any object known not to be on blockChain, since we simply
         * loop until we hit limitBlock or NULL.  If limitClone is a block, it
         * isn't a block from this function, since blocks can't be nested
         * within themselves on scopeChain (recursion is dynamic nesting, not
         * static nesting).  If limitClone isn't a block, its prototype won't
         * be a block either.  So we can just grab limitClone's prototype here
         * regardless of its type or which frame it belongs to.
         */
        limitBlock = OBJ_GET_PROTO(cx, limitClone);

        /* If the innermost block has already been cloned, we are done. */
        if (limitBlock == sharedBlock)
            return fp->scopeChain;
    }

    /*
     * Special-case cloning the innermost block; this doesn't have enough in
     * common with subsequent steps to include in the loop.
     *
     * We pass fp->scopeChain and not null even if we override the parent slot
     * later as null triggers useless calculations of slot's value in
     * js_NewObject that js_CloneBlockObject calls.
     */
    JSObject *innermostNewChild
        = js_CloneBlockObject(cx, sharedBlock, fp->scopeChain, fp);
    if (!innermostNewChild)
        return NULL;
    JSAutoTempValueRooter tvr(cx, innermostNewChild);

    /*
     * Clone our way towards outer scopes until we reach the innermost
     * enclosing function, or the innermost block we've already cloned.
     */
    JSObject *newChild = innermostNewChild;
    for (;;) {
        JS_ASSERT(OBJ_GET_PROTO(cx, newChild) == sharedBlock);
        sharedBlock = OBJ_GET_PARENT(cx, sharedBlock);

        /* Sometimes limitBlock will be NULL, so check that first.  */
        if (sharedBlock == limitBlock || !sharedBlock)
            break;

        /* As in the call above, we don't know the real parent yet.  */
        JSObject *clone
            = js_CloneBlockObject(cx, sharedBlock, fp->scopeChain, fp);
        if (!clone)
            return NULL;

        /*
         * Avoid OBJ_SET_PARENT overhead as newChild cannot escape to
         * other threads.
         */
        STOBJ_SET_PARENT(newChild, clone);
        newChild = clone;
    }

    /*
     * If we found a limit block belonging to this frame, then we should have
     * found it in blockChain.
     */
    JS_ASSERT_IF(limitBlock &&
                 OBJ_GET_CLASS(cx, limitBlock) == &js_BlockClass &&
                 OBJ_GET_PRIVATE(cx, limitClone) == fp,
                 sharedBlock);

    /* Place our newly cloned blocks at the head of the scope chain.  */
    fp->scopeChain = innermostNewChild;
    return fp->scopeChain;
}

JSBool
js_GetPrimitiveThis(JSContext *cx, jsval *vp, JSClass *clasp, jsval *thisvp)
{
    jsval v;
    JSObject *obj;

    v = vp[1];
    if (JSVAL_IS_OBJECT(v)) {
        obj = JS_THIS_OBJECT(cx, vp);
        if (!JS_InstanceOf(cx, obj, clasp, vp + 2))
            return JS_FALSE;
        v = OBJ_GET_SLOT(cx, obj, JSSLOT_PRIVATE);
    }
    *thisvp = v;
    return JS_TRUE;
}

/*
 * ECMA requires "the global object", but in embeddings such as the browser,
 * which have multiple top-level objects (windows, frames, etc. in the DOM),
 * we prefer fun's parent.  An example that causes this code to run:
 *
 *   // in window w1
 *   function f() { return this }
 *   function g() { return f }
 *
 *   // in window w2
 *   var h = w1.g()
 *   alert(h() == w1)
 *
 * The alert should display "true".
 */
JS_STATIC_INTERPRET JSObject *
js_ComputeGlobalThis(JSContext *cx, JSBool lazy, jsval *argv)
{
    JSObject *thisp;

    if (JSVAL_IS_PRIMITIVE(argv[-2]) ||
        !OBJ_GET_PARENT(cx, JSVAL_TO_OBJECT(argv[-2]))) {
        thisp = cx->globalObject;
    } else {
        JSStackFrame *fp;
        jsid id;
        jsval v;
        uintN attrs;
        JSBool ok;
        JSObject *parent;

        /*
         * Walk up the parent chain, first checking that the running script
         * has access to the callee's parent object. Note that if lazy, the
         * running script whose principals we want to check is the script
         * associated with fp->down, not with fp.
         *
         * FIXME: 417851 -- this access check should not be required, as it
         * imposes a performance penalty on all js_ComputeGlobalThis calls,
         * and it represents a maintenance hazard.
         */
        fp = js_GetTopStackFrame(cx);    /* quell GCC overwarning */
        if (lazy) {
            JS_ASSERT(fp->argv == argv);
            fp->dormantNext = cx->dormantFrameChain;
            cx->dormantFrameChain = fp;
            cx->fp = fp->down;
            fp->down = NULL;
        }
        thisp = JSVAL_TO_OBJECT(argv[-2]);
        id = ATOM_TO_JSID(cx->runtime->atomState.parentAtom);

        ok = OBJ_CHECK_ACCESS(cx, thisp, id, JSACC_PARENT, &v, &attrs);
        if (lazy) {
            cx->dormantFrameChain = fp->dormantNext;
            fp->dormantNext = NULL;
            fp->down = cx->fp;
            cx->fp = fp;
        }
        if (!ok)
            return NULL;

        thisp = JSVAL_IS_VOID(v)
                ? OBJ_GET_PARENT(cx, thisp)
                : JSVAL_TO_OBJECT(v);
        while ((parent = OBJ_GET_PARENT(cx, thisp)) != NULL)
            thisp = parent;
    }

    /* Some objects (e.g., With) delegate 'this' to another object. */
    thisp = OBJ_THIS_OBJECT(cx, thisp);
    if (!thisp)
        return NULL;
    argv[-1] = OBJECT_TO_JSVAL(thisp);
    return thisp;
}

static JSObject *
ComputeThis(JSContext *cx, JSBool lazy, jsval *argv)
{
    JSObject *thisp;

    JS_ASSERT(!JSVAL_IS_NULL(argv[-1]));
    if (!JSVAL_IS_OBJECT(argv[-1])) {
        if (!js_PrimitiveToObject(cx, &argv[-1]))
            return NULL;
        thisp = JSVAL_TO_OBJECT(argv[-1]);
    } else {
        thisp = JSVAL_TO_OBJECT(argv[-1]);
        if (OBJ_GET_CLASS(cx, thisp) == &js_CallClass ||
            OBJ_GET_CLASS(cx, thisp) == &js_BlockClass) {
            return js_ComputeGlobalThis(cx, lazy, argv);
        }

        /* Some objects (e.g., With) delegate 'this' to another object. */
        thisp = OBJ_THIS_OBJECT(cx, thisp);
        if (!thisp)
            return NULL;
        argv[-1] = OBJECT_TO_JSVAL(thisp);
    }
    return thisp;
}

JSObject *
js_ComputeThis(JSContext *cx, JSBool lazy, jsval *argv)
{
    if (JSVAL_IS_NULL(argv[-1]))
        return js_ComputeGlobalThis(cx, lazy, argv);
    return ComputeThis(cx, lazy, argv);
}

#if JS_HAS_NO_SUCH_METHOD

#define JSSLOT_FOUND_FUNCTION   JSSLOT_PRIVATE
#define JSSLOT_SAVED_ID         (JSSLOT_PRIVATE + 1)

JSClass js_NoSuchMethodClass = {
    "NoSuchMethod",
    JSCLASS_HAS_RESERVED_SLOTS(2) | JSCLASS_IS_ANONYMOUS |
    JSCLASS_HAS_CACHED_PROTO(JSProto_NoSuchMethod),
    JS_PropertyStub,  JS_PropertyStub,  JS_PropertyStub,   JS_PropertyStub,
    JS_EnumerateStub, JS_ResolveStub,   JS_ConvertStub,    JS_FinalizeStub,
    NULL, NULL, NULL, NULL, NULL, NULL, NULL, NULL
};

JS_BEGIN_EXTERN_C

JSObject*
js_InitNoSuchMethodClass(JSContext *cx, JSObject* obj);

JS_END_EXTERN_C

JSObject*
js_InitNoSuchMethodClass(JSContext *cx, JSObject* obj)
{
    JSObject *proto;

    proto = JS_InitClass(cx, obj, NULL, &js_NoSuchMethodClass, NULL, 0, NULL,
                         NULL, NULL, NULL);
    if (!proto)
        return NULL;

    OBJ_CLEAR_PROTO(cx, proto);
    return proto;
}

/*
 * When JSOP_CALLPROP or JSOP_CALLELEM does not find the method property of
 * the base object, we search for the __noSuchMethod__ method in the base.
 * If it exists, we store the method and the property's id into an object of
 * NoSuchMethod class and store this object into the callee's stack slot.
 * Later, js_Invoke will recognise such an object and transfer control to
 * NoSuchMethod that invokes the method like:
 *
 *   this.__noSuchMethod__(id, args)
 *
 * where id is the name of the method that this invocation attempted to
 * call by name, and args is an Array containing this invocation's actual
 * parameters.
 */
JS_STATIC_INTERPRET JSBool
js_OnUnknownMethod(JSContext *cx, jsval *vp)
{
    JSObject *obj;
    jsid id;
    JSTempValueRooter tvr;
    JSBool ok;

    JS_ASSERT(!JSVAL_IS_PRIMITIVE(vp[1]));
    obj = JSVAL_TO_OBJECT(vp[1]);
    JS_PUSH_SINGLE_TEMP_ROOT(cx, JSVAL_NULL, &tvr);

    MUST_FLOW_THROUGH("out");
    id = ATOM_TO_JSID(cx->runtime->atomState.noSuchMethodAtom);
    ok = js_GetMethod(cx, obj, id, &tvr.u.value, NULL);
    if (!ok)
        goto out;
    if (JSVAL_IS_PRIMITIVE(tvr.u.value)) {
        vp[0] = tvr.u.value;
    } else {
#if JS_HAS_XML_SUPPORT
        /* Extract the function name from function::name qname. */
        if (!JSVAL_IS_PRIMITIVE(vp[0])) {
            obj = JSVAL_TO_OBJECT(vp[0]);
            ok = js_IsFunctionQName(cx, obj, &id);
            if (!ok)
                goto out;
            if (id != 0)
                vp[0] = ID_TO_VALUE(id);
        }
#endif
        obj = js_NewObject(cx, &js_NoSuchMethodClass, NULL, NULL, 0);
        if (!obj) {
            ok = JS_FALSE;
            goto out;
        }
        obj->fslots[JSSLOT_FOUND_FUNCTION] = tvr.u.value;
        obj->fslots[JSSLOT_SAVED_ID] = vp[0];
        vp[0] = OBJECT_TO_JSVAL(obj);
    }
    ok = JS_TRUE;

  out:
    JS_POP_TEMP_ROOT(cx, &tvr);
    return ok;
}

static JS_REQUIRES_STACK JSBool
NoSuchMethod(JSContext *cx, uintN argc, jsval *vp, uint32 flags)
{
    jsval *invokevp;
    void *mark;
    JSBool ok;
    JSObject *obj, *argsobj;

    invokevp = js_AllocStack(cx, 2 + 2, &mark);
    if (!invokevp)
        return JS_FALSE;

    JS_ASSERT(!JSVAL_IS_PRIMITIVE(vp[0]));
    JS_ASSERT(!JSVAL_IS_PRIMITIVE(vp[1]));
    obj = JSVAL_TO_OBJECT(vp[0]);
    JS_ASSERT(STOBJ_GET_CLASS(obj) == &js_NoSuchMethodClass);

    invokevp[0] = obj->fslots[JSSLOT_FOUND_FUNCTION];
    invokevp[1] = vp[1];
    invokevp[2] = obj->fslots[JSSLOT_SAVED_ID];
    argsobj = js_NewArrayObject(cx, argc, vp + 2);
    if (!argsobj) {
        ok = JS_FALSE;
    } else {
        invokevp[3] = OBJECT_TO_JSVAL(argsobj);
        ok = (flags & JSINVOKE_CONSTRUCT)
             ? js_InvokeConstructor(cx, 2, JS_TRUE, invokevp)
             : js_Invoke(cx, 2, invokevp, flags);
        vp[0] = invokevp[0];
    }
    js_FreeStack(cx, mark);
    return ok;
}

#endif /* JS_HAS_NO_SUCH_METHOD */

/*
 * We check if the function accepts a primitive value as |this|. For that we
 * use a table that maps value's tag into the corresponding function flag.
 */
JS_STATIC_ASSERT(JSVAL_INT == 1);
JS_STATIC_ASSERT(JSVAL_DOUBLE == 2);
JS_STATIC_ASSERT(JSVAL_STRING == 4);
JS_STATIC_ASSERT(JSVAL_BOOLEAN == 6);

const uint16 js_PrimitiveTestFlags[] = {
    JSFUN_THISP_NUMBER,     /* INT     */
    JSFUN_THISP_NUMBER,     /* DOUBLE  */
    JSFUN_THISP_NUMBER,     /* INT     */
    JSFUN_THISP_STRING,     /* STRING  */
    JSFUN_THISP_NUMBER,     /* INT     */
    JSFUN_THISP_BOOLEAN,    /* BOOLEAN */
    JSFUN_THISP_NUMBER      /* INT     */
};

/*
 * Find a function reference and its 'this' object implicit first parameter
 * under argc arguments on cx's stack, and call the function.  Push missing
 * required arguments, allocate declared local variables, and pop everything
 * when done.  Then push the return value.
 */
JS_REQUIRES_STACK JS_FRIEND_API(JSBool)
js_Invoke(JSContext *cx, uintN argc, jsval *vp, uintN flags)
{
    void *mark;
    JSStackFrame frame;
    jsval *sp, *argv, *newvp;
    jsval v;
    JSObject *funobj, *parent;
    JSBool ok;
    JSClass *clasp;
    JSObjectOps *ops;
    JSNative native;
    JSFunction *fun;
    JSScript *script;
    uintN nslots, i;
    uint32 rootedArgsFlag;
    JSInterpreterHook hook;
    void *hookData;

    /* [vp .. vp + 2 + argc) must belong to the last JS stack arena. */
    JS_ASSERT((jsval *) cx->stackPool.current->base <= vp);
    JS_ASSERT(vp + 2 + argc <= (jsval *) cx->stackPool.current->avail);

    /*
     * Mark the top of stack and load frequently-used registers. After this
     * point the control should flow through label out2: to return.
     */
    mark = JS_ARENA_MARK(&cx->stackPool);
    v = *vp;

    if (JSVAL_IS_PRIMITIVE(v))
        goto bad;

    funobj = JSVAL_TO_OBJECT(v);
    parent = OBJ_GET_PARENT(cx, funobj);
    clasp = OBJ_GET_CLASS(cx, funobj);
    if (clasp != &js_FunctionClass) {
#if JS_HAS_NO_SUCH_METHOD
        if (clasp == &js_NoSuchMethodClass) {
            ok = NoSuchMethod(cx, argc, vp, flags);
            goto out2;
        }
#endif

        /* Function is inlined, all other classes use object ops. */
        ops = funobj->map->ops;

        /*
         * XXX this makes no sense -- why convert to function if clasp->call?
         * XXX better to call that hook without converting
         * XXX the only thing that needs fixing is liveconnect
         *
         * FIXME bug 408416: try converting to function, for API compatibility
         * if there is a call op defined.
         */
        if ((ops == &js_ObjectOps) ? clasp->call : ops->call) {
            ok = clasp->convert(cx, funobj, JSTYPE_FUNCTION, &v);
            if (!ok)
                goto out2;

            if (VALUE_IS_FUNCTION(cx, v)) {
                /* Make vp refer to funobj to keep it available as argv[-2]. */
                *vp = v;
                funobj = JSVAL_TO_OBJECT(v);
                parent = OBJ_GET_PARENT(cx, funobj);
                goto have_fun;
            }
        }
        fun = NULL;
        script = NULL;
        nslots = 0;

        /* Try a call or construct native object op. */
        if (flags & JSINVOKE_CONSTRUCT) {
            if (!JSVAL_IS_OBJECT(vp[1])) {
                ok = js_PrimitiveToObject(cx, &vp[1]);
                if (!ok)
                    goto out2;
            }
            native = ops->construct;
        } else {
            native = ops->call;
        }
        if (!native)
            goto bad;
    } else {
have_fun:
        /* Get private data and set derived locals from it. */
        fun = GET_FUNCTION_PRIVATE(cx, funobj);
        nslots = FUN_MINARGS(fun);
        nslots = (nslots > argc) ? nslots - argc : 0;
        if (FUN_INTERPRETED(fun)) {
            native = NULL;
            script = fun->u.i.script;
            JS_ASSERT(script);
        } else {
            native = fun->u.n.native;
            if (!native) {
                /*
                 * FIXME bug 485905: we should disallow native functions with
                 * null fun->u.n.native.
                 */
                *vp = (flags & JSINVOKE_CONSTRUCT) ? vp[1] : JSVAL_VOID;
                ok = JS_TRUE;
                goto out2;
            }
            script = NULL;
            nslots += fun->u.n.extra;
        }

        if (JSFUN_BOUND_METHOD_TEST(fun->flags)) {
            /* Handle bound method special case. */
            vp[1] = OBJECT_TO_JSVAL(parent);
        } else if (!JSVAL_IS_OBJECT(vp[1])) {
            JS_ASSERT(!(flags & JSINVOKE_CONSTRUCT));
            if (PRIMITIVE_THIS_TEST(fun, vp[1]))
                goto start_call;
        }
    }

    if (flags & JSINVOKE_CONSTRUCT) {
        JS_ASSERT(!JSVAL_IS_PRIMITIVE(vp[1]));
    } else {
        /*
         * We must call js_ComputeThis in case we are not called from the
         * interpreter, where a prior bytecode has computed an appropriate
         * |this| already.
         *
         * But we need to compute |this| eagerly only for so-called "slow"
         * (i.e., not fast) native functions. Fast natives must use either
         * JS_THIS or JS_THIS_OBJECT, and scripted functions will go through
         * the appropriate this-computing bytecode, e.g., JSOP_THIS.
         */
        if (native && (!fun || !(fun->flags & JSFUN_FAST_NATIVE))) {
            if (!js_ComputeThis(cx, JS_FALSE, vp + 2)) {
                ok = JS_FALSE;
                goto out2;
            }
            flags |= JSFRAME_COMPUTED_THIS;
        }
    }

  start_call:
    if (native && fun && (fun->flags & JSFUN_FAST_NATIVE)) {
#ifdef DEBUG_NOT_THROWING
        JSBool alreadyThrowing = cx->throwing;
#endif
        JS_ASSERT(nslots == 0);
#if JS_HAS_LVALUE_RETURN
        /* Set by JS_SetCallReturnValue2, used to return reference types. */
        cx->rval2set = JS_FALSE;
#endif
        ok = ((JSFastNative) native)(cx, argc, vp);
        JS_RUNTIME_METER(cx->runtime, nativeCalls);
#ifdef DEBUG_NOT_THROWING
        if (ok && !alreadyThrowing)
            ASSERT_NOT_THROWING(cx);
#endif
        goto out2;
    }

    argv = vp + 2;
    sp = argv + argc;

    rootedArgsFlag = JSFRAME_ROOTED_ARGV;
    if (nslots != 0) {
        /*
         * The extra slots required by the function continue with argument
         * slots. Thus, when the last stack pool arena does not have room to
         * fit nslots right after sp and AllocateAfterSP fails, we have to copy
         * [vp..vp+2+argc) slots and clear rootedArgsFlag to root the copy.
         */
        if (!AllocateAfterSP(cx, sp, nslots)) {
            rootedArgsFlag = 0;
            newvp = js_AllocRawStack(cx, 2 + argc + nslots, NULL);
            if (!newvp) {
                ok = JS_FALSE;
                goto out2;
            }
            memcpy(newvp, vp, (2 + argc) * sizeof(jsval));
            argv = newvp + 2;
            sp = argv + argc;
        }

        /* Push void to initialize missing args. */
        i = nslots;
        do {
            *sp++ = JSVAL_VOID;
        } while (--i != 0);
    }

    /* Allocate space for local variables and stack of interpreted function. */
    if (script && script->nslots != 0) {
        if (!AllocateAfterSP(cx, sp, script->nslots)) {
            /* NB: Discontinuity between argv and slots, stack slots. */
            sp = js_AllocRawStack(cx, script->nslots, NULL);
            if (!sp) {
                ok = JS_FALSE;
                goto out2;
            }
        }

        /* Push void to initialize local variables. */
        for (jsval *end = sp + fun->u.i.nvars; sp != end; ++sp)
            *sp = JSVAL_VOID;
    }

    /*
     * Initialize the frame.
     *
     * To set thisp we use an explicit cast and not JSVAL_TO_OBJECT, as vp[1]
     * can be a primitive value here for those native functions specified with
     * JSFUN_THISP_(NUMBER|STRING|BOOLEAN) flags.
     */
    frame.thisp = (JSObject *)vp[1];
    frame.varobj = NULL;
    frame.callobj = frame.argsobj = NULL;
    frame.script = script;
    frame.callee = funobj;
    frame.fun = fun;
    frame.argc = argc;
    frame.argv = argv;

    /* Default return value for a constructor is the new object. */
    frame.rval = (flags & JSINVOKE_CONSTRUCT) ? vp[1] : JSVAL_VOID;
    frame.down = cx->fp;
    frame.annotation = NULL;
    frame.scopeChain = NULL;    /* set below for real, after cx->fp is set */
    frame.blockChain = NULL;
    frame.regs = NULL;
    frame.imacpc = NULL;
    frame.slots = NULL;
    frame.sharpDepth = 0;
    frame.sharpArray = NULL;
    frame.flags = flags | rootedArgsFlag;
    frame.dormantNext = NULL;
    frame.xmlNamespace = NULL;
    frame.displaySave = NULL;

    MUST_FLOW_THROUGH("out");
    cx->fp = &frame;

    /* Init these now in case we goto out before first hook call. */
    hook = cx->debugHooks->callHook;
    hookData = NULL;

    if (native) {
        /* If native, use caller varobj and scopeChain for eval. */
        JS_ASSERT(!frame.varobj);
        JS_ASSERT(!frame.scopeChain);
        if (frame.down) {
            frame.varobj = frame.down->varobj;
            frame.scopeChain = frame.down->scopeChain;
        }

        /* But ensure that we have a scope chain. */
        if (!frame.scopeChain)
            frame.scopeChain = parent;
    } else {
        /* Use parent scope so js_GetCallObject can find the right "Call". */
        frame.scopeChain = parent;
        if (JSFUN_HEAVYWEIGHT_TEST(fun->flags)) {
            /* Scope with a call object parented by the callee's parent. */
            if (!js_GetCallObject(cx, &frame)) {
                ok = JS_FALSE;
                goto out;
            }
        }
        frame.slots = sp - fun->u.i.nvars;
    }

    /* Call the hook if present after we fully initialized the frame. */
    if (hook)
        hookData = hook(cx, &frame, JS_TRUE, 0, cx->debugHooks->callHookData);

    /* Call the function, either a native method or an interpreted script. */
    if (native) {
#ifdef DEBUG_NOT_THROWING
        JSBool alreadyThrowing = cx->throwing;
#endif

#if JS_HAS_LVALUE_RETURN
        /* Set by JS_SetCallReturnValue2, used to return reference types. */
        cx->rval2set = JS_FALSE;
#endif
        ok = native(cx, frame.thisp, argc, frame.argv, &frame.rval);
        JS_RUNTIME_METER(cx->runtime, nativeCalls);
#ifdef DEBUG_NOT_THROWING
        if (ok && !alreadyThrowing)
            ASSERT_NOT_THROWING(cx);
#endif
    } else {
        JS_ASSERT(script);
        ok = js_Interpret(cx);
    }

out:
    if (hookData) {
        hook = cx->debugHooks->callHook;
        if (hook)
            hook(cx, &frame, JS_FALSE, &ok, hookData);
    }

    /* If frame has a call object, sync values and clear back-pointer. */
    if (frame.callobj)
        ok &= js_PutCallObject(cx, &frame);

    /* If frame has an arguments object, sync values and clear back-pointer. */
    if (frame.argsobj)
        ok &= js_PutArgsObject(cx, &frame);

    *vp = frame.rval;

    /* Restore cx->fp now that we're done releasing frame objects. */
    cx->fp = frame.down;

out2:
    /* Pop everything we may have allocated off the stack. */
    JS_ARENA_RELEASE(&cx->stackPool, mark);
    if (!ok)
        *vp = JSVAL_NULL;
    return ok;

bad:
    js_ReportIsNotFunction(cx, vp, flags & JSINVOKE_FUNFLAGS);
    ok = JS_FALSE;
    goto out2;
}

JSBool
js_InternalInvoke(JSContext *cx, JSObject *obj, jsval fval, uintN flags,
                  uintN argc, jsval *argv, jsval *rval)
{
    jsval *invokevp;
    void *mark;
    JSBool ok;

    js_LeaveTrace(cx);
    invokevp = js_AllocStack(cx, 2 + argc, &mark);
    if (!invokevp)
        return JS_FALSE;

    invokevp[0] = fval;
    invokevp[1] = OBJECT_TO_JSVAL(obj);
    memcpy(invokevp + 2, argv, argc * sizeof *argv);

    ok = js_Invoke(cx, argc, invokevp, flags);
    if (ok) {
        /*
         * Store *rval in the a scoped local root if a scope is open, else in
         * the lastInternalResult pigeon-hole GC root, solely so users of
         * js_InternalInvoke and its direct and indirect (js_ValueToString for
         * example) callers do not need to manage roots for local, temporary
         * references to such results.
         */
        *rval = *invokevp;
        if (JSVAL_IS_GCTHING(*rval) && *rval != JSVAL_NULL) {
            if (cx->localRootStack) {
                if (js_PushLocalRoot(cx, cx->localRootStack, *rval) < 0)
                    ok = JS_FALSE;
            } else {
                cx->weakRoots.lastInternalResult = *rval;
            }
        }
    }

    js_FreeStack(cx, mark);
    return ok;
}

JSBool
js_InternalGetOrSet(JSContext *cx, JSObject *obj, jsid id, jsval fval,
                    JSAccessMode mode, uintN argc, jsval *argv, jsval *rval)
{
    JSSecurityCallbacks *callbacks;

    js_LeaveTrace(cx);

    /*
     * js_InternalInvoke could result in another try to get or set the same id
     * again, see bug 355497.
     */
    JS_CHECK_RECURSION(cx, return JS_FALSE);

    /*
     * Check general (not object-ops/class-specific) access from the running
     * script to obj.id only if id has a scripted getter or setter that we're
     * about to invoke.  If we don't check this case, nothing else will -- no
     * other native code has the chance to check.
     *
     * Contrast this non-native (scripted) case with native getter and setter
     * accesses, where the native itself must do an access check, if security
     * policies requires it.  We make a checkAccess or checkObjectAccess call
     * back to the embedding program only in those cases where we're not going
     * to call an embedding-defined native function, getter, setter, or class
     * hook anyway.  Where we do call such a native, there's no need for the
     * engine to impose a separate access check callback on all embeddings --
     * many embeddings have no security policy at all.
     */
    JS_ASSERT(mode == JSACC_READ || mode == JSACC_WRITE);
    callbacks = JS_GetSecurityCallbacks(cx);
    if (callbacks &&
        callbacks->checkObjectAccess &&
        VALUE_IS_FUNCTION(cx, fval) &&
        FUN_INTERPRETED(GET_FUNCTION_PRIVATE(cx, JSVAL_TO_OBJECT(fval))) &&
        !callbacks->checkObjectAccess(cx, obj, ID_TO_VALUE(id), mode, &fval)) {
        return JS_FALSE;
    }

    return js_InternalCall(cx, obj, fval, argc, argv, rval);
}

JSBool
js_Execute(JSContext *cx, JSObject *chain, JSScript *script,
           JSStackFrame *down, uintN flags, jsval *result)
{
    JSInterpreterHook hook;
    void *hookData, *mark;
    JSStackFrame *oldfp, frame;
    JSObject *obj, *tmp;
    JSBool ok;

#ifdef INCLUDE_MOZILLA_DTRACE
    if (JAVASCRIPT_EXECUTE_START_ENABLED())
        jsdtrace_execute_start(script);
#endif

    hook = cx->debugHooks->executeHook;
    hookData = mark = NULL;
    oldfp = js_GetTopStackFrame(cx);
    frame.script = script;
    if (down) {
        /* Propagate arg state for eval and the debugger API. */
        frame.callobj = down->callobj;
        frame.argsobj = down->argsobj;
        frame.varobj = down->varobj;
        frame.callee = down->callee;
        frame.fun = down->fun;
        frame.thisp = down->thisp;
        if (down->flags & JSFRAME_COMPUTED_THIS)
            flags |= JSFRAME_COMPUTED_THIS;
        frame.argc = down->argc;
        frame.argv = down->argv;
        frame.annotation = down->annotation;
        frame.sharpArray = down->sharpArray;
        JS_ASSERT(script->nfixed == 0);
    } else {
        frame.callobj = frame.argsobj = NULL;
        obj = chain;
        if (cx->options & JSOPTION_VAROBJFIX) {
            while ((tmp = OBJ_GET_PARENT(cx, obj)) != NULL)
                obj = tmp;
        }
        frame.varobj = obj;
        frame.callee = NULL;
        frame.fun = NULL;
        frame.thisp = chain;
        frame.argc = 0;
        frame.argv = NULL;
        frame.annotation = NULL;
        frame.sharpArray = NULL;
    }

    frame.imacpc = NULL;
    if (script->nslots != 0) {
        frame.slots = js_AllocRawStack(cx, script->nslots, &mark);
        if (!frame.slots) {
            ok = JS_FALSE;
            goto out;
        }
        memset(frame.slots, 0, script->nfixed * sizeof(jsval));
    } else {
        frame.slots = NULL;
    }

    frame.rval = JSVAL_VOID;
    frame.down = down;
    frame.scopeChain = chain;
    frame.regs = NULL;
    frame.sharpDepth = 0;
    frame.flags = flags;
    frame.dormantNext = NULL;
    frame.xmlNamespace = NULL;
    frame.blockChain = NULL;

    /*
     * Here we wrap the call to js_Interpret with code to (conditionally)
     * save and restore the old stack frame chain into a chain of 'dormant'
     * frame chains.  Since we are replacing cx->fp, we were running into
     * the problem that if GC was called under this frame, some of the GC
     * things associated with the old frame chain (available here only in
     * the C variable 'oldfp') were not rooted and were being collected.
     *
     * So, now we preserve the links to these 'dormant' frame chains in cx
     * before calling js_Interpret and cleanup afterwards.  The GC walks
     * these dormant chains and marks objects in the same way that it marks
     * objects in the primary cx->fp chain.
     */
    if (oldfp && oldfp != down) {
        JS_ASSERT(!oldfp->dormantNext);
        oldfp->dormantNext = cx->dormantFrameChain;
        cx->dormantFrameChain = oldfp;
    }

    cx->fp = &frame;
    if (!down) {
        frame.thisp = OBJ_THIS_OBJECT(cx, frame.thisp);
        if (!frame.thisp) {
            ok = JS_FALSE;
            goto out2;
        }
        frame.flags |= JSFRAME_COMPUTED_THIS;
    }

    if (hook) {
        hookData = hook(cx, &frame, JS_TRUE, 0,
                        cx->debugHooks->executeHookData);
    }

    ok = js_Interpret(cx);
    if (result)
        *result = frame.rval;

    if (hookData) {
        hook = cx->debugHooks->executeHook;
        if (hook)
            hook(cx, &frame, JS_FALSE, &ok, hookData);
    }

out2:
    if (mark)
        js_FreeRawStack(cx, mark);
    cx->fp = oldfp;

    if (oldfp && oldfp != down) {
        JS_ASSERT(cx->dormantFrameChain == oldfp);
        cx->dormantFrameChain = oldfp->dormantNext;
        oldfp->dormantNext = NULL;
    }

out:
#ifdef INCLUDE_MOZILLA_DTRACE
    if (JAVASCRIPT_EXECUTE_DONE_ENABLED())
        jsdtrace_execute_done(script);
#endif
    return ok;
}

JSBool
js_CheckRedeclaration(JSContext *cx, JSObject *obj, jsid id, uintN attrs,
                      JSObject **objp, JSProperty **propp)
{
    JSObject *obj2;
    JSProperty *prop;
    uintN oldAttrs, report;
    JSBool isFunction;
    jsval value;
    const char *type, *name;

    /*
     * Both objp and propp must be either null or given. When given, *propp
     * must be null. This way we avoid an extra "if (propp) *propp = NULL" for
     * the common case of a non-existing property.
     */
    JS_ASSERT(!objp == !propp);
    JS_ASSERT_IF(propp, !*propp);

    /* The JSPROP_INITIALIZER case below may generate a warning. Since we must
     * drop the property before reporting it, we insists on !propp to avoid
     * looking up the property again after the reporting is done.
     */
    JS_ASSERT_IF(attrs & JSPROP_INITIALIZER, attrs == JSPROP_INITIALIZER);
    JS_ASSERT_IF(attrs == JSPROP_INITIALIZER, !propp);

    if (!OBJ_LOOKUP_PROPERTY(cx, obj, id, &obj2, &prop))
        return JS_FALSE;
    if (!prop)
        return JS_TRUE;

    /* Use prop as a speedup hint to OBJ_GET_ATTRIBUTES. */
    if (!OBJ_GET_ATTRIBUTES(cx, obj2, id, prop, &oldAttrs)) {
        OBJ_DROP_PROPERTY(cx, obj2, prop);
        return JS_FALSE;
    }

    /*
     * If our caller doesn't want prop, drop it (we don't need it any longer).
     */
    if (!propp) {
        OBJ_DROP_PROPERTY(cx, obj2, prop);
        prop = NULL;
    } else {
        *objp = obj2;
        *propp = prop;
    }

    if (attrs == JSPROP_INITIALIZER) {
        /* Allow the new object to override properties. */
        if (obj2 != obj)
            return JS_TRUE;

        /* The property must be dropped already. */
        JS_ASSERT(!prop);
        report = JSREPORT_WARNING | JSREPORT_STRICT;
    } else {
        /* We allow redeclaring some non-readonly properties. */
        if (((oldAttrs | attrs) & JSPROP_READONLY) == 0) {
            /* Allow redeclaration of variables and functions. */
            if (!(attrs & (JSPROP_GETTER | JSPROP_SETTER)))
                return JS_TRUE;

            /*
             * Allow adding a getter only if a property already has a setter
             * but no getter and similarly for adding a setter. That is, we
             * allow only the following transitions:
             *
             *   no-property --> getter --> getter + setter
             *   no-property --> setter --> getter + setter
             */
            if ((~(oldAttrs ^ attrs) & (JSPROP_GETTER | JSPROP_SETTER)) == 0)
                return JS_TRUE;

            /*
             * Allow redeclaration of an impermanent property (in which case
             * anyone could delete it and redefine it, willy-nilly).
             */
            if (!(oldAttrs & JSPROP_PERMANENT))
                return JS_TRUE;
        }
        if (prop)
            OBJ_DROP_PROPERTY(cx, obj2, prop);

        report = JSREPORT_ERROR;
        isFunction = (oldAttrs & (JSPROP_GETTER | JSPROP_SETTER)) != 0;
        if (!isFunction) {
            if (!OBJ_GET_PROPERTY(cx, obj, id, &value))
                return JS_FALSE;
            isFunction = VALUE_IS_FUNCTION(cx, value);
        }
    }

    type = (attrs == JSPROP_INITIALIZER)
           ? "property"
           : (oldAttrs & attrs & JSPROP_GETTER)
           ? js_getter_str
           : (oldAttrs & attrs & JSPROP_SETTER)
           ? js_setter_str
           : (oldAttrs & JSPROP_READONLY)
           ? js_const_str
           : isFunction
           ? js_function_str
           : js_var_str;
    name = js_ValueToPrintableString(cx, ID_TO_VALUE(id));
    if (!name)
        return JS_FALSE;
    return JS_ReportErrorFlagsAndNumber(cx, report,
                                        js_GetErrorMessage, NULL,
                                        JSMSG_REDECLARED_VAR,
                                        type, name);
}

JSBool
js_StrictlyEqual(JSContext *cx, jsval lval, jsval rval)
{
    jsval ltag = JSVAL_TAG(lval), rtag = JSVAL_TAG(rval);
    jsdouble ld, rd;

    if (ltag == rtag) {
        if (ltag == JSVAL_STRING) {
            JSString *lstr = JSVAL_TO_STRING(lval),
                     *rstr = JSVAL_TO_STRING(rval);
            return js_EqualStrings(lstr, rstr);
        }
        if (ltag == JSVAL_DOUBLE) {
            ld = *JSVAL_TO_DOUBLE(lval);
            rd = *JSVAL_TO_DOUBLE(rval);
            return JSDOUBLE_COMPARE(ld, ==, rd, JS_FALSE);
        }
        if (ltag == JSVAL_OBJECT &&
            lval != rval &&
            !JSVAL_IS_NULL(lval) &&
            !JSVAL_IS_NULL(rval)) {
            JSObject *lobj, *robj;

            lobj = js_GetWrappedObject(cx, JSVAL_TO_OBJECT(lval));
            robj = js_GetWrappedObject(cx, JSVAL_TO_OBJECT(rval));
            lval = OBJECT_TO_JSVAL(lobj);
            rval = OBJECT_TO_JSVAL(robj);
        }
        return lval == rval;
    }
    if (ltag == JSVAL_DOUBLE && JSVAL_IS_INT(rval)) {
        ld = *JSVAL_TO_DOUBLE(lval);
        rd = JSVAL_TO_INT(rval);
        return JSDOUBLE_COMPARE(ld, ==, rd, JS_FALSE);
    }
    if (JSVAL_IS_INT(lval) && rtag == JSVAL_DOUBLE) {
        ld = JSVAL_TO_INT(lval);
        rd = *JSVAL_TO_DOUBLE(rval);
        return JSDOUBLE_COMPARE(ld, ==, rd, JS_FALSE);
    }
    return lval == rval;
}

JS_REQUIRES_STACK JSBool
js_InvokeConstructor(JSContext *cx, uintN argc, JSBool clampReturn, jsval *vp)
{
    JSFunction *fun, *fun2;
    JSObject *obj, *obj2, *proto, *parent;
    jsval lval, rval;
    JSClass *clasp;

    fun = NULL;
    obj2 = NULL;
    lval = *vp;
    if (!JSVAL_IS_OBJECT(lval) ||
        (obj2 = JSVAL_TO_OBJECT(lval)) == NULL ||
        /* XXX clean up to avoid special cases above ObjectOps layer */
        OBJ_GET_CLASS(cx, obj2) == &js_FunctionClass ||
        !obj2->map->ops->construct)
    {
        fun = js_ValueToFunction(cx, vp, JSV2F_CONSTRUCT);
        if (!fun)
            return JS_FALSE;
    }

    clasp = &js_ObjectClass;
    if (!obj2) {
        proto = parent = NULL;
        fun = NULL;
    } else {
        /*
         * Get the constructor prototype object for this function.
         * Use the nominal 'this' parameter slot, vp[1], as a local
         * root to protect this prototype, in case it has no other
         * strong refs.
         */
        if (!OBJ_GET_PROPERTY(cx, obj2,
                              ATOM_TO_JSID(cx->runtime->atomState
                                           .classPrototypeAtom),
                              &vp[1])) {
            return JS_FALSE;
        }
        rval = vp[1];
        proto = JSVAL_IS_OBJECT(rval) ? JSVAL_TO_OBJECT(rval) : NULL;
        parent = OBJ_GET_PARENT(cx, obj2);

        if (OBJ_GET_CLASS(cx, obj2) == &js_FunctionClass) {
            fun2 = GET_FUNCTION_PRIVATE(cx, obj2);
            if (!FUN_INTERPRETED(fun2) && fun2->u.n.clasp)
                clasp = fun2->u.n.clasp;
        }
    }
    obj = js_NewObject(cx, clasp, proto, parent, 0);
    if (!obj)
        return JS_FALSE;

    /* Now we have an object with a constructor method; call it. */
    vp[1] = OBJECT_TO_JSVAL(obj);
    if (!js_Invoke(cx, argc, vp, JSINVOKE_CONSTRUCT)) {
        cx->weakRoots.newborn[GCX_OBJECT] = NULL;
        return JS_FALSE;
    }

    /* Check the return value and if it's primitive, force it to be obj. */
    rval = *vp;
    if (clampReturn && JSVAL_IS_PRIMITIVE(rval)) {
        if (!fun) {
            /* native [[Construct]] returning primitive is error */
            JS_ReportErrorNumber(cx, js_GetErrorMessage, NULL,
                                 JSMSG_BAD_NEW_RESULT,
                                 js_ValueToPrintableString(cx, rval));
            return JS_FALSE;
        }
        *vp = OBJECT_TO_JSVAL(obj);
    }

    JS_RUNTIME_METER(cx->runtime, constructs);
    return JS_TRUE;
}

JSBool
js_InternNonIntElementId(JSContext *cx, JSObject *obj, jsval idval, jsid *idp)
{
    JS_ASSERT(!JSVAL_IS_INT(idval));

#if JS_HAS_XML_SUPPORT
    if (!JSVAL_IS_PRIMITIVE(idval)) {
        if (OBJECT_IS_XML(cx, obj)) {
            *idp = OBJECT_JSVAL_TO_JSID(idval);
            return JS_TRUE;
        }
        if (!js_IsFunctionQName(cx, JSVAL_TO_OBJECT(idval), idp))
            return JS_FALSE;
        if (*idp != 0)
            return JS_TRUE;
    }
#endif

    return js_ValueToStringId(cx, idval, idp);
}

/*
 * Enter the new with scope using an object at sp[-1] and associate the depth
 * of the with block with sp + stackIndex.
 */
JS_STATIC_INTERPRET JS_REQUIRES_STACK JSBool
js_EnterWith(JSContext *cx, jsint stackIndex)
{
    JSStackFrame *fp;
    jsval *sp;
    JSObject *obj, *parent, *withobj;

    fp = cx->fp;
    sp = fp->regs->sp;
    JS_ASSERT(stackIndex < 0);
    JS_ASSERT(StackBase(fp) <= sp + stackIndex);

    if (!JSVAL_IS_PRIMITIVE(sp[-1])) {
        obj = JSVAL_TO_OBJECT(sp[-1]);
    } else {
        obj = js_ValueToNonNullObject(cx, sp[-1]);
        if (!obj)
            return JS_FALSE;
        sp[-1] = OBJECT_TO_JSVAL(obj);
    }

    parent = js_GetScopeChain(cx, fp);
    if (!parent)
        return JS_FALSE;

    OBJ_TO_INNER_OBJECT(cx, obj);
    if (!obj)
        return JS_FALSE;

    withobj = js_NewWithObject(cx, obj, parent,
                               sp + stackIndex - StackBase(fp));
    if (!withobj)
        return JS_FALSE;

    fp->scopeChain = withobj;
    js_DisablePropertyCache(cx);
    return JS_TRUE;
}

JS_STATIC_INTERPRET JS_REQUIRES_STACK void
js_LeaveWith(JSContext *cx)
{
    JSObject *withobj;

    withobj = cx->fp->scopeChain;
    JS_ASSERT(OBJ_GET_CLASS(cx, withobj) == &js_WithClass);
    JS_ASSERT(OBJ_GET_PRIVATE(cx, withobj) == cx->fp);
    JS_ASSERT(OBJ_BLOCK_DEPTH(cx, withobj) >= 0);
    cx->fp->scopeChain = OBJ_GET_PARENT(cx, withobj);
    JS_SetPrivate(cx, withobj, NULL);
    js_EnablePropertyCache(cx);
}

JS_REQUIRES_STACK JSClass *
js_IsActiveWithOrBlock(JSContext *cx, JSObject *obj, int stackDepth)
{
    JSClass *clasp;

    clasp = OBJ_GET_CLASS(cx, obj);
    if ((clasp == &js_WithClass || clasp == &js_BlockClass) &&
        OBJ_GET_PRIVATE(cx, obj) == cx->fp &&
        OBJ_BLOCK_DEPTH(cx, obj) >= stackDepth) {
        return clasp;
    }
    return NULL;
}

JS_STATIC_INTERPRET JS_REQUIRES_STACK jsint
js_CountWithBlocks(JSContext *cx, JSStackFrame *fp)
{
    jsint n;
    JSObject *obj;
    JSClass *clasp;

    n = 0;
    for (obj = fp->scopeChain;
         (clasp = js_IsActiveWithOrBlock(cx, obj, 0)) != NULL;
         obj = OBJ_GET_PARENT(cx, obj)) {
        if (clasp == &js_WithClass)
            ++n;
    }
    return n;
}

/*
 * Unwind block and scope chains to match the given depth. The function sets
 * fp->sp on return to stackDepth.
 */
JS_REQUIRES_STACK JSBool
js_UnwindScope(JSContext *cx, JSStackFrame *fp, jsint stackDepth,
               JSBool normalUnwind)
{
    JSObject *obj;
    JSClass *clasp;

    JS_ASSERT(stackDepth >= 0);
    JS_ASSERT(StackBase(fp) + stackDepth <= fp->regs->sp);

    for (obj = fp->blockChain; obj; obj = OBJ_GET_PARENT(cx, obj)) {
        JS_ASSERT(OBJ_GET_CLASS(cx, obj) == &js_BlockClass);
        if (OBJ_BLOCK_DEPTH(cx, obj) < stackDepth)
            break;
    }
    fp->blockChain = obj;

    for (;;) {
        obj = fp->scopeChain;
        clasp = js_IsActiveWithOrBlock(cx, obj, stackDepth);
        if (!clasp)
            break;
        if (clasp == &js_BlockClass) {
            /* Don't fail until after we've updated all stacks. */
            normalUnwind &= js_PutBlockObject(cx, normalUnwind);
        } else {
            js_LeaveWith(cx);
        }
    }

    fp->regs->sp = StackBase(fp) + stackDepth;
    return normalUnwind;
}

JS_STATIC_INTERPRET JSBool
js_DoIncDec(JSContext *cx, const JSCodeSpec *cs, jsval *vp, jsval *vp2)
{
    jsval v;
    jsdouble d;

    v = *vp;
    if (JSVAL_IS_DOUBLE(v)) {
        d = *JSVAL_TO_DOUBLE(v);
    } else if (JSVAL_IS_INT(v)) {
        d = JSVAL_TO_INT(v);
    } else {
        d = js_ValueToNumber(cx, vp);
        if (JSVAL_IS_NULL(*vp))
            return JS_FALSE;
        JS_ASSERT(JSVAL_IS_NUMBER(*vp) || *vp == JSVAL_TRUE);

        /* Store the result of v conversion back in vp for post increments. */
        if ((cs->format & JOF_POST) &&
            *vp == JSVAL_TRUE
            && !js_NewNumberInRootedValue(cx, d, vp)) {
            return JS_FALSE;
        }
    }

    (cs->format & JOF_INC) ? d++ : d--;
    if (!js_NewNumberInRootedValue(cx, d, vp2))
        return JS_FALSE;

    if (!(cs->format & JOF_POST))
        *vp = *vp2;
    return JS_TRUE;
}

jsval
js_GetUpvar(JSContext *cx, uintN level, uintN cookie)
{
    level -= UPVAR_FRAME_SKIP(cookie);
    JS_ASSERT(level < JS_DISPLAY_SIZE);

    JSStackFrame *fp = cx->display[level];
    JS_ASSERT(fp->script);

    uintN slot = UPVAR_FRAME_SLOT(cookie);
    jsval *vp;

    if (!fp->fun) {
        vp = fp->slots + fp->script->nfixed;
    } else if (slot < fp->fun->nargs) {
        vp = fp->argv;
    } else if (slot == CALLEE_UPVAR_SLOT) {
        vp = &fp->argv[-2];
        slot = 0;
    } else { 
        slot -= fp->fun->nargs;
        JS_ASSERT(slot < fp->script->nslots);
        vp = fp->slots;
    }

    return vp[slot];
}

#ifdef DEBUG

JS_STATIC_INTERPRET JS_REQUIRES_STACK void
js_TraceOpcode(JSContext *cx)
{
    FILE *tracefp;
    JSStackFrame *fp;
    JSFrameRegs *regs;
    intN ndefs, n, nuses;
    jsval *siter;
    JSString *str;
    JSOp op;

    tracefp = (FILE *) cx->tracefp;
    JS_ASSERT(tracefp);
    fp = cx->fp;
    regs = fp->regs;

    /*
     * Operations in prologues don't produce interesting values, and
     * js_DecompileValueGenerator isn't set up to handle them anyway.
     */
    if (cx->tracePrevPc && regs->pc >= fp->script->main) {
        JSOp tracePrevOp = JSOp(*cx->tracePrevPc);
        ndefs = js_GetStackDefs(cx, &js_CodeSpec[tracePrevOp], tracePrevOp,
                                fp->script, cx->tracePrevPc);

        /*
         * If there aren't that many elements on the stack, then 
         * we have probably entered a new frame, and printing output
         * would just be misleading.
         */
        if (ndefs != 0 &&
            ndefs < regs->sp - fp->slots) {
            for (n = -ndefs; n < 0; n++) {
                char *bytes = js_DecompileValueGenerator(cx, n, regs->sp[n],
                                                         NULL);
                if (bytes) {
                    fprintf(tracefp, "%s %s",
                            (n == -ndefs) ? "  output:" : ",",
                            bytes);
                    JS_free(cx, bytes);
                }
            }
            fprintf(tracefp, " @ %u\n", (uintN) (regs->sp - StackBase(fp)));
        }
        fprintf(tracefp, "  stack: ");
        for (siter = StackBase(fp); siter < regs->sp; siter++) {
            str = js_ValueToString(cx, *siter);
            if (!str)
                fputs("<null>", tracefp);
            else
                js_FileEscapedString(tracefp, str, 0);
            fputc(' ', tracefp);
        }
        fputc('\n', tracefp);
    }

    fprintf(tracefp, "%4u: ",
            js_PCToLineNumber(cx, fp->script, fp->imacpc ? fp->imacpc : regs->pc));
    js_Disassemble1(cx, fp->script, regs->pc,
                    regs->pc - fp->script->code,
                    JS_FALSE, tracefp);
    op = (JSOp) *regs->pc;
    nuses = js_GetStackUses(&js_CodeSpec[op], op, regs->pc);
    if (nuses != 0) {
        for (n = -nuses; n < 0; n++) {
            char *bytes = js_DecompileValueGenerator(cx, n, regs->sp[n],
                                                     NULL);
            if (bytes) {
                fprintf(tracefp, "%s %s",
                        (n == -nuses) ? "  inputs:" : ",",
                        bytes);
                JS_free(cx, bytes);
            }
        }
        fprintf(tracefp, " @ %u\n", (uintN) (regs->sp - StackBase(fp)));
    }
    cx->tracePrevPc = regs->pc;

    /* It's nice to have complete traces when debugging a crash.  */
    fflush(tracefp);
}

#endif /* DEBUG */

#ifdef JS_OPMETER

# include <stdlib.h>

# define HIST_NSLOTS            8

/*
 * The second dimension is hardcoded at 256 because we know that many bits fit
 * in a byte, and mainly to optimize away multiplying by JSOP_LIMIT to address
 * any particular row.
 */
static uint32 succeeds[JSOP_LIMIT][256];
static uint32 slot_ops[JSOP_LIMIT][HIST_NSLOTS];

JS_STATIC_INTERPRET void
js_MeterOpcodePair(JSOp op1, JSOp op2)
{
    if (op1 != JSOP_STOP)
        ++succeeds[op1][op2];
}

JS_STATIC_INTERPRET void
js_MeterSlotOpcode(JSOp op, uint32 slot)
{
    if (slot < HIST_NSLOTS)
        ++slot_ops[op][slot];
}

typedef struct Edge {
    const char  *from;
    const char  *to;
    uint32      count;
} Edge;

static int
compare_edges(const void *a, const void *b)
{
    const Edge *ea = (const Edge *) a;
    const Edge *eb = (const Edge *) b;

    return (int32)eb->count - (int32)ea->count;
}

void
js_DumpOpMeters()
{
    const char *name, *from, *style;
    FILE *fp;
    uint32 total, count;
    uint32 i, j, nedges;
    Edge *graph;

    name = getenv("JS_OPMETER_FILE");
    if (!name)
        name = "/tmp/ops.dot";
    fp = fopen(name, "w");
    if (!fp) {
        perror(name);
        return;
    }

    total = nedges = 0;
    for (i = 0; i < JSOP_LIMIT; i++) {
        for (j = 0; j < JSOP_LIMIT; j++) {
            count = succeeds[i][j];
            if (count != 0) {
                total += count;
                ++nedges;
            }
        }
    }

# define SIGNIFICANT(count,total) (200. * (count) >= (total))

    graph = (Edge *) calloc(nedges, sizeof graph[0]);
    for (i = nedges = 0; i < JSOP_LIMIT; i++) {
        from = js_CodeName[i];
        for (j = 0; j < JSOP_LIMIT; j++) {
            count = succeeds[i][j];
            if (count != 0 && SIGNIFICANT(count, total)) {
                graph[nedges].from = from;
                graph[nedges].to = js_CodeName[j];
                graph[nedges].count = count;
                ++nedges;
            }
        }
    }
    qsort(graph, nedges, sizeof(Edge), compare_edges);

# undef SIGNIFICANT

    fputs("digraph {\n", fp);
    for (i = 0, style = NULL; i < nedges; i++) {
        JS_ASSERT(i == 0 || graph[i-1].count >= graph[i].count);
        if (!style || graph[i-1].count != graph[i].count) {
            style = (i > nedges * .75) ? "dotted" :
                    (i > nedges * .50) ? "dashed" :
                    (i > nedges * .25) ? "solid" : "bold";
        }
        fprintf(fp, "  %s -> %s [label=\"%lu\" style=%s]\n",
                graph[i].from, graph[i].to,
                (unsigned long)graph[i].count, style);
    }
    free(graph);
    fputs("}\n", fp);
    fclose(fp);

    name = getenv("JS_OPMETER_HIST");
    if (!name)
        name = "/tmp/ops.hist";
    fp = fopen(name, "w");
    if (!fp) {
        perror(name);
        return;
    }
    fputs("bytecode", fp);
    for (j = 0; j < HIST_NSLOTS; j++)
        fprintf(fp, "  slot %1u", (unsigned)j);
    putc('\n', fp);
    fputs("========", fp);
    for (j = 0; j < HIST_NSLOTS; j++)
        fputs(" =======", fp);
    putc('\n', fp);
    for (i = 0; i < JSOP_LIMIT; i++) {
        for (j = 0; j < HIST_NSLOTS; j++) {
            if (slot_ops[i][j] != 0) {
                /* Reuse j in the next loop, since we break after. */
                fprintf(fp, "%-8.8s", js_CodeName[i]);
                for (j = 0; j < HIST_NSLOTS; j++)
                    fprintf(fp, " %7lu", (unsigned long)slot_ops[i][j]);
                putc('\n', fp);
                break;
            }
        }
    }
    fclose(fp);
}

#endif /* JS_OPSMETER */

#endif /* !JS_LONE_INTERPRET ^ defined jsinvoke_cpp___ */

#ifndef  jsinvoke_cpp___

#define PUSH(v)         (*regs.sp++ = (v))
#define PUSH_OPND(v)    PUSH(v)
#define STORE_OPND(n,v) (regs.sp[n] = (v))
#define POP()           (*--regs.sp)
#define POP_OPND()      POP()
#define FETCH_OPND(n)   (regs.sp[n])

/*
 * Push the jsdouble d using sp from the lexical environment. Try to convert d
 * to a jsint that fits in a jsval, otherwise GC-alloc space for it and push a
 * reference.
 */
#define STORE_NUMBER(cx, n, d)                                                \
    JS_BEGIN_MACRO                                                            \
        jsint i_;                                                             \
                                                                              \
        if (JSDOUBLE_IS_INT(d, i_) && INT_FITS_IN_JSVAL(i_))                  \
            regs.sp[n] = INT_TO_JSVAL(i_);                                    \
        else if (!js_NewDoubleInRootedValue(cx, d, &regs.sp[n]))              \
            goto error;                                                       \
    JS_END_MACRO

#define STORE_INT(cx, n, i)                                                   \
    JS_BEGIN_MACRO                                                            \
        if (INT_FITS_IN_JSVAL(i))                                             \
            regs.sp[n] = INT_TO_JSVAL(i);                                     \
        else if (!js_NewDoubleInRootedValue(cx, (jsdouble) (i), &regs.sp[n])) \
            goto error;                                                       \
    JS_END_MACRO

#define STORE_UINT(cx, n, u)                                                  \
    JS_BEGIN_MACRO                                                            \
        if ((u) <= JSVAL_INT_MAX)                                             \
            regs.sp[n] = INT_TO_JSVAL(u);                                     \
        else if (!js_NewDoubleInRootedValue(cx, (jsdouble) (u), &regs.sp[n])) \
            goto error;                                                       \
    JS_END_MACRO

#define FETCH_NUMBER(cx, n, d)                                                \
    JS_BEGIN_MACRO                                                            \
        jsval v_;                                                             \
                                                                              \
        v_ = FETCH_OPND(n);                                                   \
        VALUE_TO_NUMBER(cx, n, v_, d);                                        \
    JS_END_MACRO

#define FETCH_INT(cx, n, i)                                                   \
    JS_BEGIN_MACRO                                                            \
        jsval v_;                                                             \
                                                                              \
        v_= FETCH_OPND(n);                                                    \
        if (JSVAL_IS_INT(v_)) {                                               \
            i = JSVAL_TO_INT(v_);                                             \
        } else {                                                              \
            i = js_ValueToECMAInt32(cx, &regs.sp[n]);                         \
            if (JSVAL_IS_NULL(regs.sp[n]))                                    \
                goto error;                                                   \
        }                                                                     \
    JS_END_MACRO

#define FETCH_UINT(cx, n, ui)                                                 \
    JS_BEGIN_MACRO                                                            \
        jsval v_;                                                             \
                                                                              \
        v_= FETCH_OPND(n);                                                    \
        if (JSVAL_IS_INT(v_)) {                                               \
            ui = (uint32) JSVAL_TO_INT(v_);                                   \
        } else {                                                              \
            ui = js_ValueToECMAUint32(cx, &regs.sp[n]);                       \
            if (JSVAL_IS_NULL(regs.sp[n]))                                    \
                goto error;                                                   \
        }                                                                     \
    JS_END_MACRO

/*
 * Optimized conversion macros that test for the desired type in v before
 * homing sp and calling a conversion function.
 */
#define VALUE_TO_NUMBER(cx, n, v, d)                                          \
    JS_BEGIN_MACRO                                                            \
        JS_ASSERT(v == regs.sp[n]);                                           \
        if (JSVAL_IS_INT(v)) {                                                \
            d = (jsdouble)JSVAL_TO_INT(v);                                    \
        } else if (JSVAL_IS_DOUBLE(v)) {                                      \
            d = *JSVAL_TO_DOUBLE(v);                                          \
        } else {                                                              \
            d = js_ValueToNumber(cx, &regs.sp[n]);                            \
            if (JSVAL_IS_NULL(regs.sp[n]))                                    \
                goto error;                                                   \
            JS_ASSERT(JSVAL_IS_NUMBER(regs.sp[n]) ||                          \
                      regs.sp[n] == JSVAL_TRUE);                              \
        }                                                                     \
    JS_END_MACRO

#define POP_BOOLEAN(cx, v, b)                                                 \
    JS_BEGIN_MACRO                                                            \
        v = FETCH_OPND(-1);                                                   \
        if (v == JSVAL_NULL) {                                                \
            b = JS_FALSE;                                                     \
        } else if (JSVAL_IS_BOOLEAN(v)) {                                     \
            b = JSVAL_TO_BOOLEAN(v);                                          \
        } else {                                                              \
            b = js_ValueToBoolean(v);                                         \
        }                                                                     \
        regs.sp--;                                                            \
    JS_END_MACRO

#define VALUE_TO_OBJECT(cx, n, v, obj)                                        \
    JS_BEGIN_MACRO                                                            \
        if (!JSVAL_IS_PRIMITIVE(v)) {                                         \
            obj = JSVAL_TO_OBJECT(v);                                         \
        } else {                                                              \
            obj = js_ValueToNonNullObject(cx, v);                             \
            if (!obj)                                                         \
                goto error;                                                   \
            STORE_OPND(n, OBJECT_TO_JSVAL(obj));                              \
        }                                                                     \
    JS_END_MACRO

#define FETCH_OBJECT(cx, n, v, obj)                                           \
    JS_BEGIN_MACRO                                                            \
        v = FETCH_OPND(n);                                                    \
        VALUE_TO_OBJECT(cx, n, v, obj);                                       \
    JS_END_MACRO

#define DEFAULT_VALUE(cx, n, hint, v)                                         \
    JS_BEGIN_MACRO                                                            \
        JS_ASSERT(!JSVAL_IS_PRIMITIVE(v));                                    \
        JS_ASSERT(v == regs.sp[n]);                                           \
        if (!OBJ_DEFAULT_VALUE(cx, JSVAL_TO_OBJECT(v), hint, &regs.sp[n]))    \
            goto error;                                                       \
        v = regs.sp[n];                                                       \
    JS_END_MACRO

/*
 * Quickly test if v is an int from the [-2**29, 2**29) range, that is, when
 * the lowest bit of v is 1 and the bits 30 and 31 are both either 0 or 1. For
 * such v we can do increment or decrement via adding or subtracting two
 * without checking that the result overflows JSVAL_INT_MIN or JSVAL_INT_MAX.
 */
#define CAN_DO_FAST_INC_DEC(v)     (((((v) << 1) ^ v) & 0x80000001) == 1)

JS_STATIC_ASSERT(JSVAL_INT == 1);
JS_STATIC_ASSERT(!CAN_DO_FAST_INC_DEC(INT_TO_JSVAL(JSVAL_INT_MIN)));
JS_STATIC_ASSERT(!CAN_DO_FAST_INC_DEC(INT_TO_JSVAL(JSVAL_INT_MAX)));

/*
 * Conditional assert to detect failure to clear a pending exception that is
 * suppressed (or unintentional suppression of a wanted exception).
 */
#if defined DEBUG_brendan || defined DEBUG_mrbkap || defined DEBUG_shaver
# define DEBUG_NOT_THROWING 1
#endif

#ifdef DEBUG_NOT_THROWING
# define ASSERT_NOT_THROWING(cx) JS_ASSERT(!(cx)->throwing)
#else
# define ASSERT_NOT_THROWING(cx) /* nothing */
#endif

/*
 * Define JS_OPMETER to instrument bytecode succession, generating a .dot file
 * on shutdown that shows the graph of significant predecessor/successor pairs
 * executed, where the edge labels give the succession counts.  The .dot file
 * is named by the JS_OPMETER_FILE envariable, and defaults to /tmp/ops.dot.
 *
 * Bonus feature: JS_OPMETER also enables counters for stack-addressing ops
 * such as JSOP_GETLOCAL, JSOP_INCARG, via METER_SLOT_OP. The resulting counts
 * are written to JS_OPMETER_HIST, defaulting to /tmp/ops.hist.
 */
#ifndef JS_OPMETER
# define METER_OP_INIT(op)      /* nothing */
# define METER_OP_PAIR(op1,op2) /* nothing */
# define METER_SLOT_OP(op,slot) /* nothing */
#else

/*
 * The second dimension is hardcoded at 256 because we know that many bits fit
 * in a byte, and mainly to optimize away multiplying by JSOP_LIMIT to address
 * any particular row.
 */
# define METER_OP_INIT(op)      ((op) = JSOP_STOP)
# define METER_OP_PAIR(op1,op2) (js_MeterOpcodePair(op1, op2))
# define METER_SLOT_OP(op,slot) (js_MeterSlotOpcode(op, slot))

#endif

#define MAX_INLINE_CALL_COUNT 3000

/*
 * Threaded interpretation via computed goto appears to be well-supported by
 * GCC 3 and higher.  IBM's C compiler when run with the right options (e.g.,
 * -qlanglvl=extended) also supports threading.  Ditto the SunPro C compiler.
 * Currently it's broken for JS_VERSION < 160, though this isn't worth fixing.
 * Add your compiler support macros here.
 */
#ifndef JS_THREADED_INTERP
# if JS_VERSION >= 160 && (                                                   \
    __GNUC__ >= 3 ||                                                          \
    (__IBMC__ >= 700 && defined __IBM_COMPUTED_GOTO) ||                       \
    __SUNPRO_C >= 0x570)
#  define JS_THREADED_INTERP 1
# else
#  define JS_THREADED_INTERP 0
# endif
#endif

/*
 * Deadlocks or else bad races are likely if JS_THREADSAFE, so we must rely on
 * single-thread DEBUG js shell testing to verify property cache hits.
 */
#if defined DEBUG && !defined JS_THREADSAFE

# define ASSERT_VALID_PROPERTY_CACHE_HIT(pcoff,obj,pobj,entry)                \
    JS_BEGIN_MACRO                                                            \
        if (!AssertValidPropertyCacheHit(cx, script, regs, pcoff, obj, pobj,  \
                                         entry)) {                            \
            goto error;                                                       \
        }                                                                     \
    JS_END_MACRO

static bool
AssertValidPropertyCacheHit(JSContext *cx, JSScript *script, JSFrameRegs& regs,
                            ptrdiff_t pcoff, JSObject *start, JSObject *found,
                            JSPropCacheEntry *entry)
{
    uint32 sample = cx->runtime->gcNumber;

    JSAtom *atom;
    if (pcoff >= 0)
        GET_ATOM_FROM_BYTECODE(script, regs.pc, pcoff, atom);
    else
        atom = cx->runtime->atomState.lengthAtom;

    JSObject *obj, *pobj;
    JSProperty *prop;
    bool ok;

    if (JOF_OPMODE(*regs.pc) == JOF_NAME) {
        ok = js_FindProperty(cx, ATOM_TO_JSID(atom), &obj, &pobj, &prop);
    } else {
        obj = start;
        ok = js_LookupProperty(cx, obj, ATOM_TO_JSID(atom), &pobj, &prop);
    }
    if (!ok)
        return false;
    if (!prop)
        return true;
    if (cx->runtime->gcNumber != sample ||
        PCVCAP_SHAPE(entry->vcap) != OBJ_SHAPE(pobj)) {
        OBJ_DROP_PROPERTY(cx, pobj, prop);
        return true;
    }
    JS_ASSERT(prop);
    JS_ASSERT(pobj == found);

    JSScopeProperty *sprop = (JSScopeProperty *) prop;
    if (PCVAL_IS_SLOT(entry->vword)) {
        JS_ASSERT(PCVAL_TO_SLOT(entry->vword) == sprop->slot);
    } else if (PCVAL_IS_SPROP(entry->vword)) {
        JS_ASSERT(PCVAL_TO_SPROP(entry->vword) == sprop);
    } else {
        jsval v;
        JS_ASSERT(PCVAL_IS_OBJECT(entry->vword));
        JS_ASSERT(entry->vword != PCVAL_NULL);
        JS_ASSERT(SCOPE_IS_BRANDED(OBJ_SCOPE(pobj)));
        JS_ASSERT(SPROP_HAS_STUB_GETTER(sprop));
        JS_ASSERT(SPROP_HAS_VALID_SLOT(sprop, OBJ_SCOPE(pobj)));
        v = LOCKED_OBJ_GET_SLOT(pobj, sprop->slot);
        JS_ASSERT(VALUE_IS_FUNCTION(cx, v));
        JS_ASSERT(PCVAL_TO_OBJECT(entry->vword) == JSVAL_TO_OBJECT(v));
    }

    OBJ_DROP_PROPERTY(cx, pobj, prop);
    return true;
}

#else
# define ASSERT_VALID_PROPERTY_CACHE_HIT(pcoff,obj,pobj,entry) ((void) 0)
#endif

/*
 * Ensure that the intrepreter switch can close call-bytecode cases in the
 * same way as non-call bytecodes.
 */
JS_STATIC_ASSERT(JSOP_NAME_LENGTH == JSOP_CALLNAME_LENGTH);
JS_STATIC_ASSERT(JSOP_GETGVAR_LENGTH == JSOP_CALLGVAR_LENGTH);
JS_STATIC_ASSERT(JSOP_GETUPVAR_LENGTH == JSOP_CALLUPVAR_LENGTH);
JS_STATIC_ASSERT(JSOP_GETDSLOT_LENGTH == JSOP_CALLDSLOT_LENGTH);
JS_STATIC_ASSERT(JSOP_GETARG_LENGTH == JSOP_CALLARG_LENGTH);
JS_STATIC_ASSERT(JSOP_GETLOCAL_LENGTH == JSOP_CALLLOCAL_LENGTH);
JS_STATIC_ASSERT(JSOP_XMLNAME_LENGTH == JSOP_CALLXMLNAME_LENGTH);

/*
 * Same for JSOP_SETNAME and JSOP_SETPROP, which differ only slightly but
 * remain distinct for the decompiler.
 */
JS_STATIC_ASSERT(JSOP_SETNAME_LENGTH == JSOP_SETPROP_LENGTH);

/* See TRY_BRANCH_AFTER_COND. */
JS_STATIC_ASSERT(JSOP_IFNE_LENGTH == JSOP_IFEQ_LENGTH);
JS_STATIC_ASSERT(JSOP_IFNE == JSOP_IFEQ + 1);

/* For the fastest case inder JSOP_INCNAME, etc. */
JS_STATIC_ASSERT(JSOP_INCNAME_LENGTH == JSOP_DECNAME_LENGTH);
JS_STATIC_ASSERT(JSOP_INCNAME_LENGTH == JSOP_NAMEINC_LENGTH);
JS_STATIC_ASSERT(JSOP_INCNAME_LENGTH == JSOP_NAMEDEC_LENGTH);

<<<<<<< HEAD
#ifdef JS_TRACER
# define ABORT_RECORDING(cx, reason)                                          \
    JS_BEGIN_MACRO                                                            \
        if (TRACE_RECORDER(cx))                                               \
            js_AbortRecording(cx, reason);                                    \
    JS_END_MACRO
#else
# define ABORT_RECORDING(cx, reason)    ((void) 0)
#endif

=======
>>>>>>> df773133
JS_REQUIRES_STACK JSBool
js_Interpret(JSContext *cx)
{
    JSRuntime *rt;
    JSStackFrame *fp;
    JSScript *script;
    uintN inlineCallCount;
    JSAtom **atoms;
    JSVersion currentVersion, originalVersion;
    JSFrameRegs regs;
    JSObject *obj, *obj2, *parent;
    JSBool ok, cond;
    jsint len;
    jsbytecode *endpc, *pc2;
    JSOp op, op2;
    jsatomid index;
    JSAtom *atom;
    uintN argc, attrs, flags;
    uint32 slot;
    jsval *vp, lval, rval, ltmp, rtmp;
    jsid id;
    JSProperty *prop;
    JSScopeProperty *sprop;
    JSString *str, *str2;
    jsint i, j;
    jsdouble d, d2;
    JSClass *clasp;
    JSFunction *fun;
    JSType type;
    jsint low, high, off, npairs;
    JSBool match;
#if JS_HAS_GETTER_SETTER
    JSPropertyOp getter, setter;
#endif
    JSAutoResolveFlags rf(cx, JSRESOLVE_INFER);

#ifdef __GNUC__
# define JS_EXTENSION __extension__
# define JS_EXTENSION_(s) __extension__ ({ s; })
#else
# define JS_EXTENSION
# define JS_EXTENSION_(s) s
#endif

# ifdef DEBUG
    /*
     * We call this macro from BEGIN_CASE in threaded interpreters,
     * and before entering the switch in non-threaded interpreters.
     * However, reaching such points doesn't mean we've actually
     * fetched an OP from the instruction stream: some opcodes use
     * 'op=x; DO_OP()' to let another opcode's implementation finish
     * their work, and many opcodes share entry points with a run of
     * consecutive BEGIN_CASEs.
     * 
     * Take care to trace OP only when it is the opcode fetched from
     * the instruction stream, so the trace matches what one would
     * expect from looking at the code.  (We do omit POPs after SETs;
     * unfortunate, but not worth fixing.)
     */
#  define TRACE_OPCODE(OP)  JS_BEGIN_MACRO                                    \
                                if (JS_UNLIKELY(cx->tracefp != NULL) &&       \
                                    (OP) == *regs.pc)                         \
                                    js_TraceOpcode(cx);                       \
                            JS_END_MACRO
# else
#  define TRACE_OPCODE(OP)  ((void) 0)
# endif

#if JS_THREADED_INTERP
    static void *const normalJumpTable[] = {
# define OPDEF(op,val,name,token,length,nuses,ndefs,prec,format) \
        JS_EXTENSION &&L_##op,
# include "jsopcode.tbl"
# undef OPDEF
    };

    static void *const interruptJumpTable[] = {
# define OPDEF(op,val,name,token,length,nuses,ndefs,prec,format)              \
        JS_EXTENSION &&interrupt,
# include "jsopcode.tbl"
# undef OPDEF
    };

    register void * const *jumpTable = normalJumpTable;

    METER_OP_INIT(op);      /* to nullify first METER_OP_PAIR */

# define ENABLE_INTERRUPTS() ((void) (jumpTable = interruptJumpTable))

# ifdef JS_TRACER
#  define CHECK_RECORDER()                                                    \
    JS_ASSERT_IF(TRACE_RECORDER(cx), jumpTable == interruptJumpTable)
# else
#  define CHECK_RECORDER()  ((void)0)
# endif

# define DO_OP()            JS_BEGIN_MACRO                                    \
                                CHECK_RECORDER();                             \
                                JS_EXTENSION_(goto *jumpTable[op]);           \
                            JS_END_MACRO
# define DO_NEXT_OP(n)      JS_BEGIN_MACRO                                    \
                                METER_OP_PAIR(op, regs.pc[n]);                \
                                op = (JSOp) *(regs.pc += (n));                \
                                DO_OP();                                      \
                            JS_END_MACRO

# define BEGIN_CASE(OP)     L_##OP: TRACE_OPCODE(OP); CHECK_RECORDER();
# define END_CASE(OP)       DO_NEXT_OP(OP##_LENGTH);
# define END_VARLEN_CASE    DO_NEXT_OP(len);
# define ADD_EMPTY_CASE(OP) BEGIN_CASE(OP)                                    \
                                JS_ASSERT(js_CodeSpec[OP].length == 1);       \
                                op = (JSOp) *++regs.pc;                       \
                                DO_OP();

# define END_EMPTY_CASES

#else /* !JS_THREADED_INTERP */

    register intN switchMask = 0;
    intN switchOp;

# define ENABLE_INTERRUPTS() ((void) (switchMask = -1))

# ifdef JS_TRACER
#  define CHECK_RECORDER()                                                    \
    JS_ASSERT_IF(TRACE_RECORDER(cx), switchMask == -1)
# else
#  define CHECK_RECORDER()  ((void)0)
# endif

# define DO_OP()            goto do_op
# define DO_NEXT_OP(n)      JS_BEGIN_MACRO                                    \
                                JS_ASSERT((n) == len);                        \
                                goto advance_pc;                              \
                            JS_END_MACRO

# define BEGIN_CASE(OP)     case OP: CHECK_RECORDER();
# define END_CASE(OP)       END_CASE_LEN(OP##_LENGTH)
# define END_CASE_LEN(n)    END_CASE_LENX(n)
# define END_CASE_LENX(n)   END_CASE_LEN##n

/*
 * To share the code for all len == 1 cases we use the specialized label with
 * code that falls through to advance_pc: .
 */
# define END_CASE_LEN1      goto advance_pc_by_one;
# define END_CASE_LEN2      len = 2; goto advance_pc;
# define END_CASE_LEN3      len = 3; goto advance_pc;
# define END_CASE_LEN4      len = 4; goto advance_pc;
# define END_CASE_LEN5      len = 5; goto advance_pc;
# define END_VARLEN_CASE    goto advance_pc;
# define ADD_EMPTY_CASE(OP) BEGIN_CASE(OP)
# define END_EMPTY_CASES    goto advance_pc_by_one;

#endif /* !JS_THREADED_INTERP */

#ifdef JS_TRACER
    /* We had better not be entering the interpreter from JIT-compiled code. */
    TraceRecorder *tr = TRACE_RECORDER(cx);
    SET_TRACE_RECORDER(cx, NULL);

    /* If a recorder is pending and we try to re-enter the interpreter, flag
       the recorder to be destroyed when we return. */
    if (tr) {
        if (tr->wasDeepAborted())
            tr->removeFragmentoReferences();
        else
            tr->pushAbortStack();
    }
#endif

    /* Check for too deep of a native thread stack. */
    JS_CHECK_RECURSION(cx, return JS_FALSE);

    rt = cx->runtime;

    /* Set registerized frame pointer and derived script pointer. */
    fp = cx->fp;
    script = fp->script;
    JS_ASSERT(script->length != 0);

    /* Count of JS function calls that nest in this C js_Interpret frame. */
    inlineCallCount = 0;

    /*
     * Initialize the index segment register used by LOAD_ATOM and
     * GET_FULL_INDEX macros below. As a register we use a pointer based on
     * the atom map to turn frequently executed LOAD_ATOM into simple array
     * access. For less frequent object and regexp loads we have to recover
     * the segment from atoms pointer first.
     */
    atoms = script->atomMap.vector;

#define LOAD_ATOM(PCOFF)                                                      \
    JS_BEGIN_MACRO                                                            \
        JS_ASSERT(fp->imacpc                                                  \
                  ? atoms == COMMON_ATOMS_START(&rt->atomState) &&            \
                    GET_INDEX(regs.pc + PCOFF) < js_common_atom_count         \
                  : (size_t)(atoms - script->atomMap.vector) <                \
                    (size_t)(script->atomMap.length -                         \
                             GET_INDEX(regs.pc + PCOFF)));                    \
        atom = atoms[GET_INDEX(regs.pc + PCOFF)];                             \
    JS_END_MACRO

#define GET_FULL_INDEX(PCOFF)                                                 \
    (atoms - script->atomMap.vector + GET_INDEX(regs.pc + PCOFF))

#define LOAD_OBJECT(PCOFF)                                                    \
    JS_GET_SCRIPT_OBJECT(script, GET_FULL_INDEX(PCOFF), obj)

#define LOAD_FUNCTION(PCOFF)                                                  \
    JS_GET_SCRIPT_FUNCTION(script, GET_FULL_INDEX(PCOFF), fun)

#ifdef JS_TRACER

#define MONITOR_BRANCH()                                                      \
    JS_BEGIN_MACRO                                                            \
        if (TRACING_ENABLED(cx)) {                                            \
            if (js_MonitorLoopEdge(cx, inlineCallCount)) {                    \
                JS_ASSERT(TRACE_RECORDER(cx));                                \
                ENABLE_INTERRUPTS();                                          \
            }                                                                 \
            fp = cx->fp;                                                      \
            script = fp->script;                                              \
            atoms = FrameAtomBase(cx, fp);                                    \
            currentVersion = (JSVersion) script->version;                     \
            JS_ASSERT(fp->regs == &regs);                                     \
            if (cx->throwing)                                                 \
                goto error;                                                   \
        }                                                                     \
    JS_END_MACRO

#else /* !JS_TRACER */

#define MONITOR_BRANCH() ((void) 0)

#endif /* !JS_TRACER */

    /*
     * Prepare to call a user-supplied branch handler, and abort the script
     * if it returns false.
     */
#define CHECK_BRANCH()                                                        \
    JS_BEGIN_MACRO                                                            \
        if (!JS_CHECK_OPERATION_LIMIT(cx))                                    \
            goto error;                                                       \
    JS_END_MACRO

#ifndef TRACE_RECORDER
#define TRACE_RECORDER(cx) (false)
#endif

#define BRANCH(n)                                                             \
    JS_BEGIN_MACRO                                                            \
        regs.pc += (n);                                                       \
        op = (JSOp) *regs.pc;                                                 \
        if ((n) <= 0) {                                                       \
            CHECK_BRANCH();                                                   \
            if (op == JSOP_NOP) {                                             \
                if (TRACE_RECORDER(cx)) {                                     \
                    MONITOR_BRANCH();                                         \
                    op = (JSOp) *regs.pc;                                     \
                } else {                                                      \
                    op = (JSOp) *++regs.pc;                                   \
                }                                                             \
            } else if (op == JSOP_LOOP) {                                     \
                MONITOR_BRANCH();                                             \
                op = (JSOp) *regs.pc;                                         \
            }                                                                 \
        }                                                                     \
        DO_OP();                                                              \
    JS_END_MACRO

    MUST_FLOW_THROUGH("exit");
    ++cx->interpLevel;

    /*
     * Optimized Get and SetVersion for proper script language versioning.
     *
     * If any native method or JSClass/JSObjectOps hook calls js_SetVersion
     * and changes cx->version, the effect will "stick" and we will stop
     * maintaining currentVersion.  This is relied upon by testsuites, for
     * the most part -- web browsers select version before compiling and not
     * at run-time.
     */
    currentVersion = (JSVersion) script->version;
    originalVersion = (JSVersion) cx->version;
    if (currentVersion != originalVersion)
        js_SetVersion(cx, currentVersion);

    /* Update the static-link display. */
    if (script->staticLevel < JS_DISPLAY_SIZE) {
        JSStackFrame **disp = &cx->display[script->staticLevel];
        fp->displaySave = *disp;
        *disp = fp;
    }
#ifdef DEBUG
    fp->pcDisabledSave = JS_PROPERTY_CACHE(cx).disabled;
#endif

# define CHECK_INTERRUPT_HANDLER()                                            \
    JS_BEGIN_MACRO                                                            \
        if (cx->debugHooks->interruptHandler)                                 \
            ENABLE_INTERRUPTS();                                              \
    JS_END_MACRO

    /*
     * Load the debugger's interrupt hook here and after calling out to native
     * functions (but not to getters, setters, or other native hooks), so we do
     * not have to reload it each time through the interpreter loop -- we hope
     * the compiler can keep it in a register when it is non-null.
     */
    CHECK_INTERRUPT_HANDLER();

#if !JS_HAS_GENERATORS
    JS_ASSERT(!fp->regs);
#else
    /* Initialize the pc and sp registers unless we're resuming a generator. */
    if (JS_LIKELY(!fp->regs)) {
#endif
        ASSERT_NOT_THROWING(cx);
        regs.pc = script->code;
        regs.sp = StackBase(fp);
        fp->regs = &regs;
#if JS_HAS_GENERATORS
    } else {
        JSGenerator *gen;

        JS_ASSERT(fp->flags & JSFRAME_GENERATOR);
        gen = FRAME_TO_GENERATOR(fp);
        JS_ASSERT(fp->regs == &gen->savedRegs);
        regs = gen->savedRegs;
        fp->regs = &regs;
        JS_ASSERT((size_t) (regs.pc - script->code) <= script->length);
        JS_ASSERT((size_t) (regs.sp - StackBase(fp)) <= StackDepth(script));
        JS_ASSERT(JS_PROPERTY_CACHE(cx).disabled >= 0);
        JS_PROPERTY_CACHE(cx).disabled += js_CountWithBlocks(cx, fp);

        /*
         * To support generator_throw and to catch ignored exceptions,
         * fail if cx->throwing is set.
         */
        if (cx->throwing) {
#ifdef DEBUG_NOT_THROWING
            if (cx->exception != JSVAL_ARETURN) {
                printf("JS INTERPRETER CALLED WITH PENDING EXCEPTION %lx\n",
                       (unsigned long) cx->exception);
            }
#endif
            goto error;
        }
    }
#endif /* JS_HAS_GENERATORS */

    /*
     * It is important that "op" be initialized before calling DO_OP because
     * it is possible for "op" to be specially assigned during the normal
     * processing of an opcode while looping. We rely on DO_NEXT_OP to manage
     * "op" correctly in all other cases.
     */
    len = 0;
    DO_NEXT_OP(len);

#if JS_THREADED_INTERP
    /*
     * This is a loop, but it does not look like a loop. The loop-closing
     * jump is distributed throughout goto *jumpTable[op] inside of DO_OP.
     * When interrupts are enabled, jumpTable is set to interruptJumpTable
     * where all jumps point to the interrupt label. The latter, after
     * calling the interrupt handler, dispatches through normalJumpTable to
     * continue the normal bytecode processing.
     */
  interrupt:
#else /* !JS_THREADED_INTERP */
    for (;;) {
      advance_pc_by_one:
        JS_ASSERT(js_CodeSpec[op].length == 1);
        len = 1;
      advance_pc:
        regs.pc += len;
        op = (JSOp) *regs.pc;

      do_op:
        CHECK_RECORDER();
        TRACE_OPCODE(op);
        switchOp = intN(op) | switchMask;
      do_switch:
        switch (switchOp) {
          case -1:
            JS_ASSERT(switchMask == -1);
#endif /* !JS_THREADED_INTERP */
          {
            bool moreInterrupts = false;
            JSTrapHandler handler = cx->debugHooks->interruptHandler;
            if (handler) {
#ifdef JS_TRACER
                if (TRACE_RECORDER(cx))
                    js_AbortRecording(cx, "interrupt handler");
#endif
                switch (handler(cx, script, regs.pc, &rval,
                                cx->debugHooks->interruptHandlerData)) {
                  case JSTRAP_ERROR:
                    goto error;
                  case JSTRAP_CONTINUE:
                    break;
                  case JSTRAP_RETURN:
                    fp->rval = rval;
                    ok = JS_TRUE;
                    goto forced_return;
                  case JSTRAP_THROW:
                    cx->throwing = JS_TRUE;
                    cx->exception = rval;
                    goto error;
                  default:;
                }
                moreInterrupts = true;
            }

#ifdef JS_TRACER
            TraceRecorder* tr = TRACE_RECORDER(cx);
            if (tr) {
                JSMonitorRecordingStatus status = TraceRecorder::monitorRecording(cx, tr, op);
                if (status == JSMRS_CONTINUE) {
                    moreInterrupts = true;
                } else if (status == JSMRS_IMACRO) {
                    atoms = COMMON_ATOMS_START(&rt->atomState);
                    op = JSOp(*regs.pc);
                    DO_OP();    /* keep interrupting for op. */
                } else {
                    JS_ASSERT(status == JSMRS_STOP);
                }
            }
#endif /* !JS_TRACER */

#if JS_THREADED_INTERP
            jumpTable = moreInterrupts ? interruptJumpTable : normalJumpTable;
            JS_EXTENSION_(goto *normalJumpTable[op]);
#else
            switchMask = moreInterrupts ? -1 : 0;
            switchOp = intN(op);
            goto do_switch;
#endif
          }

          /* No-ops for ease of decompilation. */
          ADD_EMPTY_CASE(JSOP_NOP)
          ADD_EMPTY_CASE(JSOP_CONDSWITCH)
          ADD_EMPTY_CASE(JSOP_TRY)
#if JS_HAS_XML_SUPPORT
          ADD_EMPTY_CASE(JSOP_STARTXML)
          ADD_EMPTY_CASE(JSOP_STARTXMLEXPR)
#endif
          END_EMPTY_CASES

          /* ADD_EMPTY_CASE is not used here as JSOP_LINENO_LENGTH == 3. */
          BEGIN_CASE(JSOP_LINENO)
          END_CASE(JSOP_LINENO)

          BEGIN_CASE(JSOP_PUSH)
            PUSH_OPND(JSVAL_VOID);
          END_CASE(JSOP_PUSH)

          BEGIN_CASE(JSOP_POP)
            regs.sp--;
          END_CASE(JSOP_POP)

          BEGIN_CASE(JSOP_POPN)
            regs.sp -= GET_UINT16(regs.pc);
#ifdef DEBUG
            JS_ASSERT(StackBase(fp) <= regs.sp);
            obj = fp->blockChain;
            JS_ASSERT_IF(obj,
                         OBJ_BLOCK_DEPTH(cx, obj) + OBJ_BLOCK_COUNT(cx, obj)
                         <= (size_t) (regs.sp - StackBase(fp)));
            for (obj = fp->scopeChain; obj; obj = OBJ_GET_PARENT(cx, obj)) {
                clasp = OBJ_GET_CLASS(cx, obj);
                if (clasp != &js_BlockClass && clasp != &js_WithClass)
                    continue;
                if (OBJ_GET_PRIVATE(cx, obj) != fp)
                    break;
                JS_ASSERT(StackBase(fp) + OBJ_BLOCK_DEPTH(cx, obj)
                                     + ((clasp == &js_BlockClass)
                                        ? OBJ_BLOCK_COUNT(cx, obj)
                                        : 1)
                          <= regs.sp);
            }
#endif
          END_CASE(JSOP_POPN)

          BEGIN_CASE(JSOP_SETRVAL)
          BEGIN_CASE(JSOP_POPV)
            ASSERT_NOT_THROWING(cx);
            fp->rval = POP_OPND();
          END_CASE(JSOP_POPV)

          BEGIN_CASE(JSOP_ENTERWITH)
            if (!js_EnterWith(cx, -1))
                goto error;

            /*
             * We must ensure that different "with" blocks have different
             * stack depth associated with them. This allows the try handler
             * search to properly recover the scope chain. Thus we must keep
             * the stack at least at the current level.
             *
             * We set sp[-1] to the current "with" object to help asserting
             * the enter/leave balance in [leavewith].
             */
            regs.sp[-1] = OBJECT_TO_JSVAL(fp->scopeChain);
          END_CASE(JSOP_ENTERWITH)

          BEGIN_CASE(JSOP_LEAVEWITH)
            JS_ASSERT(regs.sp[-1] == OBJECT_TO_JSVAL(fp->scopeChain));
            regs.sp--;
            js_LeaveWith(cx);
          END_CASE(JSOP_LEAVEWITH)

          BEGIN_CASE(JSOP_RETURN)
            fp->rval = POP_OPND();
            /* FALL THROUGH */

          BEGIN_CASE(JSOP_RETRVAL)    /* fp->rval already set */
          BEGIN_CASE(JSOP_STOP)
            /*
             * When the inlined frame exits with an exception or an error, ok
             * will be false after the inline_return label.
             */
            ASSERT_NOT_THROWING(cx);
            CHECK_BRANCH();

            if (fp->imacpc) {
                /*
                 * If we are at the end of an imacro, return to its caller in
                 * the current frame.
                 */
                JS_ASSERT(op == JSOP_STOP);

              end_imacro:
                JS_ASSERT((uintN)(regs.sp - fp->slots) <= script->nslots);
                regs.pc = fp->imacpc + js_CodeSpec[*fp->imacpc].length;
                fp->imacpc = NULL;
                atoms = script->atomMap.vector;
                op = JSOp(*regs.pc);
                DO_OP();
            }

            JS_ASSERT(regs.sp == StackBase(fp));
            if ((fp->flags & JSFRAME_CONSTRUCTING) &&
                JSVAL_IS_PRIMITIVE(fp->rval)) {
                if (!fp->fun) {
                    JS_ReportErrorNumber(cx, js_GetErrorMessage, NULL,
                                         JSMSG_BAD_NEW_RESULT,
                                         js_ValueToPrintableString(cx, rval));
                    goto error;
                }
                fp->rval = OBJECT_TO_JSVAL(fp->thisp);
            }
            ok = JS_TRUE;
            if (inlineCallCount)
          inline_return:
            {
                JSInlineFrame *ifp = (JSInlineFrame *) fp;
                void *hookData = ifp->hookData;

                JS_ASSERT(JS_PROPERTY_CACHE(cx).disabled == fp->pcDisabledSave);
                JS_ASSERT(!fp->blockChain);
                JS_ASSERT(!js_IsActiveWithOrBlock(cx, fp->scopeChain, 0));

                if (script->staticLevel < JS_DISPLAY_SIZE)
                    cx->display[script->staticLevel] = fp->displaySave;

                if (hookData) {
                    JSInterpreterHook hook;
                    JSBool status;

                    hook = cx->debugHooks->callHook;
                    if (hook) {
                        /*
                         * Do not pass &ok directly as exposing the address
                         * inhibits optimizations and uninitialised warnings.
                         */
                        status = ok;
                        hook(cx, fp, JS_FALSE, &status, hookData);
                        ok = status;
                        CHECK_INTERRUPT_HANDLER();
                    }
                }

                /*
                 * If fp has a call object, sync values and clear the back-
                 * pointer. This can happen for a lightweight function if it
                 * calls eval unexpectedly (in a way that is hidden from the
                 * compiler). See bug 325540.
                 */
                if (fp->callobj)
                    ok &= js_PutCallObject(cx, fp);

                if (fp->argsobj)
                    ok &= js_PutArgsObject(cx, fp);

#ifdef INCLUDE_MOZILLA_DTRACE
                /* DTrace function return, inlines */
                if (JAVASCRIPT_FUNCTION_RVAL_ENABLED())
                    jsdtrace_function_rval(cx, fp, fp->fun);
                if (JAVASCRIPT_FUNCTION_RETURN_ENABLED())
                    jsdtrace_function_return(cx, fp, fp->fun);
#endif

                /* Restore context version only if callee hasn't set version. */
                if (JS_LIKELY(cx->version == currentVersion)) {
                    currentVersion = ifp->callerVersion;
                    if (currentVersion != cx->version)
                        js_SetVersion(cx, currentVersion);
                }

                /*
                 * If inline-constructing, replace primitive rval with the new
                 * object passed in via |this|, and instrument this constructor
                 * invocation
                 */
                if (fp->flags & JSFRAME_CONSTRUCTING) {
                    if (JSVAL_IS_PRIMITIVE(fp->rval))
                        fp->rval = OBJECT_TO_JSVAL(fp->thisp);
                    JS_RUNTIME_METER(cx->runtime, constructs);
                }

                /* Restore caller's registers. */
                regs = ifp->callerRegs;

                /* Store the return value in the caller's operand frame. */
                regs.sp -= 1 + (size_t) ifp->frame.argc;
                regs.sp[-1] = fp->rval;

                /* Restore cx->fp and release the inline frame's space. */
                cx->fp = fp = fp->down;
                JS_ASSERT(fp->regs == &ifp->callerRegs);
                fp->regs = &regs;
                JS_ARENA_RELEASE(&cx->stackPool, ifp->mark);

                /* Restore the calling script's interpreter registers. */
                script = fp->script;
                atoms = FrameAtomBase(cx, fp);

                /* Resume execution in the calling frame. */
                inlineCallCount--;
                if (JS_LIKELY(ok)) {
                    TRACE_0(LeaveFrame);
                    JS_ASSERT(js_CodeSpec[js_GetOpcode(cx, script, regs.pc)].length
                              == JSOP_CALL_LENGTH);
                    len = JSOP_CALL_LENGTH;
                    DO_NEXT_OP(len);
                }
                goto error;
            }
            goto exit;

          BEGIN_CASE(JSOP_DEFAULT)
            (void) POP();
            /* FALL THROUGH */
          BEGIN_CASE(JSOP_GOTO)
            len = GET_JUMP_OFFSET(regs.pc);
            BRANCH(len);
          END_CASE(JSOP_GOTO)

          BEGIN_CASE(JSOP_IFEQ)
            POP_BOOLEAN(cx, rval, cond);
            if (cond == JS_FALSE) {
                len = GET_JUMP_OFFSET(regs.pc);
                BRANCH(len);
            }
          END_CASE(JSOP_IFEQ)

          BEGIN_CASE(JSOP_IFNE)
            POP_BOOLEAN(cx, rval, cond);
            if (cond != JS_FALSE) {
                len = GET_JUMP_OFFSET(regs.pc);
                BRANCH(len);
            }
          END_CASE(JSOP_IFNE)

          BEGIN_CASE(JSOP_OR)
            POP_BOOLEAN(cx, rval, cond);
            if (cond == JS_TRUE) {
                len = GET_JUMP_OFFSET(regs.pc);
                PUSH_OPND(rval);
                DO_NEXT_OP(len);
            }
          END_CASE(JSOP_OR)

          BEGIN_CASE(JSOP_AND)
            POP_BOOLEAN(cx, rval, cond);
            if (cond == JS_FALSE) {
                len = GET_JUMP_OFFSET(regs.pc);
                PUSH_OPND(rval);
                DO_NEXT_OP(len);
            }
          END_CASE(JSOP_AND)

          BEGIN_CASE(JSOP_DEFAULTX)
            (void) POP();
            /* FALL THROUGH */
          BEGIN_CASE(JSOP_GOTOX)
            len = GET_JUMPX_OFFSET(regs.pc);
            BRANCH(len);
          END_CASE(JSOP_GOTOX);

          BEGIN_CASE(JSOP_IFEQX)
            POP_BOOLEAN(cx, rval, cond);
            if (cond == JS_FALSE) {
                len = GET_JUMPX_OFFSET(regs.pc);
                BRANCH(len);
            }
          END_CASE(JSOP_IFEQX)

          BEGIN_CASE(JSOP_IFNEX)
            POP_BOOLEAN(cx, rval, cond);
            if (cond != JS_FALSE) {
                len = GET_JUMPX_OFFSET(regs.pc);
                BRANCH(len);
            }
          END_CASE(JSOP_IFNEX)

          BEGIN_CASE(JSOP_ORX)
            POP_BOOLEAN(cx, rval, cond);
            if (cond == JS_TRUE) {
                len = GET_JUMPX_OFFSET(regs.pc);
                PUSH_OPND(rval);
                DO_NEXT_OP(len);
            }
          END_CASE(JSOP_ORX)

          BEGIN_CASE(JSOP_ANDX)
            POP_BOOLEAN(cx, rval, cond);
            if (cond == JS_FALSE) {
                len = GET_JUMPX_OFFSET(regs.pc);
                PUSH_OPND(rval);
                DO_NEXT_OP(len);
            }
          END_CASE(JSOP_ANDX)

/*
 * If the index value at sp[n] is not an int that fits in a jsval, it could
 * be an object (an XML QName, AttributeName, or AnyName), but only if we are
 * compiling with JS_HAS_XML_SUPPORT.  Otherwise convert the index value to a
 * string atom id.
 */
#define FETCH_ELEMENT_ID(obj, n, id)                                          \
    JS_BEGIN_MACRO                                                            \
        jsval idval_ = FETCH_OPND(n);                                         \
        if (JSVAL_IS_INT(idval_)) {                                           \
            id = INT_JSVAL_TO_JSID(idval_);                                   \
        } else {                                                              \
            if (!js_InternNonIntElementId(cx, obj, idval_, &id))              \
                goto error;                                                   \
            regs.sp[n] = ID_TO_VALUE(id);                                     \
        }                                                                     \
    JS_END_MACRO

#define TRY_BRANCH_AFTER_COND(cond,spdec)                                     \
    JS_BEGIN_MACRO                                                            \
        uintN diff_;                                                          \
        JS_ASSERT(js_CodeSpec[op].length == 1);                               \
        diff_ = (uintN) regs.pc[1] - (uintN) JSOP_IFEQ;                       \
        if (diff_ <= 1) {                                                     \
            regs.sp -= spdec;                                                 \
            if (cond == (diff_ != 0)) {                                       \
                ++regs.pc;                                                    \
                len = GET_JUMP_OFFSET(regs.pc);                               \
                BRANCH(len);                                                  \
            }                                                                 \
            len = 1 + JSOP_IFEQ_LENGTH;                                       \
            DO_NEXT_OP(len);                                                  \
        }                                                                     \
    JS_END_MACRO

          BEGIN_CASE(JSOP_IN)
            rval = FETCH_OPND(-1);
            if (JSVAL_IS_PRIMITIVE(rval)) {
                js_ReportValueError(cx, JSMSG_IN_NOT_OBJECT, -1, rval, NULL);
                goto error;
            }
            obj = JSVAL_TO_OBJECT(rval);
            FETCH_ELEMENT_ID(obj, -2, id);
            if (!OBJ_LOOKUP_PROPERTY(cx, obj, id, &obj2, &prop))
                goto error;
            cond = prop != NULL;
            if (prop)
                OBJ_DROP_PROPERTY(cx, obj2, prop);
            TRY_BRANCH_AFTER_COND(cond, 2);
            regs.sp--;
            STORE_OPND(-1, BOOLEAN_TO_JSVAL(cond));
          END_CASE(JSOP_IN)

          BEGIN_CASE(JSOP_ITER)
            JS_ASSERT(regs.sp > StackBase(fp));
            flags = regs.pc[1];
            if (!js_ValueToIterator(cx, flags, &regs.sp[-1]))
                goto error;
            CHECK_INTERRUPT_HANDLER();
            JS_ASSERT(!JSVAL_IS_PRIMITIVE(regs.sp[-1]));
            PUSH(JSVAL_VOID);
          END_CASE(JSOP_ITER)

          BEGIN_CASE(JSOP_NEXTITER)
            JS_ASSERT(regs.sp - 2 >= StackBase(fp));
            JS_ASSERT(!JSVAL_IS_PRIMITIVE(regs.sp[-2]));
            if (!js_CallIteratorNext(cx, JSVAL_TO_OBJECT(regs.sp[-2]), &regs.sp[-1]))
                goto error;
            CHECK_INTERRUPT_HANDLER();
            rval = BOOLEAN_TO_JSVAL(regs.sp[-1] != JSVAL_HOLE);
            PUSH(rval);
          END_CASE(JSOP_NEXTITER)

          BEGIN_CASE(JSOP_ENDITER)
            /*
             * Decrease the stack pointer even when !ok -- see comments in the
             * exception capturing code for details.
             */
            JS_ASSERT(regs.sp - 2 >= StackBase(fp));
            ok = js_CloseIterator(cx, regs.sp[-2]);
            regs.sp -= 2;
            if (!ok)
                goto error;
          END_CASE(JSOP_ENDITER)

          BEGIN_CASE(JSOP_FORARG)
            JS_ASSERT(regs.sp - 2 >= StackBase(fp));
            slot = GET_ARGNO(regs.pc);
            JS_ASSERT(slot < fp->fun->nargs);
            fp->argv[slot] = regs.sp[-1];
          END_CASE(JSOP_FORARG)

          BEGIN_CASE(JSOP_FORLOCAL)
            JS_ASSERT(regs.sp - 2 >= StackBase(fp));
            slot = GET_SLOTNO(regs.pc);
            JS_ASSERT(slot < fp->script->nslots);
            vp = &fp->slots[slot];
            *vp = regs.sp[-1];
          END_CASE(JSOP_FORLOCAL)

          BEGIN_CASE(JSOP_FORNAME)
            JS_ASSERT(regs.sp - 2 >= StackBase(fp));
            LOAD_ATOM(0);
            id = ATOM_TO_JSID(atom);
            if (!js_FindProperty(cx, id, &obj, &obj2, &prop))
                goto error;
            if (prop)
                OBJ_DROP_PROPERTY(cx, obj2, prop);
            ok = OBJ_SET_PROPERTY(cx, obj, id, &regs.sp[-1]);
            if (!ok)
                goto error;
          END_CASE(JSOP_FORNAME)

          BEGIN_CASE(JSOP_FORPROP)
            JS_ASSERT(regs.sp - 2 >= StackBase(fp));
            LOAD_ATOM(0);
            id = ATOM_TO_JSID(atom);
            FETCH_OBJECT(cx, -1, lval, obj);
            ok = OBJ_SET_PROPERTY(cx, obj, id, &regs.sp[-2]);
            if (!ok)
                goto error;
            regs.sp--;
          END_CASE(JSOP_FORPROP)

          BEGIN_CASE(JSOP_FORELEM)
            /*
             * JSOP_FORELEM simply dups the property identifier at top of stack
             * and lets the subsequent JSOP_ENUMELEM opcode sequence handle the
             * left-hand side expression evaluation and assignment. This opcode
             * exists solely to help the decompiler.
             */
            JS_ASSERT(regs.sp - 2 >= StackBase(fp));
            rval = FETCH_OPND(-1);
            PUSH(rval);
          END_CASE(JSOP_FORELEM)

          BEGIN_CASE(JSOP_DUP)
            JS_ASSERT(regs.sp > StackBase(fp));
            rval = FETCH_OPND(-1);
            PUSH(rval);
          END_CASE(JSOP_DUP)

          BEGIN_CASE(JSOP_DUP2)
            JS_ASSERT(regs.sp - 2 >= StackBase(fp));
            lval = FETCH_OPND(-2);
            rval = FETCH_OPND(-1);
            PUSH(lval);
            PUSH(rval);
          END_CASE(JSOP_DUP2)

          BEGIN_CASE(JSOP_SWAP)
            JS_ASSERT(regs.sp - 2 >= StackBase(fp));
            lval = FETCH_OPND(-2);
            rval = FETCH_OPND(-1);
            STORE_OPND(-1, lval);
            STORE_OPND(-2, rval);
          END_CASE(JSOP_SWAP)

          BEGIN_CASE(JSOP_PICK)
            i = regs.pc[1];
            JS_ASSERT(regs.sp - (i+1) >= StackBase(fp));
            lval = regs.sp[-(i+1)];
            memmove(regs.sp - (i+1), regs.sp - i, sizeof(jsval)*i);
            regs.sp[-1] = lval;
          END_CASE(JSOP_PICK)

#define PROPERTY_OP(n, call)                                                  \
    JS_BEGIN_MACRO                                                            \
        /* Fetch the left part and resolve it to a non-null object. */        \
        FETCH_OBJECT(cx, n, lval, obj);                                       \
                                                                              \
        /* Get or set the property. */                                        \
        if (!call)                                                            \
            goto error;                                                       \
    JS_END_MACRO

#define ELEMENT_OP(n, call)                                                   \
    JS_BEGIN_MACRO                                                            \
        /* Fetch the left part and resolve it to a non-null object. */        \
        FETCH_OBJECT(cx, n - 1, lval, obj);                                   \
                                                                              \
        /* Fetch index and convert it to id suitable for use with obj. */     \
        FETCH_ELEMENT_ID(obj, n, id);                                         \
                                                                              \
        /* Get or set the element. */                                         \
        if (!call)                                                            \
            goto error;                                                       \
    JS_END_MACRO

#define NATIVE_GET(cx,obj,pobj,sprop,vp)                                      \
    JS_BEGIN_MACRO                                                            \
        if (SPROP_HAS_STUB_GETTER(sprop)) {                                   \
            /* Fast path for Object instance properties. */                   \
            JS_ASSERT((sprop)->slot != SPROP_INVALID_SLOT ||                  \
                      !SPROP_HAS_STUB_SETTER(sprop));                         \
            *vp = ((sprop)->slot != SPROP_INVALID_SLOT)                       \
                  ? LOCKED_OBJ_GET_SLOT(pobj, (sprop)->slot)                  \
                  : JSVAL_VOID;                                               \
        } else {                                                              \
            if (!js_NativeGet(cx, obj, pobj, sprop, vp))                      \
                goto error;                                                   \
        }                                                                     \
    JS_END_MACRO

#define NATIVE_SET(cx,obj,sprop,vp)                                           \
    JS_BEGIN_MACRO                                                            \
        if (SPROP_HAS_STUB_SETTER(sprop) &&                                   \
            (sprop)->slot != SPROP_INVALID_SLOT) {                            \
            /* Fast path for, e.g., Object instance properties. */            \
            LOCKED_OBJ_WRITE_BARRIER(cx, obj, (sprop)->slot, *vp);            \
        } else {                                                              \
            if (!js_NativeSet(cx, obj, sprop, vp))                            \
                goto error;                                                   \
        }                                                                     \
    JS_END_MACRO

/*
 * Skip the JSOP_POP typically found after a JSOP_SET* opcode, where oplen is
 * the constant length of the SET opcode sequence, and spdec is the constant
 * by which to decrease the stack pointer to pop all of the SET op's operands.
 *
 * NB: unlike macros that could conceivably be replaced by functions (ignoring
 * goto error), where a call should not have to be braced in order to expand
 * correctly (e.g., in if (cond) FOO(); else BAR()), these three macros lack
 * JS_{BEGIN,END}_MACRO brackets. They are also indented so as to align with
 * nearby opcode code.
 */
#define SKIP_POP_AFTER_SET(oplen,spdec)                                       \
            if (regs.pc[oplen] == JSOP_POP) {                                 \
                regs.sp -= spdec;                                             \
                regs.pc += oplen + JSOP_POP_LENGTH;                           \
                op = (JSOp) *regs.pc;                                         \
                DO_OP();                                                      \
            }

#define END_SET_CASE(OP)                                                      \
            SKIP_POP_AFTER_SET(OP##_LENGTH, 1);                               \
          END_CASE(OP)

#define END_SET_CASE_STORE_RVAL(OP,spdec)                                     \
            SKIP_POP_AFTER_SET(OP##_LENGTH, spdec);                           \
            rval = FETCH_OPND(-1);                                            \
            regs.sp -= (spdec) - 1;                                           \
            STORE_OPND(-1, rval);                                             \
          END_CASE(OP)

          BEGIN_CASE(JSOP_SETCONST)
            LOAD_ATOM(0);
            obj = fp->varobj;
            rval = FETCH_OPND(-1);
            if (!OBJ_DEFINE_PROPERTY(cx, obj, ATOM_TO_JSID(atom), rval,
                                     JS_PropertyStub, JS_PropertyStub,
                                     JSPROP_ENUMERATE | JSPROP_PERMANENT |
                                     JSPROP_READONLY,
                                     NULL)) {
                goto error;
            }
          END_SET_CASE(JSOP_SETCONST);

#if JS_HAS_DESTRUCTURING
          BEGIN_CASE(JSOP_ENUMCONSTELEM)
            rval = FETCH_OPND(-3);
            FETCH_OBJECT(cx, -2, lval, obj);
            FETCH_ELEMENT_ID(obj, -1, id);
            if (!OBJ_DEFINE_PROPERTY(cx, obj, id, rval,
                                     JS_PropertyStub, JS_PropertyStub,
                                     JSPROP_ENUMERATE | JSPROP_PERMANENT |
                                     JSPROP_READONLY,
                                     NULL)) {
                goto error;
            }
            regs.sp -= 3;
          END_CASE(JSOP_ENUMCONSTELEM)
#endif

          BEGIN_CASE(JSOP_BINDNAME)
            do {
                JSPropCacheEntry *entry;

                /*
                 * We can skip the property lookup for the global object. If
                 * the property does not exist anywhere on the scope chain,
                 * JSOP_SETNAME adds the property to the global.
                 *
                 * As a consequence of this optimization for the global object
                 * we run its JSRESOLVE_ASSIGNING-tolerant resolve hooks only
                 * in JSOP_SETNAME, after the interpreter evaluates the right-
                 * hand-side of the assignment, and not here.
                 *
                 * This should be transparent to the hooks because the script,
                 * instead of name = rhs, could have used global.name = rhs
                 * given a global object reference, which also calls the hooks
                 * only after evaluating the rhs. We desire such resolve hook
                 * equivalence between the two forms.
                 */
                obj = fp->scopeChain;
                if (!OBJ_GET_PARENT(cx, obj))
                    break;
                if (JS_LIKELY(OBJ_IS_NATIVE(obj))) {
                    PROPERTY_CACHE_TEST(cx, regs.pc, obj, obj2, entry, atom);
                    if (!atom) {
                        ASSERT_VALID_PROPERTY_CACHE_HIT(0, obj, obj2, entry);
                        JS_UNLOCK_OBJ(cx, obj2);
                        break;
                    }
                } else {
                    entry = NULL;
                    LOAD_ATOM(0);
                }
                id = ATOM_TO_JSID(atom);
                obj = js_FindIdentifierBase(cx, fp->scopeChain, id, entry);
                if (!obj)
                    goto error;
            } while (0);
            PUSH_OPND(OBJECT_TO_JSVAL(obj));
          END_CASE(JSOP_BINDNAME)

          BEGIN_CASE(JSOP_IMACOP)
            JS_ASSERT(JS_UPTRDIFF(fp->imacpc, script->code) < script->length);
            op = JSOp(*fp->imacpc);
            DO_OP();

#define BITWISE_OP(OP)                                                        \
    JS_BEGIN_MACRO                                                            \
        FETCH_INT(cx, -2, i);                                                 \
        FETCH_INT(cx, -1, j);                                                 \
        i = i OP j;                                                           \
        regs.sp--;                                                            \
        STORE_INT(cx, -1, i);                                                 \
    JS_END_MACRO

          BEGIN_CASE(JSOP_BITOR)
            BITWISE_OP(|);
          END_CASE(JSOP_BITOR)

          BEGIN_CASE(JSOP_BITXOR)
            BITWISE_OP(^);
          END_CASE(JSOP_BITXOR)

          BEGIN_CASE(JSOP_BITAND)
            BITWISE_OP(&);
          END_CASE(JSOP_BITAND)

#define RELATIONAL_OP(OP)                                                     \
    JS_BEGIN_MACRO                                                            \
        rval = FETCH_OPND(-1);                                                \
        lval = FETCH_OPND(-2);                                                \
        /* Optimize for two int-tagged operands (typical loop control). */    \
        if ((lval & rval) & JSVAL_INT) {                                      \
            cond = JSVAL_TO_INT(lval) OP JSVAL_TO_INT(rval);                  \
        } else {                                                              \
            if (!JSVAL_IS_PRIMITIVE(lval))                                    \
                DEFAULT_VALUE(cx, -2, JSTYPE_NUMBER, lval);                   \
            if (!JSVAL_IS_PRIMITIVE(rval))                                    \
                DEFAULT_VALUE(cx, -1, JSTYPE_NUMBER, rval);                   \
            if (JSVAL_IS_STRING(lval) && JSVAL_IS_STRING(rval)) {             \
                str  = JSVAL_TO_STRING(lval);                                 \
                str2 = JSVAL_TO_STRING(rval);                                 \
                cond = js_CompareStrings(str, str2) OP 0;                     \
            } else {                                                          \
                VALUE_TO_NUMBER(cx, -2, lval, d);                             \
                VALUE_TO_NUMBER(cx, -1, rval, d2);                            \
                cond = JSDOUBLE_COMPARE(d, OP, d2, JS_FALSE);                 \
            }                                                                 \
        }                                                                     \
        TRY_BRANCH_AFTER_COND(cond, 2);                                       \
        regs.sp--;                                                            \
        STORE_OPND(-1, BOOLEAN_TO_JSVAL(cond));                               \
    JS_END_MACRO

/*
 * NB: These macros can't use JS_BEGIN_MACRO/JS_END_MACRO around their bodies
 * because they begin if/else chains, so callers must not put semicolons after
 * the call expressions!
 */
#if JS_HAS_XML_SUPPORT
#define XML_EQUALITY_OP(OP)                                                   \
    if ((ltmp == JSVAL_OBJECT &&                                              \
         (obj2 = JSVAL_TO_OBJECT(lval)) &&                                    \
         OBJECT_IS_XML(cx, obj2)) ||                                          \
        (rtmp == JSVAL_OBJECT &&                                              \
         (obj2 = JSVAL_TO_OBJECT(rval)) &&                                    \
         OBJECT_IS_XML(cx, obj2))) {                                          \
        if (JSVAL_IS_OBJECT(rval) && obj2 == JSVAL_TO_OBJECT(rval))           \
            rval = lval;                                                      \
        if (!js_TestXMLEquality(cx, obj2, rval, &cond))                       \
            goto error;                                                       \
        cond = cond OP JS_TRUE;                                               \
    } else

#define EXTENDED_EQUALITY_OP(OP)                                              \
    if (ltmp == JSVAL_OBJECT &&                                               \
        (obj2 = JSVAL_TO_OBJECT(lval)) &&                                     \
        ((clasp = OBJ_GET_CLASS(cx, obj2))->flags & JSCLASS_IS_EXTENDED)) {   \
        JSExtendedClass *xclasp;                                              \
                                                                              \
        xclasp = (JSExtendedClass *) clasp;                                   \
        if (!xclasp->equality(cx, obj2, rval, &cond))                         \
            goto error;                                                       \
        cond = cond OP JS_TRUE;                                               \
    } else
#else
#define XML_EQUALITY_OP(OP)             /* nothing */
#define EXTENDED_EQUALITY_OP(OP)        /* nothing */
#endif

#define EQUALITY_OP(OP, IFNAN)                                                \
    JS_BEGIN_MACRO                                                            \
        rval = FETCH_OPND(-1);                                                \
        lval = FETCH_OPND(-2);                                                \
        ltmp = JSVAL_TAG(lval);                                               \
        rtmp = JSVAL_TAG(rval);                                               \
        XML_EQUALITY_OP(OP)                                                   \
        if (ltmp == rtmp) {                                                   \
            if (ltmp == JSVAL_STRING) {                                       \
                str  = JSVAL_TO_STRING(lval);                                 \
                str2 = JSVAL_TO_STRING(rval);                                 \
                cond = js_EqualStrings(str, str2) OP JS_TRUE;                 \
            } else if (ltmp == JSVAL_DOUBLE) {                                \
                d  = *JSVAL_TO_DOUBLE(lval);                                  \
                d2 = *JSVAL_TO_DOUBLE(rval);                                  \
                cond = JSDOUBLE_COMPARE(d, OP, d2, IFNAN);                    \
            } else {                                                          \
                EXTENDED_EQUALITY_OP(OP)                                      \
                /* Handle all undefined (=>NaN) and int combinations. */      \
                cond = lval OP rval;                                          \
            }                                                                 \
        } else {                                                              \
            if (JSVAL_IS_NULL(lval) || JSVAL_IS_VOID(lval)) {                 \
                cond = (JSVAL_IS_NULL(rval) || JSVAL_IS_VOID(rval)) OP 1;     \
            } else if (JSVAL_IS_NULL(rval) || JSVAL_IS_VOID(rval)) {          \
                cond = 1 OP 0;                                                \
            } else {                                                          \
                if (ltmp == JSVAL_OBJECT) {                                   \
                    DEFAULT_VALUE(cx, -2, JSTYPE_VOID, lval);                 \
                    ltmp = JSVAL_TAG(lval);                                   \
                } else if (rtmp == JSVAL_OBJECT) {                            \
                    DEFAULT_VALUE(cx, -1, JSTYPE_VOID, rval);                 \
                    rtmp = JSVAL_TAG(rval);                                   \
                }                                                             \
                if (ltmp == JSVAL_STRING && rtmp == JSVAL_STRING) {           \
                    str  = JSVAL_TO_STRING(lval);                             \
                    str2 = JSVAL_TO_STRING(rval);                             \
                    cond = js_EqualStrings(str, str2) OP JS_TRUE;             \
                } else {                                                      \
                    VALUE_TO_NUMBER(cx, -2, lval, d);                         \
                    VALUE_TO_NUMBER(cx, -1, rval, d2);                        \
                    cond = JSDOUBLE_COMPARE(d, OP, d2, IFNAN);                \
                }                                                             \
            }                                                                 \
        }                                                                     \
        TRY_BRANCH_AFTER_COND(cond, 2);                                       \
        regs.sp--;                                                            \
        STORE_OPND(-1, BOOLEAN_TO_JSVAL(cond));                               \
    JS_END_MACRO

          BEGIN_CASE(JSOP_EQ)
            EQUALITY_OP(==, JS_FALSE);
          END_CASE(JSOP_EQ)

          BEGIN_CASE(JSOP_NE)
            EQUALITY_OP(!=, JS_TRUE);
          END_CASE(JSOP_NE)

#define STRICT_EQUALITY_OP(OP)                                                \
    JS_BEGIN_MACRO                                                            \
        rval = FETCH_OPND(-1);                                                \
        lval = FETCH_OPND(-2);                                                \
        cond = js_StrictlyEqual(cx, lval, rval) OP JS_TRUE;                   \
        regs.sp--;                                                            \
        STORE_OPND(-1, BOOLEAN_TO_JSVAL(cond));                               \
    JS_END_MACRO

          BEGIN_CASE(JSOP_STRICTEQ)
            STRICT_EQUALITY_OP(==);
          END_CASE(JSOP_STRICTEQ)

          BEGIN_CASE(JSOP_STRICTNE)
            STRICT_EQUALITY_OP(!=);
          END_CASE(JSOP_STRICTNE)

          BEGIN_CASE(JSOP_CASE)
            STRICT_EQUALITY_OP(==);
            (void) POP();
            if (cond) {
                len = GET_JUMP_OFFSET(regs.pc);
                BRANCH(len);
            }
            PUSH(lval);
          END_CASE(JSOP_CASE)

          BEGIN_CASE(JSOP_CASEX)
            STRICT_EQUALITY_OP(==);
            (void) POP();
            if (cond) {
                len = GET_JUMPX_OFFSET(regs.pc);
                BRANCH(len);
            }
            PUSH(lval);
          END_CASE(JSOP_CASEX)

          BEGIN_CASE(JSOP_LT)
            RELATIONAL_OP(<);
          END_CASE(JSOP_LT)

          BEGIN_CASE(JSOP_LE)
            RELATIONAL_OP(<=);
          END_CASE(JSOP_LE)

          BEGIN_CASE(JSOP_GT)
            RELATIONAL_OP(>);
          END_CASE(JSOP_GT)

          BEGIN_CASE(JSOP_GE)
            RELATIONAL_OP(>=);
          END_CASE(JSOP_GE)

#undef EQUALITY_OP
#undef RELATIONAL_OP

#define SIGNED_SHIFT_OP(OP)                                                   \
    JS_BEGIN_MACRO                                                            \
        FETCH_INT(cx, -2, i);                                                 \
        FETCH_INT(cx, -1, j);                                                 \
        i = i OP (j & 31);                                                    \
        regs.sp--;                                                            \
        STORE_INT(cx, -1, i);                                                 \
    JS_END_MACRO

          BEGIN_CASE(JSOP_LSH)
            SIGNED_SHIFT_OP(<<);
          END_CASE(JSOP_LSH)

          BEGIN_CASE(JSOP_RSH)
            SIGNED_SHIFT_OP(>>);
          END_CASE(JSOP_RSH)

          BEGIN_CASE(JSOP_URSH)
          {
            uint32 u;

            FETCH_UINT(cx, -2, u);
            FETCH_INT(cx, -1, j);
            u >>= (j & 31);
            regs.sp--;
            STORE_UINT(cx, -1, u);
          }
          END_CASE(JSOP_URSH)

#undef BITWISE_OP
#undef SIGNED_SHIFT_OP

          BEGIN_CASE(JSOP_ADD)
            rval = FETCH_OPND(-1);
            lval = FETCH_OPND(-2);
#if JS_HAS_XML_SUPPORT
            if (!JSVAL_IS_PRIMITIVE(lval) &&
                (obj2 = JSVAL_TO_OBJECT(lval), OBJECT_IS_XML(cx, obj2)) &&
                VALUE_IS_XML(cx, rval)) {
                if (!js_ConcatenateXML(cx, obj2, rval, &rval))
                    goto error;
                regs.sp--;
                STORE_OPND(-1, rval);
            } else
#endif
            {
                if (!JSVAL_IS_PRIMITIVE(lval))
                    DEFAULT_VALUE(cx, -2, JSTYPE_VOID, lval);
                if (!JSVAL_IS_PRIMITIVE(rval))
                    DEFAULT_VALUE(cx, -1, JSTYPE_VOID, rval);
                if ((cond = JSVAL_IS_STRING(lval)) || JSVAL_IS_STRING(rval)) {
                    if (cond) {
                        str = JSVAL_TO_STRING(lval);
                        str2 = js_ValueToString(cx, rval);
                        if (!str2)
                            goto error;
                        regs.sp[-1] = STRING_TO_JSVAL(str2);
                    } else {
                        str2 = JSVAL_TO_STRING(rval);
                        str = js_ValueToString(cx, lval);
                        if (!str)
                            goto error;
                        regs.sp[-2] = STRING_TO_JSVAL(str);
                    }
                    str = js_ConcatStrings(cx, str, str2);
                    if (!str)
                        goto error;
                    regs.sp--;
                    STORE_OPND(-1, STRING_TO_JSVAL(str));
                } else {
                    VALUE_TO_NUMBER(cx, -2, lval, d);
                    VALUE_TO_NUMBER(cx, -1, rval, d2);
                    d += d2;
                    regs.sp--;
                    STORE_NUMBER(cx, -1, d);
                }
            }
          END_CASE(JSOP_ADD)

#define BINARY_OP(OP)                                                         \
    JS_BEGIN_MACRO                                                            \
        FETCH_NUMBER(cx, -2, d);                                              \
        FETCH_NUMBER(cx, -1, d2);                                             \
        d = d OP d2;                                                          \
        regs.sp--;                                                            \
        STORE_NUMBER(cx, -1, d);                                              \
    JS_END_MACRO

          BEGIN_CASE(JSOP_SUB)
            BINARY_OP(-);
          END_CASE(JSOP_SUB)

          BEGIN_CASE(JSOP_MUL)
            BINARY_OP(*);
          END_CASE(JSOP_MUL)

          BEGIN_CASE(JSOP_DIV)
            FETCH_NUMBER(cx, -1, d2);
            FETCH_NUMBER(cx, -2, d);
            regs.sp--;
            if (d2 == 0) {
#ifdef XP_WIN
                /* XXX MSVC miscompiles such that (NaN == 0) */
                if (JSDOUBLE_IS_NaN(d2))
                    rval = DOUBLE_TO_JSVAL(rt->jsNaN);
                else
#endif
                if (d == 0 || JSDOUBLE_IS_NaN(d))
                    rval = DOUBLE_TO_JSVAL(rt->jsNaN);
                else if ((JSDOUBLE_HI32(d) ^ JSDOUBLE_HI32(d2)) >> 31)
                    rval = DOUBLE_TO_JSVAL(rt->jsNegativeInfinity);
                else
                    rval = DOUBLE_TO_JSVAL(rt->jsPositiveInfinity);
                STORE_OPND(-1, rval);
            } else {
                d /= d2;
                STORE_NUMBER(cx, -1, d);
            }
          END_CASE(JSOP_DIV)

          BEGIN_CASE(JSOP_MOD)
            FETCH_NUMBER(cx, -1, d2);
            FETCH_NUMBER(cx, -2, d);
            regs.sp--;
            if (d2 == 0) {
                STORE_OPND(-1, DOUBLE_TO_JSVAL(rt->jsNaN));
            } else {
#ifdef XP_WIN
              /* Workaround MS fmod bug where 42 % (1/0) => NaN, not 42. */
              if (!(JSDOUBLE_IS_FINITE(d) && JSDOUBLE_IS_INFINITE(d2)))
#endif
                d = fmod(d, d2);
                STORE_NUMBER(cx, -1, d);
            }
          END_CASE(JSOP_MOD)

          BEGIN_CASE(JSOP_NOT)
            POP_BOOLEAN(cx, rval, cond);
            PUSH_OPND(BOOLEAN_TO_JSVAL(!cond));
          END_CASE(JSOP_NOT)

          BEGIN_CASE(JSOP_BITNOT)
            FETCH_INT(cx, -1, i);
            i = ~i;
            STORE_INT(cx, -1, i);
          END_CASE(JSOP_BITNOT)

          BEGIN_CASE(JSOP_NEG)
            /*
             * When the operand is int jsval, INT_FITS_IN_JSVAL(i) implies
             * INT_FITS_IN_JSVAL(-i) unless i is 0 or JSVAL_INT_MIN when the
             * results, -0.0 or JSVAL_INT_MAX + 1, are jsdouble values.
             */
            rval = FETCH_OPND(-1);
            if (JSVAL_IS_INT(rval) &&
                rval != INT_TO_JSVAL(JSVAL_INT_MIN) &&
                (i = JSVAL_TO_INT(rval)) != 0) {
                JS_STATIC_ASSERT(!INT_FITS_IN_JSVAL(-JSVAL_INT_MIN));
                i = -i;
                JS_ASSERT(INT_FITS_IN_JSVAL(i));
                regs.sp[-1] = INT_TO_JSVAL(i);
            } else {
                if (JSVAL_IS_DOUBLE(rval)) {
                    d = *JSVAL_TO_DOUBLE(rval);
                } else {
                    d = js_ValueToNumber(cx, &regs.sp[-1]);
                    if (JSVAL_IS_NULL(regs.sp[-1]))
                        goto error;
                    JS_ASSERT(JSVAL_IS_NUMBER(regs.sp[-1]) ||
                              regs.sp[-1] == JSVAL_TRUE);
                }
#ifdef HPUX
                /*
                 * Negation of a zero doesn't produce a negative
                 * zero on HPUX. Perform the operation by bit
                 * twiddling.
                 */
                JSDOUBLE_HI32(d) ^= JSDOUBLE_HI32_SIGNBIT;
#else
                d = -d;
#endif
                if (!js_NewNumberInRootedValue(cx, d, &regs.sp[-1]))
                    goto error;
            }
          END_CASE(JSOP_NEG)

          BEGIN_CASE(JSOP_POS)
            rval = FETCH_OPND(-1);
            if (!JSVAL_IS_NUMBER(rval)) {
                d = js_ValueToNumber(cx, &regs.sp[-1]);
                rval = regs.sp[-1];
                if (JSVAL_IS_NULL(rval))
                    goto error;
                if (rval == JSVAL_TRUE) {
                    if (!js_NewNumberInRootedValue(cx, d, &regs.sp[-1]))
                        goto error;
                } else {
                    JS_ASSERT(JSVAL_IS_NUMBER(rval));
                }
            }
          END_CASE(JSOP_POS)

          BEGIN_CASE(JSOP_DELNAME)
            LOAD_ATOM(0);
            id = ATOM_TO_JSID(atom);
            if (!js_FindProperty(cx, id, &obj, &obj2, &prop))
                goto error;

            /* ECMA says to return true if name is undefined or inherited. */
            PUSH_OPND(JSVAL_TRUE);
            if (prop) {
                OBJ_DROP_PROPERTY(cx, obj2, prop);
                if (!OBJ_DELETE_PROPERTY(cx, obj, id, &regs.sp[-1]))
                    goto error;
            }
          END_CASE(JSOP_DELNAME)

          BEGIN_CASE(JSOP_DELPROP)
            LOAD_ATOM(0);
            id = ATOM_TO_JSID(atom);
            PROPERTY_OP(-1, OBJ_DELETE_PROPERTY(cx, obj, id, &rval));
            STORE_OPND(-1, rval);
          END_CASE(JSOP_DELPROP)

          BEGIN_CASE(JSOP_DELELEM)
            ELEMENT_OP(-1, OBJ_DELETE_PROPERTY(cx, obj, id, &rval));
            regs.sp--;
            STORE_OPND(-1, rval);
          END_CASE(JSOP_DELELEM)

          BEGIN_CASE(JSOP_TYPEOFEXPR)
          BEGIN_CASE(JSOP_TYPEOF)
            rval = FETCH_OPND(-1);
            type = JS_TypeOfValue(cx, rval);
            atom = rt->atomState.typeAtoms[type];
            STORE_OPND(-1, ATOM_KEY(atom));
          END_CASE(JSOP_TYPEOF)

          BEGIN_CASE(JSOP_VOID)
            STORE_OPND(-1, JSVAL_VOID);
          END_CASE(JSOP_VOID)

          BEGIN_CASE(JSOP_INCELEM)
          BEGIN_CASE(JSOP_DECELEM)
          BEGIN_CASE(JSOP_ELEMINC)
          BEGIN_CASE(JSOP_ELEMDEC)
            /*
             * Delay fetching of id until we have the object to ensure
             * the proper evaluation order. See bug 372331.
             */
            id = 0;
            i = -2;
            goto fetch_incop_obj;

          BEGIN_CASE(JSOP_INCPROP)
          BEGIN_CASE(JSOP_DECPROP)
          BEGIN_CASE(JSOP_PROPINC)
          BEGIN_CASE(JSOP_PROPDEC)
            LOAD_ATOM(0);
            id = ATOM_TO_JSID(atom);
            i = -1;

          fetch_incop_obj:
            FETCH_OBJECT(cx, i, lval, obj);
            if (id == 0)
                FETCH_ELEMENT_ID(obj, -1, id);
            goto do_incop;

          BEGIN_CASE(JSOP_INCNAME)
          BEGIN_CASE(JSOP_DECNAME)
          BEGIN_CASE(JSOP_NAMEINC)
          BEGIN_CASE(JSOP_NAMEDEC)
          {
            JSPropCacheEntry *entry;

            obj = fp->scopeChain;
            if (JS_LIKELY(OBJ_IS_NATIVE(obj))) {
                PROPERTY_CACHE_TEST(cx, regs.pc, obj, obj2, entry, atom);
                if (!atom) {
                    ASSERT_VALID_PROPERTY_CACHE_HIT(0, obj, obj2, entry);
                    if (obj == obj2 && PCVAL_IS_SLOT(entry->vword)) {
                        slot = PCVAL_TO_SLOT(entry->vword);
                        JS_ASSERT(slot < obj->map->freeslot);
                        rval = LOCKED_OBJ_GET_SLOT(obj, slot);
                        if (JS_LIKELY(CAN_DO_FAST_INC_DEC(rval))) {
                            rtmp = rval;
                            rval += (js_CodeSpec[op].format & JOF_INC) ? 2 : -2;
                            if (!(js_CodeSpec[op].format & JOF_POST))
                                rtmp = rval;
                            LOCKED_OBJ_SET_SLOT(obj, slot, rval);
                            JS_UNLOCK_OBJ(cx, obj);
                            PUSH_OPND(rtmp);
                            len = JSOP_INCNAME_LENGTH;
                            DO_NEXT_OP(len);
                        }
                    }
                    JS_UNLOCK_OBJ(cx, obj2);
                    LOAD_ATOM(0);
                }
            } else {
                entry = NULL;
                LOAD_ATOM(0);
            }
            id = ATOM_TO_JSID(atom);
            if (js_FindPropertyHelper(cx, id, &obj, &obj2, &prop, &entry) < 0)
                goto error;
            if (!prop)
                goto atom_not_defined;
            OBJ_DROP_PROPERTY(cx, obj2, prop);
          }

          do_incop:
          {
            const JSCodeSpec *cs;
            jsval v;

            /*
             * We need a root to store the value to leave on the stack until
             * we have done with OBJ_SET_PROPERTY.
             */
            PUSH_OPND(JSVAL_NULL);
            if (!OBJ_GET_PROPERTY(cx, obj, id, &regs.sp[-1]))
                goto error;

            cs = &js_CodeSpec[op];
            JS_ASSERT(cs->ndefs == 1);
            JS_ASSERT((cs->format & JOF_TMPSLOT_MASK) == JOF_TMPSLOT2);
            v = regs.sp[-1];
            if (JS_LIKELY(CAN_DO_FAST_INC_DEC(v))) {
                jsval incr;

                incr = (cs->format & JOF_INC) ? 2 : -2;
                if (cs->format & JOF_POST) {
                    regs.sp[-1] = v + incr;
                } else {
                    v += incr;
                    regs.sp[-1] = v;
                }
                fp->flags |= JSFRAME_ASSIGNING;
                ok = OBJ_SET_PROPERTY(cx, obj, id, &regs.sp[-1]);
                fp->flags &= ~JSFRAME_ASSIGNING;
                if (!ok)
                    goto error;

                /*
                 * We must set regs.sp[-1] to v for both post and pre increments
                 * as the setter overwrites regs.sp[-1].
                 */
                regs.sp[-1] = v;
            } else {
                /* We need an extra root for the result. */
                PUSH_OPND(JSVAL_NULL);
                if (!js_DoIncDec(cx, cs, &regs.sp[-2], &regs.sp[-1]))
                    goto error;
                fp->flags |= JSFRAME_ASSIGNING;
                ok = OBJ_SET_PROPERTY(cx, obj, id, &regs.sp[-1]);
                fp->flags &= ~JSFRAME_ASSIGNING;
                if (!ok)
                    goto error;
                regs.sp--;
            }

            if (cs->nuses == 0) {
                /* regs.sp[-1] already contains the result of name increment. */
            } else {
                rtmp = regs.sp[-1];
                regs.sp -= cs->nuses;
                regs.sp[-1] = rtmp;
            }
            len = cs->length;
            DO_NEXT_OP(len);
          }

          {
            jsval incr, incr2;

            /* Position cases so the most frequent i++ does not need a jump. */
          BEGIN_CASE(JSOP_DECARG)
            incr = -2; incr2 = -2; goto do_arg_incop;
          BEGIN_CASE(JSOP_ARGDEC)
            incr = -2; incr2 =  0; goto do_arg_incop;
          BEGIN_CASE(JSOP_INCARG)
            incr =  2; incr2 =  2; goto do_arg_incop;
          BEGIN_CASE(JSOP_ARGINC)
            incr =  2; incr2 =  0;

          do_arg_incop:
            slot = GET_ARGNO(regs.pc);
            JS_ASSERT(slot < fp->fun->nargs);
            METER_SLOT_OP(op, slot);
            vp = fp->argv + slot;
            goto do_int_fast_incop;

          BEGIN_CASE(JSOP_DECLOCAL)
            incr = -2; incr2 = -2; goto do_local_incop;
          BEGIN_CASE(JSOP_LOCALDEC)
            incr = -2; incr2 =  0; goto do_local_incop;
          BEGIN_CASE(JSOP_INCLOCAL)
            incr =  2; incr2 =  2; goto do_local_incop;
          BEGIN_CASE(JSOP_LOCALINC)
            incr =  2; incr2 =  0;

          /*
           * do_local_incop comes right before do_int_fast_incop as we want to
           * avoid an extra jump for variable cases as local++ is more frequent
           * than arg++.
           */
          do_local_incop:
            slot = GET_SLOTNO(regs.pc);
            JS_ASSERT(slot < fp->script->nslots);
            vp = fp->slots + slot;
            METER_SLOT_OP(op, slot);
            vp = fp->slots + slot;

          do_int_fast_incop:
            rval = *vp;
            if (JS_LIKELY(CAN_DO_FAST_INC_DEC(rval))) {
                *vp = rval + incr;
                JS_ASSERT(JSOP_INCARG_LENGTH == js_CodeSpec[op].length);
                SKIP_POP_AFTER_SET(JSOP_INCARG_LENGTH, 0);
                PUSH_OPND(rval + incr2);
            } else {
                PUSH_OPND(rval);
                if (!js_DoIncDec(cx, &js_CodeSpec[op], &regs.sp[-1], vp))
                    goto error;
            }
            len = JSOP_INCARG_LENGTH;
            JS_ASSERT(len == js_CodeSpec[op].length);
            DO_NEXT_OP(len);
          }

/* NB: This macro doesn't use JS_BEGIN_MACRO/JS_END_MACRO around its body. */
#define FAST_GLOBAL_INCREMENT_OP(SLOWOP,INCR,INCR2)                           \
    op2 = SLOWOP;                                                             \
    incr = INCR;                                                              \
    incr2 = INCR2;                                                            \
    goto do_global_incop

          {
            jsval incr, incr2;

          BEGIN_CASE(JSOP_DECGVAR)
            FAST_GLOBAL_INCREMENT_OP(JSOP_DECNAME, -2, -2);
          BEGIN_CASE(JSOP_GVARDEC)
            FAST_GLOBAL_INCREMENT_OP(JSOP_NAMEDEC, -2,  0);
          BEGIN_CASE(JSOP_INCGVAR)
              FAST_GLOBAL_INCREMENT_OP(JSOP_INCNAME,  2,  2);
          BEGIN_CASE(JSOP_GVARINC)
            FAST_GLOBAL_INCREMENT_OP(JSOP_NAMEINC,  2,  0);

#undef FAST_GLOBAL_INCREMENT_OP

          do_global_incop:
            JS_ASSERT((js_CodeSpec[op].format & JOF_TMPSLOT_MASK) ==
                      JOF_TMPSLOT2);
            slot = GET_SLOTNO(regs.pc);
            JS_ASSERT(slot < GlobalVarCount(fp));
            METER_SLOT_OP(op, slot);
            lval = fp->slots[slot];
            if (JSVAL_IS_NULL(lval)) {
                op = op2;
                DO_OP();
            }
            slot = JSVAL_TO_INT(lval);
            rval = OBJ_GET_SLOT(cx, fp->varobj, slot);
            if (JS_LIKELY(CAN_DO_FAST_INC_DEC(rval))) {
                PUSH_OPND(rval + incr2);
                rval += incr;
            } else {
                PUSH_OPND(rval);
                PUSH_OPND(JSVAL_NULL);  /* Extra root */
                if (!js_DoIncDec(cx, &js_CodeSpec[op], &regs.sp[-2], &regs.sp[-1]))
                    goto error;
                rval = regs.sp[-1];
                --regs.sp;
            }
            OBJ_SET_SLOT(cx, fp->varobj, slot, rval);
            len = JSOP_INCGVAR_LENGTH;  /* all gvar incops are same length */
            JS_ASSERT(len == js_CodeSpec[op].length);
            DO_NEXT_OP(len);
          }

#define COMPUTE_THIS(cx, fp, obj)                                             \
    JS_BEGIN_MACRO                                                            \
        if (!(obj = js_ComputeThisForFrame(cx, fp)))                          \
            goto error;                                                       \
    JS_END_MACRO

          BEGIN_CASE(JSOP_THIS)
            COMPUTE_THIS(cx, fp, obj);
            PUSH_OPND(OBJECT_TO_JSVAL(obj));
          END_CASE(JSOP_THIS)

          BEGIN_CASE(JSOP_GETTHISPROP)
            i = 0;
            COMPUTE_THIS(cx, fp, obj);
            PUSH(JSVAL_NULL);
            goto do_getprop_with_obj;

#undef COMPUTE_THIS

          BEGIN_CASE(JSOP_GETARGPROP)
            i = ARGNO_LEN;
            slot = GET_ARGNO(regs.pc);
            JS_ASSERT(slot < fp->fun->nargs);
            PUSH_OPND(fp->argv[slot]);
            goto do_getprop_body;

          BEGIN_CASE(JSOP_GETLOCALPROP)
            i = SLOTNO_LEN;
            slot = GET_SLOTNO(regs.pc);
            JS_ASSERT(slot < script->nslots);
            PUSH_OPND(fp->slots[slot]);
            goto do_getprop_body;

          BEGIN_CASE(JSOP_GETPROP)
          BEGIN_CASE(JSOP_GETXPROP)
            i = 0;

          do_getprop_body:
            lval = FETCH_OPND(-1);

          do_getprop_with_lval:
            VALUE_TO_OBJECT(cx, -1, lval, obj);

          do_getprop_with_obj:
            do {
                JSObject *aobj;
                JSPropCacheEntry *entry;

                aobj = js_GetProtoIfDenseArray(cx, obj);
                if (JS_LIKELY(aobj->map->ops->getProperty == js_GetProperty)) {
                    PROPERTY_CACHE_TEST(cx, regs.pc, aobj, obj2, entry, atom);
                    if (!atom) {
                        ASSERT_VALID_PROPERTY_CACHE_HIT(i, aobj, obj2, entry);
                        if (PCVAL_IS_OBJECT(entry->vword)) {
                            rval = PCVAL_OBJECT_TO_JSVAL(entry->vword);
                        } else if (PCVAL_IS_SLOT(entry->vword)) {
                            slot = PCVAL_TO_SLOT(entry->vword);
                            JS_ASSERT(slot < obj2->map->freeslot);
                            rval = LOCKED_OBJ_GET_SLOT(obj2, slot);
                        } else {
                            JS_ASSERT(PCVAL_IS_SPROP(entry->vword));
                            sprop = PCVAL_TO_SPROP(entry->vword);
                            NATIVE_GET(cx, obj, obj2, sprop, &rval);
                        }
                        JS_UNLOCK_OBJ(cx, obj2);
                        break;
                    }
                } else {
                    entry = NULL;
                    if (i < 0)
                        atom = rt->atomState.lengthAtom;
                    else
                        LOAD_ATOM(i);
                }
                id = ATOM_TO_JSID(atom);
                if (entry
                    ? !js_GetPropertyHelper(cx, obj, id, &rval, &entry)
                    : !OBJ_GET_PROPERTY(cx, obj, id, &rval)) {
                    goto error;
                }
            } while (0);

            STORE_OPND(-1, rval);
            JS_ASSERT(JSOP_GETPROP_LENGTH + i == js_CodeSpec[op].length);
            len = JSOP_GETPROP_LENGTH + i;
          END_VARLEN_CASE

          BEGIN_CASE(JSOP_LENGTH)
            lval = FETCH_OPND(-1);
            if (JSVAL_IS_STRING(lval)) {
                str = JSVAL_TO_STRING(lval);
                regs.sp[-1] = INT_TO_JSVAL(JSSTRING_LENGTH(str));
            } else if (!JSVAL_IS_PRIMITIVE(lval) &&
                       (obj = JSVAL_TO_OBJECT(lval), OBJ_IS_ARRAY(cx, obj))) {
                jsuint length;

                /*
                 * We know that the array is created with only its 'length'
                 * private data in a fixed slot at JSSLOT_ARRAY_LENGTH. See
                 * also JSOP_ARRAYPUSH, far below.
                 */
                length = obj->fslots[JSSLOT_ARRAY_LENGTH];
                if (length <= JSVAL_INT_MAX) {
                    regs.sp[-1] = INT_TO_JSVAL(length);
                } else if (!js_NewDoubleInRootedValue(cx, (jsdouble) length,
                                                      &regs.sp[-1])) {
                    goto error;
                }
            } else {
                i = -2;
                goto do_getprop_with_lval;
            }
          END_CASE(JSOP_LENGTH)

          BEGIN_CASE(JSOP_CALLPROP)
          {
            JSObject *aobj;
            JSPropCacheEntry *entry;

            lval = FETCH_OPND(-1);
            if (!JSVAL_IS_PRIMITIVE(lval)) {
                obj = JSVAL_TO_OBJECT(lval);
            } else {
                if (JSVAL_IS_STRING(lval)) {
                    i = JSProto_String;
                } else if (JSVAL_IS_NUMBER(lval)) {
                    i = JSProto_Number;
                } else if (JSVAL_IS_BOOLEAN(lval)) {
                    i = JSProto_Boolean;
                } else {
                    JS_ASSERT(JSVAL_IS_NULL(lval) || JSVAL_IS_VOID(lval));
                    js_ReportIsNullOrUndefined(cx, -1, lval, NULL);
                    goto error;
                }

                if (!js_GetClassPrototype(cx, NULL, INT_TO_JSID(i), &obj))
                    goto error;
            }

            aobj = js_GetProtoIfDenseArray(cx, obj);
            if (JS_LIKELY(aobj->map->ops->getProperty == js_GetProperty)) {
                PROPERTY_CACHE_TEST(cx, regs.pc, aobj, obj2, entry, atom);
                if (!atom) {
                    ASSERT_VALID_PROPERTY_CACHE_HIT(0, aobj, obj2, entry);
                    if (PCVAL_IS_OBJECT(entry->vword)) {
                        rval = PCVAL_OBJECT_TO_JSVAL(entry->vword);
                    } else if (PCVAL_IS_SLOT(entry->vword)) {
                        slot = PCVAL_TO_SLOT(entry->vword);
                        JS_ASSERT(slot < obj2->map->freeslot);
                        rval = LOCKED_OBJ_GET_SLOT(obj2, slot);
                    } else {
                        JS_ASSERT(PCVAL_IS_SPROP(entry->vword));
                        sprop = PCVAL_TO_SPROP(entry->vword);
                        NATIVE_GET(cx, obj, obj2, sprop, &rval);
                    }
                    JS_UNLOCK_OBJ(cx, obj2);
                    STORE_OPND(-1, rval);
                    PUSH_OPND(lval);
                    goto end_callprop;
                }
            } else {
                entry = NULL;
                LOAD_ATOM(0);
            }

            /*
             * Cache miss: use the immediate atom that was loaded for us under
             * PROPERTY_CACHE_TEST.
             */
            id = ATOM_TO_JSID(atom);
            PUSH(JSVAL_NULL);
            if (!JSVAL_IS_PRIMITIVE(lval)) {
                if (!js_GetMethod(cx, obj, id, &rval, entry ? &entry : NULL))
                    goto error;
                STORE_OPND(-1, OBJECT_TO_JSVAL(obj));
                STORE_OPND(-2, rval);
            } else {
                JS_ASSERT(obj->map->ops->getProperty == js_GetProperty);
                if (!js_GetPropertyHelper(cx, obj, id, &rval, &entry))
                    goto error;
                STORE_OPND(-1, lval);
                STORE_OPND(-2, rval);
            }

          end_callprop:
            /* Wrap primitive lval in object clothing if necessary. */
            if (JSVAL_IS_PRIMITIVE(lval)) {
                /* FIXME: https://bugzilla.mozilla.org/show_bug.cgi?id=412571 */
                if (!VALUE_IS_FUNCTION(cx, rval) ||
                    (obj = JSVAL_TO_OBJECT(rval),
                     fun = GET_FUNCTION_PRIVATE(cx, obj),
                     !PRIMITIVE_THIS_TEST(fun, lval))) {
                    if (!js_PrimitiveToObject(cx, &regs.sp[-1]))
                        goto error;
                }
            }
#if JS_HAS_NO_SUCH_METHOD
            if (JS_UNLIKELY(JSVAL_IS_VOID(rval))) {
                LOAD_ATOM(0);
                regs.sp[-2] = ATOM_KEY(atom);
                if (!js_OnUnknownMethod(cx, regs.sp - 2))
                    goto error;
            }
#endif
          }
          END_CASE(JSOP_CALLPROP)

          BEGIN_CASE(JSOP_SETNAME)
          BEGIN_CASE(JSOP_SETPROP)
            rval = FETCH_OPND(-1);
            lval = FETCH_OPND(-2);
            JS_ASSERT(!JSVAL_IS_PRIMITIVE(lval) || op == JSOP_SETPROP);
            VALUE_TO_OBJECT(cx, -2, lval, obj);

            do {
                JSPropCacheEntry *entry;

                entry = NULL;
                atom = NULL;
                if (JS_LIKELY(obj->map->ops->setProperty == js_SetProperty)) {
                    JSPropertyCache *cache = &JS_PROPERTY_CACHE(cx);
                    uint32 kshape = OBJ_SHAPE(obj);

                    /*
                     * Open-code JS_PROPERTY_CACHE_TEST, specializing for two
                     * important set-property cases. First:
                     *
                     *   function f(a, b, c) {
                     *     var o = {p:a, q:b, r:c};
                     *     return o;
                     *   }
                     *
                     * or similar real-world cases, which evolve a newborn
                     * native object predicatably through some bounded number
                     * of property additions. And second:
                     *
                     *   o.p = x;
                     *
                     * in a frequently executed method or loop body, where p
                     * will (possibly after the first iteration) always exist
                     * in native object o.
                     */
                    entry = &cache->table[PROPERTY_CACHE_HASH_PC(regs.pc, kshape)];
                    PCMETER(cache->tests++);
                    PCMETER(cache->settests++);
                    if (entry->kpc == regs.pc && entry->kshape == kshape) {
                        JSScope *scope;

                        JS_LOCK_OBJ(cx, obj);
                        scope = OBJ_SCOPE(obj);
                        if (scope->shape == kshape) {
                            JS_ASSERT(PCVAL_IS_SPROP(entry->vword));
                            sprop = PCVAL_TO_SPROP(entry->vword);
                            JS_ASSERT(!(sprop->attrs & JSPROP_READONLY));
                            JS_ASSERT(!SCOPE_IS_SEALED(OBJ_SCOPE(obj)));

                            if (scope->object == obj) {
                                /*
                                 * Fastest path: the cached sprop is already
                                 * in scope. Just NATIVE_SET and break to get
                                 * out of the do-while(0).
                                 */
                                if (sprop == scope->lastProp ||
                                    SCOPE_HAS_PROPERTY(scope, sprop)) {
                                    PCMETER(cache->pchits++);
                                    PCMETER(cache->setpchits++);
                                    NATIVE_SET(cx, obj, sprop, &rval);
                                    JS_UNLOCK_SCOPE(cx, scope);
                                    TRACE_2(SetPropHit, entry, sprop);
                                    break;
                                }
                            } else {
                                scope = js_GetMutableScope(cx, obj);
                                if (!scope) {
                                    JS_UNLOCK_OBJ(cx, obj);
                                    goto error;
                                }
                            }

                            if (sprop->parent == scope->lastProp &&
                                !SCOPE_HAD_MIDDLE_DELETE(scope) &&
                                SPROP_HAS_STUB_SETTER(sprop) &&
                                (slot = sprop->slot) == scope->map.freeslot) {
                                /*
                                 * Fast path: adding a plain old property that
                                 * was once at the frontier of the property
                                 * tree, whose slot is next to claim among the
                                 * allocated slots in obj, where scope->table
                                 * has not been created yet.
                                 *
                                 * We may want to remove hazard conditions
                                 * above and inline compensation code here,
                                 * depending on real-world workloads.
                                 */
                                JS_ASSERT(!(LOCKED_OBJ_GET_CLASS(obj)->flags &
                                            JSCLASS_SHARE_ALL_PROPERTIES));

                                PCMETER(cache->pchits++);
                                PCMETER(cache->addpchits++);

                                /*
                                 * Beware classes such as Function that use
                                 * the reserveSlots hook to allocate a number
                                 * of reserved slots that may vary with obj.
                                 */
                                if (slot < STOBJ_NSLOTS(obj) &&
                                    !OBJ_GET_CLASS(cx, obj)->reserveSlots) {
                                    ++scope->map.freeslot;
                                } else {
                                    if (!js_AllocSlot(cx, obj, &slot)) {
                                        JS_UNLOCK_SCOPE(cx, scope);
                                        goto error;
                                    }
                                }

                                /*
                                 * If this obj's number of reserved slots
                                 * differed, or if something created a hash
                                 * table for scope, we must pay the price of
                                 * js_AddScopeProperty.
                                 *
                                 * If slot does not match the cached sprop's
                                 * slot, update the cache entry in the hope
                                 * that obj and other instances with the same
                                 * number of reserved slots are now "hot".
                                 */
                                if (slot != sprop->slot || scope->table) {
                                    JSScopeProperty *sprop2 =
                                        js_AddScopeProperty(cx, scope,
                                                            sprop->id,
                                                            sprop->getter,
                                                            sprop->setter,
                                                            slot,
                                                            sprop->attrs,
                                                            sprop->flags,
                                                            sprop->shortid);
                                    if (!sprop2) {
                                        js_FreeSlot(cx, obj, slot);
                                        JS_UNLOCK_SCOPE(cx, scope);
                                        goto error;
                                    }
                                    if (sprop2 != sprop) {
                                        PCMETER(cache->slotchanges++);
                                        JS_ASSERT(slot != sprop->slot &&
                                                  slot == sprop2->slot &&
                                                  sprop2->id == sprop->id);
                                        entry->vword = SPROP_TO_PCVAL(sprop2);
                                    }
                                    sprop = sprop2;
                                } else {
                                    SCOPE_EXTEND_SHAPE(cx, scope, sprop);
                                    ++scope->entryCount;
                                    scope->lastProp = sprop;
                                }

                                GC_WRITE_BARRIER(cx, scope,
                                                 LOCKED_OBJ_GET_SLOT(obj, slot),
                                                 rval);
                                LOCKED_OBJ_SET_SLOT(obj, slot, rval);
                                JS_UNLOCK_SCOPE(cx, scope);

                                /*
                                 * Purge the property cache of the id we may
                                 * have just shadowed in obj's scope and proto
                                 * chains. We do this after unlocking obj's
                                 * scope to avoid lock nesting.
                                 */
                                js_PurgeScopeChain(cx, obj, sprop->id);

                                TRACE_2(SetPropHit, entry, sprop);
                                break;
                            }

                            PCMETER(cache->setpcmisses++);
                            atom = NULL;
                        }

                        JS_UNLOCK_OBJ(cx, obj);
                    }

                    atom = js_FullTestPropertyCache(cx, regs.pc, &obj, &obj2,
                                                    &entry);
                    if (atom) {
                        PCMETER(cache->misses++);
                        PCMETER(cache->setmisses++);
                    } else {
                        ASSERT_VALID_PROPERTY_CACHE_HIT(0, obj, obj2, entry);
                        sprop = NULL;
                        if (obj == obj2) {
                            JS_ASSERT(PCVAL_IS_SPROP(entry->vword));
                            sprop = PCVAL_TO_SPROP(entry->vword);
                            JS_ASSERT(!(sprop->attrs & JSPROP_READONLY));
                            JS_ASSERT(!SCOPE_IS_SEALED(OBJ_SCOPE(obj2)));
                            NATIVE_SET(cx, obj, sprop, &rval);
                        }
                        JS_UNLOCK_OBJ(cx, obj2);
                        if (sprop) {
                            TRACE_2(SetPropHit, entry, sprop);
                            break;
                        }
                    }
                }

                if (!atom)
                    LOAD_ATOM(0);
                id = ATOM_TO_JSID(atom);
                if (entry) {
                    if (!js_SetPropertyHelper(cx, obj, id, &rval, &entry))
                        goto error;
#ifdef JS_TRACER
                    if (entry)
                        TRACE_1(SetPropMiss, entry);
#endif
                } else {
                    if (!OBJ_SET_PROPERTY(cx, obj, id, &rval))
                        goto error;
                }
<<<<<<< HEAD
                if (!entry)
                    ABORT_RECORDING(cx, "SetPropUncached");
=======
#ifdef JS_TRACER
                if (!entry && TRACE_RECORDER(cx))
                    js_AbortRecording(cx, "SetPropUncached");
#endif
>>>>>>> df773133
            } while (0);
          END_SET_CASE_STORE_RVAL(JSOP_SETPROP, 2);

          BEGIN_CASE(JSOP_GETELEM)
            /* Open-coded ELEMENT_OP optimized for strings and dense arrays. */
            lval = FETCH_OPND(-2);
            rval = FETCH_OPND(-1);
            if (JSVAL_IS_STRING(lval) && JSVAL_IS_INT(rval)) {
                str = JSVAL_TO_STRING(lval);
                i = JSVAL_TO_INT(rval);
                if ((size_t)i < JSSTRING_LENGTH(str)) {
                    str = js_GetUnitString(cx, str, (size_t)i);
                    if (!str)
                        goto error;
                    rval = STRING_TO_JSVAL(str);
                    goto end_getelem;
                }
            }

            VALUE_TO_OBJECT(cx, -2, lval, obj);
            if (JSVAL_IS_INT(rval)) {
                if (OBJ_IS_DENSE_ARRAY(cx, obj)) {
                    jsuint length;

                    length = js_DenseArrayCapacity(obj);
                    i = JSVAL_TO_INT(rval);
                    if ((jsuint)i < length &&
                        i < obj->fslots[JSSLOT_ARRAY_LENGTH]) {
                        rval = obj->dslots[i];
                        if (rval != JSVAL_HOLE)
                            goto end_getelem;

                        /* Reload rval from the stack in the rare hole case. */
                        rval = FETCH_OPND(-1);
                    }
                }
                id = INT_JSVAL_TO_JSID(rval);
            } else {
                if (!js_InternNonIntElementId(cx, obj, rval, &id))
                    goto error;
            }

            if (!OBJ_GET_PROPERTY(cx, obj, id, &rval))
                goto error;
          end_getelem:
            regs.sp--;
            STORE_OPND(-1, rval);
          END_CASE(JSOP_GETELEM)

          BEGIN_CASE(JSOP_CALLELEM)
            ELEMENT_OP(-1, js_GetMethod(cx, obj, id, &rval, NULL));
#if JS_HAS_NO_SUCH_METHOD
            if (JS_UNLIKELY(JSVAL_IS_VOID(rval))) {
                regs.sp[-2] = regs.sp[-1];
                regs.sp[-1] = OBJECT_TO_JSVAL(obj);
                if (!js_OnUnknownMethod(cx, regs.sp - 2))
                    goto error;
            } else
#endif
            {
                STORE_OPND(-2, rval);
                STORE_OPND(-1, OBJECT_TO_JSVAL(obj));
            }
          END_CASE(JSOP_CALLELEM)

          BEGIN_CASE(JSOP_SETELEM)
            rval = FETCH_OPND(-1);
            FETCH_OBJECT(cx, -3, lval, obj);
            FETCH_ELEMENT_ID(obj, -2, id);
            do {
                if (OBJ_IS_DENSE_ARRAY(cx, obj) && JSID_IS_INT(id)) {
                    jsuint length;

                    length = js_DenseArrayCapacity(obj);
                    i = JSID_TO_INT(id);
                    if ((jsuint)i < length) {
                        if (obj->dslots[i] == JSVAL_HOLE) {
                            if (js_PrototypeHasIndexedProperties(cx, obj))
                                break;
                            if (i >= obj->fslots[JSSLOT_ARRAY_LENGTH])
                                obj->fslots[JSSLOT_ARRAY_LENGTH] = i + 1;
                            obj->fslots[JSSLOT_ARRAY_COUNT]++;
                        }
                        obj->dslots[i] = rval;
                        goto end_setelem;
                    }
                }
            } while (0);
            if (!OBJ_SET_PROPERTY(cx, obj, id, &rval))
                goto error;
        end_setelem:
          END_SET_CASE_STORE_RVAL(JSOP_SETELEM, 3)

          BEGIN_CASE(JSOP_ENUMELEM)
            /* Funky: the value to set is under the [obj, id] pair. */
            rval = FETCH_OPND(-3);
            FETCH_OBJECT(cx, -2, lval, obj);
            FETCH_ELEMENT_ID(obj, -1, id);
            if (!OBJ_SET_PROPERTY(cx, obj, id, &rval))
                goto error;
            regs.sp -= 3;
          END_CASE(JSOP_ENUMELEM)

          BEGIN_CASE(JSOP_NEW)
            /* Get immediate argc and find the constructor function. */
            argc = GET_ARGC(regs.pc);
            vp = regs.sp - (2 + argc);
            JS_ASSERT(vp >= StackBase(fp));

            /*
             * Assign lval, obj, and fun exactly as the code at inline_call:
             * expects to find them, to avoid nesting a js_Interpret call via
             * js_InvokeConstructor.
             */
            lval = *vp;
            if (VALUE_IS_FUNCTION(cx, lval)) {
                obj = JSVAL_TO_OBJECT(lval);
                fun = GET_FUNCTION_PRIVATE(cx, obj);
                if (FUN_INTERPRETED(fun)) {
                    /* Root as we go using vp[1]. */
                    if (!OBJ_GET_PROPERTY(cx, obj,
                                          ATOM_TO_JSID(cx->runtime->atomState
                                                       .classPrototypeAtom),
                                          &vp[1])) {
                        goto error;
                    }
                    rval = vp[1];
                    obj2 = js_NewObject(cx, &js_ObjectClass,
                                        JSVAL_IS_OBJECT(rval)
                                        ? JSVAL_TO_OBJECT(rval)
                                        : NULL,
                                        OBJ_GET_PARENT(cx, obj),
                                        0);
                    if (!obj2)
                        goto error;
                    vp[1] = OBJECT_TO_JSVAL(obj2);
                    flags = JSFRAME_CONSTRUCTING;
                    goto inline_call;
                }
            }

            if (!js_InvokeConstructor(cx, argc, JS_FALSE, vp))
                goto error;
            regs.sp = vp + 1;
            CHECK_INTERRUPT_HANDLER();
          END_CASE(JSOP_NEW)

          BEGIN_CASE(JSOP_CALL)
          BEGIN_CASE(JSOP_EVAL)
          BEGIN_CASE(JSOP_APPLY)
            argc = GET_ARGC(regs.pc);
            vp = regs.sp - (argc + 2);

            lval = *vp;
            if (VALUE_IS_FUNCTION(cx, lval)) {
                obj = JSVAL_TO_OBJECT(lval);
                fun = GET_FUNCTION_PRIVATE(cx, obj);

                /* Clear frame flags since this is not a constructor call. */
                flags = 0;
                if (FUN_INTERPRETED(fun))
              inline_call:
                {
                    uintN nframeslots, nvars, missing;
                    JSArena *a;
                    jsuword nbytes;
                    void *newmark;
                    jsval *newsp;
                    JSInlineFrame *newifp;
                    JSInterpreterHook hook;

                    /* Restrict recursion of lightweight functions. */
                    if (inlineCallCount == MAX_INLINE_CALL_COUNT) {
                        js_ReportOverRecursed(cx);
                        goto error;
                    }

                    /* Compute the total number of stack slots needed by fun. */
                    nframeslots = JS_HOWMANY(sizeof(JSInlineFrame),
                                             sizeof(jsval));
                    script = fun->u.i.script;
                    atoms = script->atomMap.vector;
                    nbytes = (nframeslots + script->nslots) * sizeof(jsval);

                    /* Allocate missing expected args adjacent to actuals. */
                    a = cx->stackPool.current;
                    newmark = (void *) a->avail;
                    if (fun->nargs <= argc) {
                        missing = 0;
                    } else {
                        newsp = vp + 2 + fun->nargs;
                        JS_ASSERT(newsp > regs.sp);
                        if ((jsuword) newsp <= a->limit) {
                            if ((jsuword) newsp > a->avail)
                                a->avail = (jsuword) newsp;
                            jsval *argsp = newsp;
                            do {
                                *--argsp = JSVAL_VOID;
                            } while (argsp != regs.sp);
                            missing = 0;
                        } else {
                            missing = fun->nargs - argc;
                            nbytes += (2 + fun->nargs) * sizeof(jsval);
                        }
                    }

                    /* Allocate the inline frame with its slots and operands. */
                    if (a->avail + nbytes <= a->limit) {
                        newsp = (jsval *) a->avail;
                        a->avail += nbytes;
                        JS_ASSERT(missing == 0);
                    } else {
                        JS_ARENA_ALLOCATE_CAST(newsp, jsval *, &cx->stackPool,
                                               nbytes);
                        if (!newsp) {
                            js_ReportOutOfScriptQuota(cx);
                            goto bad_inline_call;
                        }

                        /*
                         * Move args if the missing ones overflow arena a, then
                         * push undefined for the missing args.
                         */
                        if (missing) {
                            memcpy(newsp, vp, (2 + argc) * sizeof(jsval));
                            vp = newsp;
                            newsp = vp + 2 + argc;
                            do {
                                *newsp++ = JSVAL_VOID;
                            } while (--missing != 0);
                        }
                    }

                    /* Claim space for the stack frame and initialize it. */
                    newifp = (JSInlineFrame *) newsp;
                    newsp += nframeslots;
                    newifp->frame.callobj = NULL;
                    newifp->frame.argsobj = NULL;
                    newifp->frame.varobj = NULL;
                    newifp->frame.script = script;
                    newifp->frame.callee = obj;
                    newifp->frame.fun = fun;
                    newifp->frame.argc = argc;
                    newifp->frame.argv = vp + 2;
                    newifp->frame.rval = JSVAL_VOID;
                    newifp->frame.down = fp;
                    newifp->frame.annotation = NULL;
                    newifp->frame.scopeChain = parent = OBJ_GET_PARENT(cx, obj);
                    newifp->frame.sharpDepth = 0;
                    newifp->frame.sharpArray = NULL;
                    newifp->frame.flags = flags;
                    newifp->frame.dormantNext = NULL;
                    newifp->frame.xmlNamespace = NULL;
                    newifp->frame.blockChain = NULL;
                    if (script->staticLevel < JS_DISPLAY_SIZE) {
                        JSStackFrame **disp = &cx->display[script->staticLevel];
                        newifp->frame.displaySave = *disp;
                        *disp = &newifp->frame;
                    }
#ifdef DEBUG
                    newifp->frame.pcDisabledSave =
                        JS_PROPERTY_CACHE(cx).disabled;
#endif
                    newifp->mark = newmark;

                    /* Compute the 'this' parameter now that argv is set. */
                    JS_ASSERT(!JSFUN_BOUND_METHOD_TEST(fun->flags));
                    JS_ASSERT(JSVAL_IS_OBJECT(vp[1]));
                    newifp->frame.thisp = (JSObject *)vp[1];

                    newifp->frame.regs = NULL;
                    newifp->frame.imacpc = NULL;
                    newifp->frame.slots = newsp;

                    /* Push void to initialize local variables. */
                    nvars = fun->u.i.nvars;
                    while (nvars--)
                        *newsp++ = JSVAL_VOID;

                    /* Scope with a call object parented by callee's parent. */
                    if (JSFUN_HEAVYWEIGHT_TEST(fun->flags) &&
                        !js_GetCallObject(cx, &newifp->frame)) {
                        goto bad_inline_call;
                    }

                    /* Switch version if currentVersion wasn't overridden. */
                    newifp->callerVersion = (JSVersion) cx->version;
                    if (JS_LIKELY(cx->version == currentVersion)) {
                        currentVersion = (JSVersion) script->version;
                        if (currentVersion != cx->version)
                            js_SetVersion(cx, currentVersion);
                    }

                    /* Push the frame and set interpreter registers. */
                    newifp->callerRegs = regs;
                    fp->regs = &newifp->callerRegs;
                    regs.sp = newsp;
                    regs.pc = script->code;
                    newifp->frame.regs = &regs;
                    cx->fp = fp = &newifp->frame;

                    /* Call the debugger hook if present. */
                    hook = cx->debugHooks->callHook;
                    if (hook) {
                        newifp->hookData = hook(cx, &newifp->frame, JS_TRUE, 0,
                                                cx->debugHooks->callHookData);
                        CHECK_INTERRUPT_HANDLER();
                    } else {
                        newifp->hookData = NULL;
                    }

                    TRACE_0(EnterFrame);

                    inlineCallCount++;
                    JS_RUNTIME_METER(rt, inlineCalls);

#ifdef INCLUDE_MOZILLA_DTRACE
                    /* DTrace function entry, inlines */
                    if (JAVASCRIPT_FUNCTION_ENTRY_ENABLED())
                        jsdtrace_function_entry(cx, fp, fun);
                    if (JAVASCRIPT_FUNCTION_INFO_ENABLED())
                        jsdtrace_function_info(cx, fp, fp->down, fun);
                    if (JAVASCRIPT_FUNCTION_ARGS_ENABLED())
                        jsdtrace_function_args(cx, fp, fun);
#endif

                    /* Load first op and dispatch it (safe since JSOP_STOP). */
                    op = (JSOp) *regs.pc;
                    DO_OP();

                  bad_inline_call:
                    JS_ASSERT(fp->regs == &regs);
                    script = fp->script;
                    atoms = script->atomMap.vector;
                    js_FreeRawStack(cx, newmark);
                    goto error;
                }

#ifdef INCLUDE_MOZILLA_DTRACE
                /* DTrace function entry, non-inlines */
                if (VALUE_IS_FUNCTION(cx, lval)) {
                    if (JAVASCRIPT_FUNCTION_ENTRY_ENABLED())
                        jsdtrace_function_entry(cx, fp, fun);
                    if (JAVASCRIPT_FUNCTION_INFO_ENABLED())
                        jsdtrace_function_info(cx, fp, fp, fun);
                    if (JAVASCRIPT_FUNCTION_ARGS_ENABLED())
                        jsdtrace_function_args(cx, fp, fun);
                }
#endif

                if (fun->flags & JSFUN_FAST_NATIVE) {
                    JS_ASSERT(fun->u.n.extra == 0);
                    JS_ASSERT(JSVAL_IS_OBJECT(vp[1]) ||
                              PRIMITIVE_THIS_TEST(fun, vp[1]));
                    ok = ((JSFastNative) fun->u.n.native)(cx, argc, vp);
#ifdef INCLUDE_MOZILLA_DTRACE
                    if (VALUE_IS_FUNCTION(cx, lval)) {
                        if (JAVASCRIPT_FUNCTION_RVAL_ENABLED())
                            jsdtrace_function_rval(cx, fp, fun);
                        if (JAVASCRIPT_FUNCTION_RETURN_ENABLED())
                            jsdtrace_function_return(cx, fp, fun);
                    }
#endif
                    regs.sp = vp + 1;
                    if (!ok) {
                        /*
                         * If we are executing the JSOP_NEXTITER imacro and a Stopiteration
                         * exception is raised, transform it into a JSVAL_HOLE return value.
                         * The tracer generates equivalent code by calling CatchStopIteration_tn.
                         */
                        if (fp->imacpc && *fp->imacpc == JSOP_NEXTITER &&
                            cx->throwing && js_ValueIsStopIteration(cx->exception)) {
                            // pc may point to JSOP_DUP here due to bug 474854.
                            JS_ASSERT(*regs.pc == JSOP_CALL || *regs.pc == JSOP_DUP);
                            cx->throwing = JS_FALSE;
                            cx->exception = JSVAL_VOID;
                            regs.sp[-1] = JSVAL_HOLE;
                        } else {
                            goto error;
                        }
                    }
                    TRACE_0(FastNativeCallComplete);
                    goto end_call;
                }
            }

            ok = js_Invoke(cx, argc, vp, 0);
#ifdef INCLUDE_MOZILLA_DTRACE
            /* DTrace function return, non-inlines */
            if (VALUE_IS_FUNCTION(cx, lval)) {
                if (JAVASCRIPT_FUNCTION_RVAL_ENABLED())
                    jsdtrace_function_rval(cx, fp, fun);
                if (JAVASCRIPT_FUNCTION_RETURN_ENABLED())
                    jsdtrace_function_return(cx, fp, fun);
            }
#endif
            regs.sp = vp + 1;
            CHECK_INTERRUPT_HANDLER();
            if (!ok)
                goto error;
            JS_RUNTIME_METER(rt, nonInlineCalls);

          end_call:
#if JS_HAS_LVALUE_RETURN
            if (cx->rval2set) {
                /*
                 * Use the stack depth we didn't claim in our budget, but that
                 * we know is there on account of [fun, this] already having
                 * been pushed, at a minimum (if no args).  Those two slots
                 * have been popped and [rval] has been pushed, which leaves
                 * one more slot for rval2 before we might overflow.
                 *
                 * NB: rval2 must be the property identifier, and rval the
                 * object from which to get the property.  The pair form an
                 * ECMA "reference type", which can be used on the right- or
                 * left-hand side of assignment ops.  Note well: only native
                 * methods can return reference types.  See JSOP_SETCALL just
                 * below for the left-hand-side case.
                 */
                PUSH_OPND(cx->rval2);
                ELEMENT_OP(-1, OBJ_GET_PROPERTY(cx, obj, id, &rval));

                regs.sp--;
                STORE_OPND(-1, rval);
                cx->rval2set = JS_FALSE;
            }
#endif /* JS_HAS_LVALUE_RETURN */
          END_CASE(JSOP_CALL)

#if JS_HAS_LVALUE_RETURN
          BEGIN_CASE(JSOP_SETCALL)
            argc = GET_ARGC(regs.pc);
            vp = regs.sp - argc - 2;
            ok = js_Invoke(cx, argc, vp, 0);
            regs.sp = vp + 1;
            CHECK_INTERRUPT_HANDLER();
            if (!ok)
                goto error;
            if (!cx->rval2set) {
                op2 = js_GetOpcode(cx, script, regs.pc + JSOP_SETCALL_LENGTH);
                if (op2 != JSOP_DELELEM) {
                    JS_ReportErrorNumber(cx, js_GetErrorMessage, NULL,
                                         JSMSG_BAD_LEFTSIDE_OF_ASS);
                    goto error;
                }

                /*
                 * Store true as the result of the emulated delete of a
                 * non-existent property. NB: We don't METER_OP_PAIR here;
                 * it doesn't seem worth the code for this obscure case.
                 */
                *vp = JSVAL_TRUE;
                regs.pc += JSOP_SETCALL_LENGTH + JSOP_DELELEM_LENGTH;
                op = (JSOp) *regs.pc;
                DO_OP();
            }
            PUSH_OPND(cx->rval2);
            cx->rval2set = JS_FALSE;
          END_CASE(JSOP_SETCALL)
#endif

          BEGIN_CASE(JSOP_NAME)
          BEGIN_CASE(JSOP_CALLNAME)
          {
            JSPropCacheEntry *entry;

            obj = fp->scopeChain;
            if (JS_LIKELY(OBJ_IS_NATIVE(obj))) {
                PROPERTY_CACHE_TEST(cx, regs.pc, obj, obj2, entry, atom);
                if (!atom) {
                    ASSERT_VALID_PROPERTY_CACHE_HIT(0, obj, obj2, entry);
                    if (PCVAL_IS_OBJECT(entry->vword)) {
                        rval = PCVAL_OBJECT_TO_JSVAL(entry->vword);
                        JS_UNLOCK_OBJ(cx, obj2);
                        goto do_push_rval;
                    }

                    if (PCVAL_IS_SLOT(entry->vword)) {
                        slot = PCVAL_TO_SLOT(entry->vword);
                        JS_ASSERT(slot < obj2->map->freeslot);
                        rval = LOCKED_OBJ_GET_SLOT(obj2, slot);
                        JS_UNLOCK_OBJ(cx, obj2);
                        goto do_push_rval;
                    }

                    JS_ASSERT(PCVAL_IS_SPROP(entry->vword));
                    sprop = PCVAL_TO_SPROP(entry->vword);
                    goto do_native_get;
                }
            } else {
                entry = NULL;
                LOAD_ATOM(0);
            }

            id = ATOM_TO_JSID(atom);
            if (js_FindPropertyHelper(cx, id, &obj, &obj2, &prop, &entry) < 0)
                goto error;
            if (!prop) {
                /* Kludge to allow (typeof foo == "undefined") tests. */
                endpc = script->code + script->length;
                op2 = js_GetOpcode(cx, script, regs.pc + JSOP_NAME_LENGTH);
                if (op2 == JSOP_TYPEOF) {
                    PUSH_OPND(JSVAL_VOID);
                    len = JSOP_NAME_LENGTH;
                    DO_NEXT_OP(len);
                }
                goto atom_not_defined;
            }

            /* Take the slow path if prop was not found in a native object. */
            if (!OBJ_IS_NATIVE(obj) || !OBJ_IS_NATIVE(obj2)) {
                OBJ_DROP_PROPERTY(cx, obj2, prop);
                if (!OBJ_GET_PROPERTY(cx, obj, id, &rval))
                    goto error;
                entry = NULL;
            } else {
                sprop = (JSScopeProperty *)prop;
          do_native_get:
                NATIVE_GET(cx, obj, obj2, sprop, &rval);
                OBJ_DROP_PROPERTY(cx, obj2, (JSProperty *) sprop);
            }

          do_push_rval:
            PUSH_OPND(rval);
            if (op == JSOP_CALLNAME)
                PUSH_OPND(OBJECT_TO_JSVAL(obj));
          }
          END_CASE(JSOP_NAME)

          BEGIN_CASE(JSOP_UINT16)
            i = (jsint) GET_UINT16(regs.pc);
            rval = INT_TO_JSVAL(i);
            PUSH_OPND(rval);
          END_CASE(JSOP_UINT16)

          BEGIN_CASE(JSOP_UINT24)
            i = (jsint) GET_UINT24(regs.pc);
            rval = INT_TO_JSVAL(i);
            PUSH_OPND(rval);
          END_CASE(JSOP_UINT24)

          BEGIN_CASE(JSOP_INT8)
            i = GET_INT8(regs.pc);
            rval = INT_TO_JSVAL(i);
            PUSH_OPND(rval);
          END_CASE(JSOP_INT8)

          BEGIN_CASE(JSOP_INT32)
            i = GET_INT32(regs.pc);
            rval = INT_TO_JSVAL(i);
            PUSH_OPND(rval);
          END_CASE(JSOP_INT32)

          BEGIN_CASE(JSOP_INDEXBASE)
            /*
             * Here atoms can exceed script->atomMap.length as we use atoms
             * as a segment register for object literals as well.
             */
            atoms += GET_INDEXBASE(regs.pc);
          END_CASE(JSOP_INDEXBASE)

          BEGIN_CASE(JSOP_INDEXBASE1)
          BEGIN_CASE(JSOP_INDEXBASE2)
          BEGIN_CASE(JSOP_INDEXBASE3)
            atoms += (op - JSOP_INDEXBASE1 + 1) << 16;
          END_CASE(JSOP_INDEXBASE3)

          BEGIN_CASE(JSOP_RESETBASE0)
          BEGIN_CASE(JSOP_RESETBASE)
            atoms = script->atomMap.vector;
          END_CASE(JSOP_RESETBASE)

          BEGIN_CASE(JSOP_DOUBLE)
          BEGIN_CASE(JSOP_STRING)
            LOAD_ATOM(0);
            PUSH_OPND(ATOM_KEY(atom));
          END_CASE(JSOP_DOUBLE)

          BEGIN_CASE(JSOP_OBJECT)
            LOAD_OBJECT(0);
            PUSH_OPND(OBJECT_TO_JSVAL(obj));
          END_CASE(JSOP_OBJECT)

          BEGIN_CASE(JSOP_REGEXP)
          {
            JSObject *funobj;

            /*
             * Push a regexp object for the atom mapped by the bytecode at pc,
             * cloning the literal's regexp object if necessary, to simulate in
             * the pre-compile/execute-later case what ECMA specifies for the
             * compile-and-go case: that scanning each regexp literal creates
             * a single corresponding RegExp object.
             *
             * To support pre-compilation transparently, we must handle the
             * case where a regexp object literal is used in a different global
             * at execution time from the global with which it was scanned at
             * compile time.  We do this by re-wrapping the JSRegExp private
             * data struct with a cloned object having the right prototype and
             * parent, and having its own lastIndex property value storage.
             *
             * Unlike JSOP_DEFFUN and other prolog bytecodes that may clone
             * literal objects, we don't want to pay a script prolog execution
             * price for all regexp literals in a script (many may not be used
             * by a particular execution of that script, depending on control
             * flow), so we initialize lazily here.
             *
             * XXX This code is specific to regular expression objects.  If we
             * need a similar op for other kinds of object literals, we should
             * push cloning down under JSObjectOps and reuse code here.
             */
            index = GET_FULL_INDEX(0);
            JS_ASSERT(index < JS_SCRIPT_REGEXPS(script)->length);

            slot = index;
            if (fp->fun) {
                /*
                 * We're in function code, not global or eval code (in eval
                 * code, JSOP_REGEXP is never emitted). The cloned funobj
                 * contains JS_SCRIPT_REGEXPS(script)->length reserved slots
                 * for the cloned regexps; see fun_reserveSlots, jsfun.c.
                 */
                funobj = fp->callee;
                slot += JSCLASS_RESERVED_SLOTS(&js_FunctionClass);
                if (script->upvarsOffset != 0)
                    slot += JS_SCRIPT_UPVARS(script)->length;
                if (!JS_GetReservedSlot(cx, funobj, slot, &rval))
                    goto error;
                if (JSVAL_IS_VOID(rval))
                    rval = JSVAL_NULL;
            } else {
                /*
                 * We're in global code. The code generator reserved a slot
                 * for the regexp among script->nfixed slots. All such slots
                 * are initialized to null, not void, for faster testing in
                 * JSOP_*GVAR cases. To simplify index calculations we count
                 * regexps in the reverse order down from script->nslots - 1.
                 */
                JS_ASSERT(slot < script->nfixed);
                slot = script->nfixed - slot - 1;
                rval = fp->slots[slot];
#ifdef __GNUC__
                funobj = NULL;  /* suppress bogus gcc warnings */
#endif
            }

            if (JSVAL_IS_NULL(rval)) {
                /* Compute the current global object in obj2. */
                obj2 = fp->scopeChain;
                while ((parent = OBJ_GET_PARENT(cx, obj2)) != NULL)
                    obj2 = parent;

                /*
                 * If obj's parent is not obj2, we must clone obj so that it
                 * has the right parent, and therefore, the right prototype.
                 *
                 * Yes, this means we assume that the correct RegExp.prototype
                 * to which regexp instances (including literals) delegate can
                 * be distinguished solely by the instance's parent, which was
                 * set to the parent of the RegExp constructor function object
                 * when the instance was created.  In other words,
                 *
                 *   (/x/.__parent__ == RegExp.__parent__) implies
                 *   (/x/.__proto__ == RegExp.prototype)
                 *
                 * (unless you assign a different object to RegExp.prototype
                 * at runtime, in which case, ECMA doesn't specify operation,
                 * and you get what you deserve).
                 *
                 * This same coupling between instance parent and constructor
                 * parent turns up everywhere (see jsobj.c's FindClassObject,
                 * js_ConstructObject, and js_NewObject).  It's fundamental to
                 * the design of the language when you consider multiple global
                 * objects and separate compilation and execution, even though
                 * it is not specified fully in ECMA.
                 */
                JS_GET_SCRIPT_REGEXP(script, index, obj);
                if (OBJ_GET_PARENT(cx, obj) != obj2) {
                    obj = js_CloneRegExpObject(cx, obj, obj2);
                    if (!obj)
                        goto error;
                }
                rval = OBJECT_TO_JSVAL(obj);

                /* Store the regexp object value in its cloneIndex slot. */
                if (fp->fun) {
                    if (!JS_SetReservedSlot(cx, funobj, slot, rval))
                        goto error;
                } else {
                    fp->slots[slot] = rval;
                }
            }

            PUSH_OPND(rval);
          }
          END_CASE(JSOP_REGEXP)

          BEGIN_CASE(JSOP_ZERO)
            PUSH_OPND(JSVAL_ZERO);
          END_CASE(JSOP_ZERO)

          BEGIN_CASE(JSOP_ONE)
            PUSH_OPND(JSVAL_ONE);
          END_CASE(JSOP_ONE)

          BEGIN_CASE(JSOP_NULL)
            PUSH_OPND(JSVAL_NULL);
          END_CASE(JSOP_NULL)

          BEGIN_CASE(JSOP_FALSE)
            PUSH_OPND(JSVAL_FALSE);
          END_CASE(JSOP_FALSE)

          BEGIN_CASE(JSOP_TRUE)
            PUSH_OPND(JSVAL_TRUE);
          END_CASE(JSOP_TRUE)

          BEGIN_CASE(JSOP_TABLESWITCH)
            pc2 = regs.pc;
            len = GET_JUMP_OFFSET(pc2);

            /*
             * ECMAv2+ forbids conversion of discriminant, so we will skip to
             * the default case if the discriminant isn't already an int jsval.
             * (This opcode is emitted only for dense jsint-domain switches.)
             */
            rval = POP_OPND();
            if (JSVAL_IS_INT(rval)) {
                i = JSVAL_TO_INT(rval);
            } else if (JSVAL_IS_DOUBLE(rval) && *JSVAL_TO_DOUBLE(rval) == 0) {
                /* Treat -0 (double) as 0. */
                i = 0;
            } else {
                DO_NEXT_OP(len);
            }

            pc2 += JUMP_OFFSET_LEN;
            low = GET_JUMP_OFFSET(pc2);
            pc2 += JUMP_OFFSET_LEN;
            high = GET_JUMP_OFFSET(pc2);

            i -= low;
            if ((jsuint)i < (jsuint)(high - low + 1)) {
                pc2 += JUMP_OFFSET_LEN + JUMP_OFFSET_LEN * i;
                off = (jsint) GET_JUMP_OFFSET(pc2);
                if (off)
                    len = off;
            }
          END_VARLEN_CASE

          BEGIN_CASE(JSOP_TABLESWITCHX)
            pc2 = regs.pc;
            len = GET_JUMPX_OFFSET(pc2);

            /*
             * ECMAv2+ forbids conversion of discriminant, so we will skip to
             * the default case if the discriminant isn't already an int jsval.
             * (This opcode is emitted only for dense jsint-domain switches.)
             */
            rval = POP_OPND();
            if (JSVAL_IS_INT(rval)) {
                i = JSVAL_TO_INT(rval);
            } else if (JSVAL_IS_DOUBLE(rval) && *JSVAL_TO_DOUBLE(rval) == 0) {
                /* Treat -0 (double) as 0. */
                i = 0;
            } else {
                DO_NEXT_OP(len);
            }

            pc2 += JUMPX_OFFSET_LEN;
            low = GET_JUMP_OFFSET(pc2);
            pc2 += JUMP_OFFSET_LEN;
            high = GET_JUMP_OFFSET(pc2);

            i -= low;
            if ((jsuint)i < (jsuint)(high - low + 1)) {
                pc2 += JUMP_OFFSET_LEN + JUMPX_OFFSET_LEN * i;
                off = (jsint) GET_JUMPX_OFFSET(pc2);
                if (off)
                    len = off;
            }
          END_VARLEN_CASE

          BEGIN_CASE(JSOP_LOOKUPSWITCHX)
            off = JUMPX_OFFSET_LEN;
            goto do_lookup_switch;

          BEGIN_CASE(JSOP_LOOKUPSWITCH)
            off = JUMP_OFFSET_LEN;

          do_lookup_switch:
            /*
             * JSOP_LOOKUPSWITCH and JSOP_LOOKUPSWITCHX are never used if
             * any atom index in it would exceed 64K limit.
             */
            JS_ASSERT(atoms == script->atomMap.vector);
            pc2 = regs.pc;
            lval = POP_OPND();

            if (!JSVAL_IS_NUMBER(lval) &&
                !JSVAL_IS_STRING(lval) &&
                !JSVAL_IS_BOOLEAN(lval)) {
                goto end_lookup_switch;
            }

            pc2 += off;
            npairs = (jsint) GET_UINT16(pc2);
            pc2 += UINT16_LEN;
            JS_ASSERT(npairs);  /* empty switch uses JSOP_TABLESWITCH */

#define SEARCH_PAIRS(MATCH_CODE)                                              \
    for (;;) {                                                                \
        JS_ASSERT(GET_INDEX(pc2) < script->atomMap.length);                   \
        atom = atoms[GET_INDEX(pc2)];                                         \
        rval = ATOM_KEY(atom);                                                \
        MATCH_CODE                                                            \
        pc2 += INDEX_LEN;                                                     \
        if (match)                                                            \
            break;                                                            \
        pc2 += off;                                                           \
        if (--npairs == 0) {                                                  \
            pc2 = regs.pc;                                                    \
            break;                                                            \
        }                                                                     \
    }
            if (JSVAL_IS_STRING(lval)) {
                str = JSVAL_TO_STRING(lval);
                SEARCH_PAIRS(
                    match = (JSVAL_IS_STRING(rval) &&
                             ((str2 = JSVAL_TO_STRING(rval)) == str ||
                              js_EqualStrings(str2, str)));
                )
            } else if (JSVAL_IS_DOUBLE(lval)) {
                d = *JSVAL_TO_DOUBLE(lval);
                SEARCH_PAIRS(
                    match = (JSVAL_IS_DOUBLE(rval) &&
                             *JSVAL_TO_DOUBLE(rval) == d);
                )
            } else {
                SEARCH_PAIRS(
                    match = (lval == rval);
                )
            }
#undef SEARCH_PAIRS

          end_lookup_switch:
            len = (op == JSOP_LOOKUPSWITCH)
                  ? GET_JUMP_OFFSET(pc2)
                  : GET_JUMPX_OFFSET(pc2);
          END_VARLEN_CASE

          BEGIN_CASE(JSOP_TRAP)
          {
            JSTrapStatus status;

            status = JS_HandleTrap(cx, script, regs.pc, &rval);
            switch (status) {
              case JSTRAP_ERROR:
                goto error;
              case JSTRAP_RETURN:
                fp->rval = rval;
                ok = JS_TRUE;
                goto forced_return;
              case JSTRAP_THROW:
                cx->throwing = JS_TRUE;
                cx->exception = rval;
                goto error;
              default:;
                break;
            }
            JS_ASSERT(status == JSTRAP_CONTINUE);
            CHECK_INTERRUPT_HANDLER();
            JS_ASSERT(JSVAL_IS_INT(rval));
            op = (JSOp) JSVAL_TO_INT(rval);
            JS_ASSERT((uintN)op < (uintN)JSOP_LIMIT);
            DO_OP();
          }

          BEGIN_CASE(JSOP_ARGUMENTS)
            if (!js_GetArgsValue(cx, fp, &rval))
                goto error;
            PUSH_OPND(rval);
          END_CASE(JSOP_ARGUMENTS)

          BEGIN_CASE(JSOP_ARGSUB)
            id = INT_TO_JSID(GET_ARGNO(regs.pc));
            if (!js_GetArgsProperty(cx, fp, id, &rval))
                goto error;
            PUSH_OPND(rval);
          END_CASE(JSOP_ARGSUB)

          BEGIN_CASE(JSOP_ARGCNT)
            id = ATOM_TO_JSID(rt->atomState.lengthAtom);
            if (!js_GetArgsProperty(cx, fp, id, &rval))
                goto error;
            PUSH_OPND(rval);
          END_CASE(JSOP_ARGCNT)

          BEGIN_CASE(JSOP_GETARG)
          BEGIN_CASE(JSOP_CALLARG)
            slot = GET_ARGNO(regs.pc);
            JS_ASSERT(slot < fp->fun->nargs);
            METER_SLOT_OP(op, slot);
            PUSH_OPND(fp->argv[slot]);
            if (op == JSOP_CALLARG)
                PUSH_OPND(JSVAL_NULL);
          END_CASE(JSOP_GETARG)

          BEGIN_CASE(JSOP_SETARG)
            slot = GET_ARGNO(regs.pc);
            JS_ASSERT(slot < fp->fun->nargs);
            METER_SLOT_OP(op, slot);
            vp = &fp->argv[slot];
            *vp = FETCH_OPND(-1);
          END_SET_CASE(JSOP_SETARG)

          BEGIN_CASE(JSOP_GETLOCAL)
            slot = GET_SLOTNO(regs.pc);
            JS_ASSERT(slot < script->nslots);
            PUSH_OPND(fp->slots[slot]);
          END_CASE(JSOP_GETLOCAL)

          BEGIN_CASE(JSOP_CALLLOCAL)
            slot = GET_SLOTNO(regs.pc);
            JS_ASSERT(slot < script->nslots);
            PUSH_OPND(fp->slots[slot]);
            PUSH_OPND(JSVAL_NULL);
          END_CASE(JSOP_CALLLOCAL)

          BEGIN_CASE(JSOP_SETLOCAL)
            slot = GET_SLOTNO(regs.pc);
            JS_ASSERT(slot < script->nslots);
            vp = &fp->slots[slot];
            *vp = FETCH_OPND(-1);
          END_SET_CASE(JSOP_SETLOCAL)

          BEGIN_CASE(JSOP_GETUPVAR)
          BEGIN_CASE(JSOP_CALLUPVAR)
          {
            JSUpvarArray *uva = JS_SCRIPT_UPVARS(script);

            index = GET_UINT16(regs.pc);
            JS_ASSERT(index < uva->length);

            rval = js_GetUpvar(cx, script->staticLevel, uva->vector[index]);
            PUSH_OPND(rval);

            if (op == JSOP_CALLUPVAR)
                PUSH_OPND(JSVAL_NULL);
          }
          END_CASE(JSOP_GETUPVAR)

          BEGIN_CASE(JSOP_GETDSLOT)
          BEGIN_CASE(JSOP_CALLDSLOT)
            obj = fp->callee;
            JS_ASSERT(obj);
            JS_ASSERT(obj->dslots);

            index = GET_UINT16(regs.pc);
            JS_ASSERT(JS_INITIAL_NSLOTS + index < jsatomid(obj->dslots[-1]));
            JS_ASSERT_IF(OBJ_SCOPE(obj)->object == obj,
                         JS_INITIAL_NSLOTS + index < obj->map->freeslot);

            PUSH_OPND(obj->dslots[index]);
            if (op == JSOP_CALLDSLOT)
                PUSH_OPND(JSVAL_NULL);
          END_CASE(JSOP_GETDSLOT)

          BEGIN_CASE(JSOP_GETGVAR)
          BEGIN_CASE(JSOP_CALLGVAR)
            slot = GET_SLOTNO(regs.pc);
            JS_ASSERT(slot < GlobalVarCount(fp));
            METER_SLOT_OP(op, slot);
            lval = fp->slots[slot];
            if (JSVAL_IS_NULL(lval)) {
                op = (op == JSOP_GETGVAR) ? JSOP_NAME : JSOP_CALLNAME;
                DO_OP();
            }
            obj = fp->varobj;
            slot = JSVAL_TO_INT(lval);
            rval = OBJ_GET_SLOT(cx, obj, slot);
            PUSH_OPND(rval);
            if (op == JSOP_CALLGVAR)
                PUSH_OPND(OBJECT_TO_JSVAL(obj));
          END_CASE(JSOP_GETGVAR)

          BEGIN_CASE(JSOP_SETGVAR)
            slot = GET_SLOTNO(regs.pc);
            JS_ASSERT(slot < GlobalVarCount(fp));
            METER_SLOT_OP(op, slot);
            rval = FETCH_OPND(-1);
            obj = fp->varobj;
            lval = fp->slots[slot];
            if (JSVAL_IS_NULL(lval)) {
                /*
                 * Inline-clone and deoptimize JSOP_SETNAME code here because
                 * JSOP_SETGVAR has arity 1: [rval], not arity 2: [obj, rval]
                 * as JSOP_SETNAME does, where [obj] is due to JSOP_BINDNAME.
                 */
#ifdef JS_TRACER
                if (TRACE_RECORDER(cx))
                    js_AbortRecording(cx, "SETGVAR with NULL slot");
#endif
                LOAD_ATOM(0);
                id = ATOM_TO_JSID(atom);
                if (!OBJ_SET_PROPERTY(cx, obj, id, &rval))
                    goto error;
            } else {
                slot = JSVAL_TO_INT(lval);
                JS_LOCK_OBJ(cx, obj);
                LOCKED_OBJ_WRITE_BARRIER(cx, obj, slot, rval);
                JS_UNLOCK_OBJ(cx, obj);
            }
          END_SET_CASE(JSOP_SETGVAR)

          BEGIN_CASE(JSOP_DEFCONST)
          BEGIN_CASE(JSOP_DEFVAR)
            index = GET_INDEX(regs.pc);
            atom = atoms[index];

            /*
             * index is relative to atoms at this point but for global var
             * code below we need the absolute value.
             */
            index += atoms - script->atomMap.vector;
            obj = fp->varobj;
            attrs = JSPROP_ENUMERATE;
            if (!(fp->flags & JSFRAME_EVAL))
                attrs |= JSPROP_PERMANENT;
            if (op == JSOP_DEFCONST)
                attrs |= JSPROP_READONLY;

            /* Lookup id in order to check for redeclaration problems. */
            id = ATOM_TO_JSID(atom);
            prop = NULL;
            if (!js_CheckRedeclaration(cx, obj, id, attrs, &obj2, &prop))
                goto error;

            /* Bind a variable only if it's not yet defined. */
            if (!prop) {
                if (!OBJ_DEFINE_PROPERTY(cx, obj, id, JSVAL_VOID,
                                         JS_PropertyStub, JS_PropertyStub,
                                         attrs, &prop)) {
                    goto error;
                }
                JS_ASSERT(prop);
                obj2 = obj;
            }

            /*
             * Try to optimize a property we either just created, or found
             * directly in the global object, that is permanent, has a slot,
             * and has stub getter and setter, into a "fast global" accessed
             * by the JSOP_*GVAR opcodes.
             */
            if (!fp->fun &&
                index < GlobalVarCount(fp) &&
                obj2 == obj &&
                OBJ_IS_NATIVE(obj)) {
                sprop = (JSScopeProperty *) prop;
                if ((sprop->attrs & JSPROP_PERMANENT) &&
                    SPROP_HAS_VALID_SLOT(sprop, OBJ_SCOPE(obj)) &&
                    SPROP_HAS_STUB_GETTER(sprop) &&
                    SPROP_HAS_STUB_SETTER(sprop)) {
                    /*
                     * Fast globals use frame variables to map the global
                     * name's atom index to the permanent fp->varobj slot
                     * number, tagged as a jsval. The atom index for the
                     * global's name literal is identical to its variable
                     * index.
                     */
                    fp->slots[index] = INT_TO_JSVAL(sprop->slot);
                }
            }

            OBJ_DROP_PROPERTY(cx, obj2, prop);
          END_CASE(JSOP_DEFVAR)

          BEGIN_CASE(JSOP_DEFFUN)
          {
            JSPropertyOp getter, setter;
            bool doSet;
            JSObject *pobj;
            JSProperty *prop;
            uint32 old;

            /*
             * A top-level function defined in Global or Eval code (see
             * ECMA-262 Ed. 3), or else a SpiderMonkey extension: a named
             * function statement in a compound statement (not at the top
             * statement level of global code, or at the top level of a
             * function body).
             */
            LOAD_FUNCTION(0);
            obj = FUN_OBJECT(fun);

            if (FUN_NULL_CLOSURE(fun)) {
                /*
                 * Even a null closure needs a parent for principals finding.
                 * FIXME: bug 476950, although debugger users may also demand
                 * some kind of scope link for debugger-assisted eval-in-frame.
                 */
                obj2 = fp->scopeChain;
            } else {
                JS_ASSERT(!FUN_FLAT_CLOSURE(fun));

                /*
                 * Inline js_GetScopeChain a bit to optimize for the case of a
                 * top-level function.
                 */
                if (!fp->blockChain) {
                    obj2 = fp->scopeChain;
                } else {
                    obj2 = js_GetScopeChain(cx, fp);
                    if (!obj2)
                        goto error;
                }
            }

            /*
             * If static link is not current scope, clone fun's object to link
             * to the current scope via parent. We do this to enable sharing of
             * compiled functions among multiple equivalent scopes, amortizing
             * the cost of compilation over a number of executions.  Examples
             * include XUL scripts and event handlers shared among Firefox or
             * other Mozilla app chrome windows, and user-defined JS functions
             * precompiled and then shared among requests in server-side JS.
             */
            if (OBJ_GET_PARENT(cx, obj) != obj2) {
                obj = js_CloneFunctionObject(cx, fun, obj2);
                if (!obj)
                    goto error;
            }

            /*
             * Protect obj from any GC hiding below OBJ_DEFINE_PROPERTY.  All
             * paths from here must flow through the "Restore fp->scopeChain"
             * code below the OBJ_DEFINE_PROPERTY call.
             */
            MUST_FLOW_THROUGH("restore_scope");
            fp->scopeChain = obj;

            rval = OBJECT_TO_JSVAL(obj);

            /*
             * ECMA requires functions defined when entering Eval code to be
             * impermanent.
             */
            attrs = (fp->flags & JSFRAME_EVAL)
                    ? JSPROP_ENUMERATE
                    : JSPROP_ENUMERATE | JSPROP_PERMANENT;

            /*
             * Load function flags that are also property attributes.  Getters
             * and setters do not need a slot, their value is stored elsewhere
             * in the property itself, not in obj slots.
             */
            setter = getter = JS_PropertyStub;
            flags = JSFUN_GSFLAG2ATTR(fun->flags);
            if (flags) {
                /* Function cannot be both getter a setter. */
                JS_ASSERT(flags == JSPROP_GETTER || flags == JSPROP_SETTER);
                attrs |= flags | JSPROP_SHARED;
                rval = JSVAL_VOID;
                if (flags == JSPROP_GETTER)
                    getter = js_CastAsPropertyOp(obj);
                else
                    setter = js_CastAsPropertyOp(obj);
            }

            /*
             * We define the function as a property of the variable object and
             * not the current scope chain even for the case of function
             * expression statements and functions defined by eval inside let
             * or with blocks.
             */
            parent = fp->varobj;
            JS_ASSERT(parent);

            /*
             * Check for a const property of the same name -- or any kind
             * of property if executing with the strict option.  We check
             * here at runtime as well as at compile-time, to handle eval
             * as well as multiple HTML script tags.
             */
            id = ATOM_TO_JSID(fun->atom);
            prop = NULL;
            ok = js_CheckRedeclaration(cx, parent, id, attrs, &pobj, &prop);
            if (!ok)
                goto restore_scope;

            /*
             * We deviate from 10.1.2 in ECMA 262 v3 and under eval use for
             * function declarations OBJ_SET_PROPERTY, not OBJ_DEFINE_PROPERTY,
             * to preserve the JSOP_PERMANENT attribute of existing properties
             * and make sure that such properties cannot be deleted.
             *
             * We also use OBJ_SET_PROPERTY for the existing properties of
             * Call objects with matching attributes to preserve the native
             * getters and setters that store the value of the property in the
             * interpreter frame, see bug 467495.
             */
            doSet = (attrs == JSPROP_ENUMERATE);
            JS_ASSERT_IF(doSet, fp->flags & JSFRAME_EVAL);
            if (prop) {
                if (parent == pobj &&
                    OBJ_GET_CLASS(cx, parent) == &js_CallClass &&
                    (old = ((JSScopeProperty *) prop)->attrs,
                     !(old & (JSPROP_GETTER|JSPROP_SETTER)) &&
                     (old & (JSPROP_ENUMERATE|JSPROP_PERMANENT)) == attrs)) {
                    /*
                     * js_CheckRedeclaration must reject attempts to add a
                     * getter or setter to an existing property without a
                     * getter or setter.
                     */
                    JS_ASSERT(!(attrs & ~(JSPROP_ENUMERATE|JSPROP_PERMANENT)));
                    JS_ASSERT(!(old & JSPROP_READONLY));
                    doSet = JS_TRUE;
                }
                OBJ_DROP_PROPERTY(cx, pobj, prop);
            }
            ok = doSet
                 ? OBJ_SET_PROPERTY(cx, parent, id, &rval)
                 : OBJ_DEFINE_PROPERTY(cx, parent, id, rval, getter, setter,
                                       attrs, NULL);

          restore_scope:
            /* Restore fp->scopeChain now that obj is defined in fp->varobj. */
            fp->scopeChain = obj2;
            if (!ok) {
                cx->weakRoots.newborn[GCX_OBJECT] = NULL;
                goto error;
            }
          }
          END_CASE(JSOP_DEFFUN)

          BEGIN_CASE(JSOP_DEFFUN_FC)
            LOAD_FUNCTION(0);

            obj = js_NewFlatClosure(cx, fun);
            if (!obj)
                goto error;
            rval = OBJECT_TO_JSVAL(obj);

            attrs = (fp->flags & JSFRAME_EVAL)
                    ? JSPROP_ENUMERATE
                    : JSPROP_ENUMERATE | JSPROP_PERMANENT;

            flags = JSFUN_GSFLAG2ATTR(fun->flags);
            if (flags) {
                attrs |= flags | JSPROP_SHARED;
                rval = JSVAL_VOID;
            }

            parent = fp->varobj;
            JS_ASSERT(parent);

            id = ATOM_TO_JSID(fun->atom);
            ok = js_CheckRedeclaration(cx, parent, id, attrs, NULL, NULL);
            if (ok) {
                if (attrs == JSPROP_ENUMERATE) {
                    JS_ASSERT(fp->flags & JSFRAME_EVAL);
                    ok = OBJ_SET_PROPERTY(cx, parent, id, &rval);
                } else {
                    JS_ASSERT(attrs & JSPROP_PERMANENT);

                    ok = OBJ_DEFINE_PROPERTY(cx, parent, id, rval,
                                             (flags & JSPROP_GETTER)
                                             ? JS_EXTENSION (JSPropertyOp) obj
                                             : JS_PropertyStub,
                                             (flags & JSPROP_SETTER)
                                             ? JS_EXTENSION (JSPropertyOp) obj
                                             : JS_PropertyStub,
                                             attrs,
                                             NULL);
                }
            }

            if (!ok) {
                cx->weakRoots.newborn[GCX_OBJECT] = NULL;
                goto error;
            }
          END_CASE(JSOP_DEFFUN_FC)

          BEGIN_CASE(JSOP_DEFLOCALFUN)
            /*
             * Define a local function (i.e., one nested at the top level of
             * another function), parented by the current scope chain, stored
             * in a local variable slot that the compiler allocated.  This is
             * an optimization over JSOP_DEFFUN that avoids requiring a call
             * object for the outer function's activation.
             */
            LOAD_FUNCTION(SLOTNO_LEN);
            JS_ASSERT(FUN_INTERPRETED(fun));
            JS_ASSERT(!FUN_FLAT_CLOSURE(fun));
            obj = FUN_OBJECT(fun);

            if (FUN_NULL_CLOSURE(fun)) {
                obj = js_CloneFunctionObject(cx, fun, fp->scopeChain);
                if (!obj)
                    goto error;
            } else {
                parent = js_GetScopeChain(cx, fp);
                if (!parent)
                    goto error;

                if (OBJ_GET_PARENT(cx, obj) != parent) {
#ifdef JS_TRACER
                    if (TRACE_RECORDER(cx))
                        js_AbortRecording(cx, "DEFLOCALFUN for closure");
#endif
                    obj = js_CloneFunctionObject(cx, fun, parent);
                    if (!obj)
                        goto error;
                }
            }

            slot = GET_SLOTNO(regs.pc);
            TRACE_2(DefLocalFunSetSlot, slot, obj);

            fp->slots[slot] = OBJECT_TO_JSVAL(obj);
          END_CASE(JSOP_DEFLOCALFUN)

          BEGIN_CASE(JSOP_DEFLOCALFUN_FC)
            LOAD_FUNCTION(SLOTNO_LEN);

            obj = js_NewFlatClosure(cx, fun);
            if (!obj)
                goto error;

            slot = GET_SLOTNO(regs.pc);
            TRACE_2(DefLocalFunSetSlot, slot, obj);

            fp->slots[slot] = OBJECT_TO_JSVAL(obj);
          END_CASE(JSOP_DEFLOCALFUN_FC)

          BEGIN_CASE(JSOP_LAMBDA)
            /* Load the specified function object literal. */
            LOAD_FUNCTION(0);
            obj = FUN_OBJECT(fun);

            if (FUN_NULL_CLOSURE(fun)) {
                obj = js_CloneFunctionObject(cx, fun, fp->scopeChain);
                if (!obj)
                    goto error;
            } else {
                parent = js_GetScopeChain(cx, fp);
                if (!parent)
                    goto error;

                /* If re-parenting, push a clone of the function object. */
                if (OBJ_GET_PARENT(cx, obj) != parent) {
                    obj = js_CloneFunctionObject(cx, fun, parent);
                    if (!obj)
                        goto error;
                }
            }

            PUSH_OPND(OBJECT_TO_JSVAL(obj));
          END_CASE(JSOP_LAMBDA)

          BEGIN_CASE(JSOP_LAMBDA_FC)
            LOAD_FUNCTION(0);

            obj = js_NewFlatClosure(cx, fun);
            if (!obj)
                goto error;

            PUSH_OPND(OBJECT_TO_JSVAL(obj));
          END_CASE(JSOP_LAMBDA_FC)

          BEGIN_CASE(JSOP_CALLEE)
            PUSH_OPND(OBJECT_TO_JSVAL(fp->callee));
          END_CASE(JSOP_CALLEE)

#if JS_HAS_GETTER_SETTER
          BEGIN_CASE(JSOP_GETTER)
          BEGIN_CASE(JSOP_SETTER)
          do_getter_setter:
            op2 = (JSOp) *++regs.pc;
            switch (op2) {
              case JSOP_INDEXBASE:
                atoms += GET_INDEXBASE(regs.pc);
                regs.pc += JSOP_INDEXBASE_LENGTH - 1;
                goto do_getter_setter;
              case JSOP_INDEXBASE1:
              case JSOP_INDEXBASE2:
              case JSOP_INDEXBASE3:
                atoms += (op2 - JSOP_INDEXBASE1 + 1) << 16;
                goto do_getter_setter;

              case JSOP_SETNAME:
              case JSOP_SETPROP:
                LOAD_ATOM(0);
                id = ATOM_TO_JSID(atom);
                rval = FETCH_OPND(-1);
                i = -1;
                goto gs_pop_lval;

              case JSOP_SETELEM:
                rval = FETCH_OPND(-1);
                id = 0;
                i = -2;
              gs_pop_lval:
                FETCH_OBJECT(cx, i - 1, lval, obj);
                break;

              case JSOP_INITPROP:
                JS_ASSERT(regs.sp - StackBase(fp) >= 2);
                rval = FETCH_OPND(-1);
                i = -1;
                LOAD_ATOM(0);
                id = ATOM_TO_JSID(atom);
                goto gs_get_lval;

              default:
                JS_ASSERT(op2 == JSOP_INITELEM);

                JS_ASSERT(regs.sp - StackBase(fp) >= 3);
                rval = FETCH_OPND(-1);
                id = 0;
                i = -2;
              gs_get_lval:
                lval = FETCH_OPND(i-1);
                JS_ASSERT(JSVAL_IS_OBJECT(lval));
                obj = JSVAL_TO_OBJECT(lval);
                break;
            }

            /* Ensure that id has a type suitable for use with obj. */
            if (id == 0)
                FETCH_ELEMENT_ID(obj, i, id);

            if (JS_TypeOfValue(cx, rval) != JSTYPE_FUNCTION) {
                JS_ReportErrorNumber(cx, js_GetErrorMessage, NULL,
                                     JSMSG_BAD_GETTER_OR_SETTER,
                                     (op == JSOP_GETTER)
                                     ? js_getter_str
                                     : js_setter_str);
                goto error;
            }

            /*
             * Getters and setters are just like watchpoints from an access
             * control point of view.
             */
            if (!OBJ_CHECK_ACCESS(cx, obj, id, JSACC_WATCH, &rtmp, &attrs))
                goto error;

            if (op == JSOP_GETTER) {
                getter = JS_EXTENSION (JSPropertyOp) JSVAL_TO_OBJECT(rval);
                setter = JS_PropertyStub;
                attrs = JSPROP_GETTER;
            } else {
                getter = JS_PropertyStub;
                setter = JS_EXTENSION (JSPropertyOp) JSVAL_TO_OBJECT(rval);
                attrs = JSPROP_SETTER;
            }
            attrs |= JSPROP_ENUMERATE | JSPROP_SHARED;

            /* Check for a readonly or permanent property of the same name. */
            if (!js_CheckRedeclaration(cx, obj, id, attrs, NULL, NULL))
                goto error;

            if (!OBJ_DEFINE_PROPERTY(cx, obj, id, JSVAL_VOID, getter, setter,
                                     attrs, NULL)) {
                goto error;
            }

            regs.sp += i;
            if (js_CodeSpec[op2].ndefs)
                STORE_OPND(-1, rval);
            len = js_CodeSpec[op2].length;
            DO_NEXT_OP(len);
#endif /* JS_HAS_GETTER_SETTER */

          BEGIN_CASE(JSOP_HOLE)
            PUSH_OPND(JSVAL_HOLE);
          END_CASE(JSOP_HOLE)

          BEGIN_CASE(JSOP_NEWARRAY)
            len = GET_UINT16(regs.pc);
            cx->fp->assertValidStackDepth(len);
            obj = js_NewArrayObject(cx, len, regs.sp - len, JS_TRUE);
            if (!obj)
                goto error;
            regs.sp -= len - 1;
            STORE_OPND(-1, OBJECT_TO_JSVAL(obj));
          END_CASE(JSOP_NEWARRAY)

          BEGIN_CASE(JSOP_NEWINIT)
            i = GET_INT8(regs.pc);
            JS_ASSERT(i == JSProto_Array || i == JSProto_Object);
            obj = (i == JSProto_Array)
                  ? js_NewArrayObject(cx, 0, NULL)
                  : js_NewObject(cx, &js_ObjectClass, NULL, NULL, 0);
            if (!obj)
                goto error;
            PUSH_OPND(OBJECT_TO_JSVAL(obj));
            fp->sharpDepth++;
            CHECK_INTERRUPT_HANDLER();
          END_CASE(JSOP_NEWINIT)

          BEGIN_CASE(JSOP_ENDINIT)
            if (--fp->sharpDepth == 0)
                fp->sharpArray = NULL;

            /* Re-set the newborn root to the top of this object tree. */
            JS_ASSERT(regs.sp - StackBase(fp) >= 1);
            lval = FETCH_OPND(-1);
            JS_ASSERT(JSVAL_IS_OBJECT(lval));
            cx->weakRoots.newborn[GCX_OBJECT] = JSVAL_TO_GCTHING(lval);
          END_CASE(JSOP_ENDINIT)

          BEGIN_CASE(JSOP_INITPROP)
            /* Load the property's initial value into rval. */
            JS_ASSERT(regs.sp - StackBase(fp) >= 2);
            rval = FETCH_OPND(-1);

            /* Load the object being initialized into lval/obj. */
            lval = FETCH_OPND(-2);
            obj = JSVAL_TO_OBJECT(lval);
            JS_ASSERT(OBJ_IS_NATIVE(obj));
            JS_ASSERT(!OBJ_GET_CLASS(cx, obj)->reserveSlots);
            JS_ASSERT(!(LOCKED_OBJ_GET_CLASS(obj)->flags &
                        JSCLASS_SHARE_ALL_PROPERTIES));

            do {
                JSScope *scope;
                uint32 kshape;
                JSPropertyCache *cache;
                JSPropCacheEntry *entry;

                JS_LOCK_OBJ(cx, obj);
                scope = OBJ_SCOPE(obj);
                JS_ASSERT(!SCOPE_IS_SEALED(scope));
                kshape = scope->shape;
                cache = &JS_PROPERTY_CACHE(cx);
                entry = &cache->table[PROPERTY_CACHE_HASH_PC(regs.pc, kshape)];
                PCMETER(cache->tests++);
                PCMETER(cache->initests++);

                if (entry->kpc == regs.pc && entry->kshape == kshape) {
                    PCMETER(cache->pchits++);
                    PCMETER(cache->inipchits++);

                    JS_ASSERT(PCVAL_IS_SPROP(entry->vword));
                    sprop = PCVAL_TO_SPROP(entry->vword);
                    JS_ASSERT(!(sprop->attrs & JSPROP_READONLY));

                    /*
                     * If this property has a non-stub setter, it must be
                     * __proto__, __parent__, or another "shared prototype"
                     * built-in. Force a miss to save code size here and let
                     * the standard code path take care of business.
                     */
                    if (!SPROP_HAS_STUB_SETTER(sprop))
                        goto do_initprop_miss;

                    if (scope->object != obj) {
                        scope = js_GetMutableScope(cx, obj);
                        if (!scope) {
                            JS_UNLOCK_OBJ(cx, obj);
                            goto error;
                        }
                    }

                    /*
                     * Detect a repeated property name and force a miss to
                     * share the strict warning code and cope with complexity
                     * managed by js_AddScopeProperty.
                     */
                    if (sprop->parent != scope->lastProp)
                        goto do_initprop_miss;

                    /*
                     * Otherwise this entry must be for a direct property of
                     * obj, not a proto-property, and there cannot have been
                     * any deletions of prior properties.
                     */
                    JS_ASSERT(PCVCAP_MAKE(sprop->shape, 0, 0) == entry->vcap);
                    JS_ASSERT(!SCOPE_HAD_MIDDLE_DELETE(scope));
                    JS_ASSERT(!scope->table ||
                              !SCOPE_HAS_PROPERTY(scope, sprop));

                    slot = sprop->slot;
                    JS_ASSERT(slot == scope->map.freeslot);
                    if (slot < STOBJ_NSLOTS(obj)) {
                        ++scope->map.freeslot;
                    } else {
                        if (!js_AllocSlot(cx, obj, &slot)) {
                            JS_UNLOCK_SCOPE(cx, scope);
                            goto error;
                        }
                        JS_ASSERT(slot == sprop->slot);
                    }

                    JS_ASSERT(!scope->lastProp ||
                              scope->shape == scope->lastProp->shape);
                    if (scope->table) {
                        JSScopeProperty *sprop2 =
                            js_AddScopeProperty(cx, scope, sprop->id,
                                                sprop->getter, sprop->setter,
                                                slot, sprop->attrs,
                                                sprop->flags, sprop->shortid);
                        if (!sprop2) {
                            js_FreeSlot(cx, obj, slot);
                            JS_UNLOCK_SCOPE(cx, scope);
                            goto error;
                        }
                        JS_ASSERT(sprop2 == sprop);
                    } else {
                        scope->shape = sprop->shape;
                        ++scope->entryCount;
                        scope->lastProp = sprop;
                    }

                    GC_WRITE_BARRIER(cx, scope,
                                     LOCKED_OBJ_GET_SLOT(obj, slot),
                                     rval);
                    LOCKED_OBJ_SET_SLOT(obj, slot, rval);
                    JS_UNLOCK_SCOPE(cx, scope);

                    TRACE_2(SetPropHit, entry, sprop);
                    break;
                }

              do_initprop_miss:
                PCMETER(cache->inipcmisses++);
                JS_UNLOCK_SCOPE(cx, scope);

                /* Get the immediate property name into id. */
                LOAD_ATOM(0);
                id = ATOM_TO_JSID(atom);

                /* Set the property named by obj[id] to rval. */
                if (!js_CheckRedeclaration(cx, obj, id, JSPROP_INITIALIZER,
                                           NULL, NULL)) {
                    goto error;
                }
                if (JS_UNLIKELY(atom == cx->runtime->atomState.protoAtom)
                    ? !js_SetPropertyHelper(cx, obj, id, &rval, &entry)
                    : !js_DefineNativeProperty(cx, obj, id, rval, NULL, NULL,
                                               JSPROP_ENUMERATE, 0, 0, NULL,
                                               &entry)) {
                    goto error;
                }
#ifdef JS_TRACER
                if (entry)
                    TRACE_1(SetPropMiss, entry);
#endif
            } while (0);

            /* Common tail for property cache hit and miss cases. */
            regs.sp--;
          END_CASE(JSOP_INITPROP);

          BEGIN_CASE(JSOP_INITELEM)
            /* Pop the element's value into rval. */
            JS_ASSERT(regs.sp - StackBase(fp) >= 3);
            rval = FETCH_OPND(-1);

            /* Find the object being initialized at top of stack. */
            lval = FETCH_OPND(-3);
            JS_ASSERT(!JSVAL_IS_PRIMITIVE(lval));
            obj = JSVAL_TO_OBJECT(lval);

            /* Fetch id now that we have obj. */
            FETCH_ELEMENT_ID(obj, -2, id);

            /*
             * Check for property redeclaration strict warning (we may be in
             * an object initialiser, not an array initialiser).
             */
            if (!js_CheckRedeclaration(cx, obj, id, JSPROP_INITIALIZER, NULL, NULL))
                goto error;

            /*
             * If rval is a hole, do not call OBJ_DEFINE_PROPERTY. In this case,
             * obj must be an array, so if the current op is the last element
             * initialiser, set the array length to one greater than id.
             */
            if (rval == JSVAL_HOLE) {
                JS_ASSERT(OBJ_IS_ARRAY(cx, obj));
                JS_ASSERT(JSID_IS_INT(id));
                JS_ASSERT((jsuint) JSID_TO_INT(id) < ARRAY_INIT_LIMIT);
                if (js_GetOpcode(cx, script, regs.pc + JSOP_INITELEM_LENGTH) == JSOP_ENDINIT &&
                    !js_SetLengthProperty(cx, obj, (jsuint) (JSID_TO_INT(id) + 1))) {
                    goto error;
                }
            } else {
                if (!OBJ_DEFINE_PROPERTY(cx, obj, id, rval, NULL, NULL, JSPROP_ENUMERATE, NULL))
                    goto error;
            }
            regs.sp -= 2;
          END_CASE(JSOP_INITELEM)

#if JS_HAS_SHARP_VARS
          BEGIN_CASE(JSOP_DEFSHARP)
            obj = fp->sharpArray;
            if (!obj) {
                obj = js_NewArrayObject(cx, 0, NULL);
                if (!obj)
                    goto error;
                fp->sharpArray = obj;
            }
            i = (jsint) GET_UINT16(regs.pc);
            id = INT_TO_JSID(i);
            rval = FETCH_OPND(-1);
            if (JSVAL_IS_PRIMITIVE(rval)) {
                char numBuf[12];
                JS_snprintf(numBuf, sizeof numBuf, "%u", (unsigned) i);
                JS_ReportErrorNumber(cx, js_GetErrorMessage, NULL,
                                     JSMSG_BAD_SHARP_DEF, numBuf);
                goto error;
            }
            if (!OBJ_SET_PROPERTY(cx, obj, id, &rval))
                goto error;
          END_CASE(JSOP_DEFSHARP)

          BEGIN_CASE(JSOP_USESHARP)
            i = (jsint) GET_UINT16(regs.pc);
            id = INT_TO_JSID(i);
            obj = fp->sharpArray;
            if (!obj) {
                rval = JSVAL_VOID;
            } else {
                if (!OBJ_GET_PROPERTY(cx, obj, id, &rval))
                    goto error;
            }
            if (!JSVAL_IS_OBJECT(rval)) {
                char numBuf[12];

                JS_snprintf(numBuf, sizeof numBuf, "%u", (unsigned) i);
                JS_ReportErrorNumber(cx, js_GetErrorMessage, NULL,
                                     JSMSG_BAD_SHARP_USE, numBuf);
                goto error;
            }
            PUSH_OPND(rval);
          END_CASE(JSOP_USESHARP)
#endif /* JS_HAS_SHARP_VARS */

          BEGIN_CASE(JSOP_GOSUB)
            PUSH(JSVAL_FALSE);
            i = (regs.pc - script->main) + JSOP_GOSUB_LENGTH;
            PUSH(INT_TO_JSVAL(i));
            len = GET_JUMP_OFFSET(regs.pc);
          END_VARLEN_CASE

          BEGIN_CASE(JSOP_GOSUBX)
            PUSH(JSVAL_FALSE);
            i = (regs.pc - script->main) + JSOP_GOSUBX_LENGTH;
            len = GET_JUMPX_OFFSET(regs.pc);
            PUSH(INT_TO_JSVAL(i));
          END_VARLEN_CASE

          BEGIN_CASE(JSOP_RETSUB)
            /* Pop [exception or hole, retsub pc-index]. */
            rval = POP();
            lval = POP();
            JS_ASSERT(JSVAL_IS_BOOLEAN(lval));
            if (JSVAL_TO_BOOLEAN(lval)) {
                /*
                 * Exception was pending during finally, throw it *before* we
                 * adjust pc, because pc indexes into script->trynotes.  This
                 * turns out not to be necessary, but it seems clearer.  And
                 * it points out a FIXME: 350509, due to Igor Bukanov.
                 */
                cx->throwing = JS_TRUE;
                cx->exception = rval;
                goto error;
            }
            JS_ASSERT(JSVAL_IS_INT(rval));
            len = JSVAL_TO_INT(rval);
            regs.pc = script->main;
          END_VARLEN_CASE

          BEGIN_CASE(JSOP_EXCEPTION)
            JS_ASSERT(cx->throwing);
            PUSH(cx->exception);
            cx->throwing = JS_FALSE;
            CHECK_BRANCH();
          END_CASE(JSOP_EXCEPTION)

          BEGIN_CASE(JSOP_FINALLY)
            CHECK_BRANCH();
          END_CASE(JSOP_FINALLY)

          BEGIN_CASE(JSOP_THROWING)
            JS_ASSERT(!cx->throwing);
            cx->throwing = JS_TRUE;
            cx->exception = POP_OPND();
          END_CASE(JSOP_THROWING)

          BEGIN_CASE(JSOP_THROW)
            JS_ASSERT(!cx->throwing);
            CHECK_BRANCH();
            cx->throwing = JS_TRUE;
            cx->exception = POP_OPND();
            /* let the code at error try to catch the exception. */
            goto error;

          BEGIN_CASE(JSOP_SETLOCALPOP)
            /*
             * The stack must have a block with at least one local slot below
             * the exception object.
             */
            JS_ASSERT((size_t) (regs.sp - StackBase(fp)) >= 2);
            slot = GET_UINT16(regs.pc);
            JS_ASSERT(slot + 1 < script->nslots);
            fp->slots[slot] = POP_OPND();
          END_CASE(JSOP_SETLOCALPOP)

          BEGIN_CASE(JSOP_IFPRIMTOP)
            /*
             * If the top of stack is of primitive type, jump to our target.
             * Otherwise advance to the next opcode.
             */
            JS_ASSERT(regs.sp > StackBase(fp));
            rval = FETCH_OPND(-1);
            if (JSVAL_IS_PRIMITIVE(rval)) {
                len = GET_JUMP_OFFSET(regs.pc);
                BRANCH(len);
            }
          END_CASE(JSOP_IFPRIMTOP)

          BEGIN_CASE(JSOP_PRIMTOP)
            JS_ASSERT(regs.sp > StackBase(fp));
            lval = FETCH_OPND(-1);
            if (!JSVAL_IS_PRIMITIVE(lval)) {
                js_ReportValueError2(cx, JSMSG_CANT_CONVERT_TO,
                                    JSDVG_SEARCH_STACK, lval, NULL,
                                    "primitive type");
                goto error;
            }
          END_CASE(JSOP_PRIMTOP)

          BEGIN_CASE(JSOP_OBJTOP)
            lval = FETCH_OPND(-1);
            if (JSVAL_IS_PRIMITIVE(lval)) {
                js_ReportValueError(cx, GET_UINT16(regs.pc), -1, lval, NULL);
                goto error;
            }
          END_CASE(JSOP_OBJTOP)

          BEGIN_CASE(JSOP_INSTANCEOF)
            rval = FETCH_OPND(-1);
            if (JSVAL_IS_PRIMITIVE(rval) ||
                !(obj = JSVAL_TO_OBJECT(rval))->map->ops->hasInstance) {
                js_ReportValueError(cx, JSMSG_BAD_INSTANCEOF_RHS,
                                    -1, rval, NULL);
                goto error;
            }
            lval = FETCH_OPND(-2);
            cond = JS_FALSE;
            if (!obj->map->ops->hasInstance(cx, obj, lval, &cond))
                goto error;
            regs.sp--;
            STORE_OPND(-1, BOOLEAN_TO_JSVAL(cond));
          END_CASE(JSOP_INSTANCEOF)

#if JS_HAS_DEBUGGER_KEYWORD
          BEGIN_CASE(JSOP_DEBUGGER)
          {
            JSTrapHandler handler = cx->debugHooks->debuggerHandler;
            if (handler) {
                switch (handler(cx, script, regs.pc, &rval,
                                cx->debugHooks->debuggerHandlerData)) {
                  case JSTRAP_ERROR:
                    goto error;
                  case JSTRAP_CONTINUE:
                    break;
                  case JSTRAP_RETURN:
                    fp->rval = rval;
                    ok = JS_TRUE;
                    goto forced_return;
                  case JSTRAP_THROW:
                    cx->throwing = JS_TRUE;
                    cx->exception = rval;
                    goto error;
                  default:;
                }
                CHECK_INTERRUPT_HANDLER();
            }
          }
          END_CASE(JSOP_DEBUGGER)
#endif /* JS_HAS_DEBUGGER_KEYWORD */

#if JS_HAS_XML_SUPPORT
          BEGIN_CASE(JSOP_DEFXMLNS)
            rval = POP();
            if (!js_SetDefaultXMLNamespace(cx, rval))
                goto error;
          END_CASE(JSOP_DEFXMLNS)

          BEGIN_CASE(JSOP_ANYNAME)
            if (!js_GetAnyName(cx, &rval))
                goto error;
            PUSH_OPND(rval);
          END_CASE(JSOP_ANYNAME)

          BEGIN_CASE(JSOP_QNAMEPART)
            LOAD_ATOM(0);
            PUSH_OPND(ATOM_KEY(atom));
          END_CASE(JSOP_QNAMEPART)

          BEGIN_CASE(JSOP_QNAMECONST)
            LOAD_ATOM(0);
            rval = ATOM_KEY(atom);
            lval = FETCH_OPND(-1);
            obj = js_ConstructXMLQNameObject(cx, lval, rval);
            if (!obj)
                goto error;
            STORE_OPND(-1, OBJECT_TO_JSVAL(obj));
          END_CASE(JSOP_QNAMECONST)

          BEGIN_CASE(JSOP_QNAME)
            rval = FETCH_OPND(-1);
            lval = FETCH_OPND(-2);
            obj = js_ConstructXMLQNameObject(cx, lval, rval);
            if (!obj)
                goto error;
            regs.sp--;
            STORE_OPND(-1, OBJECT_TO_JSVAL(obj));
          END_CASE(JSOP_QNAME)

          BEGIN_CASE(JSOP_TOATTRNAME)
            rval = FETCH_OPND(-1);
            if (!js_ToAttributeName(cx, &rval))
                goto error;
            STORE_OPND(-1, rval);
          END_CASE(JSOP_TOATTRNAME)

          BEGIN_CASE(JSOP_TOATTRVAL)
            rval = FETCH_OPND(-1);
            JS_ASSERT(JSVAL_IS_STRING(rval));
            str = js_EscapeAttributeValue(cx, JSVAL_TO_STRING(rval), JS_FALSE);
            if (!str)
                goto error;
            STORE_OPND(-1, STRING_TO_JSVAL(str));
          END_CASE(JSOP_TOATTRVAL)

          BEGIN_CASE(JSOP_ADDATTRNAME)
          BEGIN_CASE(JSOP_ADDATTRVAL)
            rval = FETCH_OPND(-1);
            lval = FETCH_OPND(-2);
            str = JSVAL_TO_STRING(lval);
            str2 = JSVAL_TO_STRING(rval);
            str = js_AddAttributePart(cx, op == JSOP_ADDATTRNAME, str, str2);
            if (!str)
                goto error;
            regs.sp--;
            STORE_OPND(-1, STRING_TO_JSVAL(str));
          END_CASE(JSOP_ADDATTRNAME)

          BEGIN_CASE(JSOP_BINDXMLNAME)
            lval = FETCH_OPND(-1);
            if (!js_FindXMLProperty(cx, lval, &obj, &id))
                goto error;
            STORE_OPND(-1, OBJECT_TO_JSVAL(obj));
            PUSH_OPND(ID_TO_VALUE(id));
          END_CASE(JSOP_BINDXMLNAME)

          BEGIN_CASE(JSOP_SETXMLNAME)
            obj = JSVAL_TO_OBJECT(FETCH_OPND(-3));
            rval = FETCH_OPND(-1);
            FETCH_ELEMENT_ID(obj, -2, id);
            if (!OBJ_SET_PROPERTY(cx, obj, id, &rval))
                goto error;
            rval = FETCH_OPND(-1);
            regs.sp -= 2;
            STORE_OPND(-1, rval);
          END_CASE(JSOP_SETXMLNAME)

          BEGIN_CASE(JSOP_CALLXMLNAME)
          BEGIN_CASE(JSOP_XMLNAME)
            lval = FETCH_OPND(-1);
            if (!js_FindXMLProperty(cx, lval, &obj, &id))
                goto error;
            if (!OBJ_GET_PROPERTY(cx, obj, id, &rval))
                goto error;
            STORE_OPND(-1, rval);
            if (op == JSOP_CALLXMLNAME)
                PUSH_OPND(OBJECT_TO_JSVAL(obj));
          END_CASE(JSOP_XMLNAME)

          BEGIN_CASE(JSOP_DESCENDANTS)
          BEGIN_CASE(JSOP_DELDESC)
            FETCH_OBJECT(cx, -2, lval, obj);
            rval = FETCH_OPND(-1);
            if (!js_GetXMLDescendants(cx, obj, rval, &rval))
                goto error;

            if (op == JSOP_DELDESC) {
                regs.sp[-1] = rval;          /* set local root */
                if (!js_DeleteXMLListElements(cx, JSVAL_TO_OBJECT(rval)))
                    goto error;
                rval = JSVAL_TRUE;      /* always succeed */
            }

            regs.sp--;
            STORE_OPND(-1, rval);
          END_CASE(JSOP_DESCENDANTS)

          BEGIN_CASE(JSOP_FILTER)
            /*
             * We push the hole value before jumping to [enditer] so we can
             * detect the first iteration and direct js_StepXMLListFilter to
             * initialize filter's state.
             */
            PUSH_OPND(JSVAL_HOLE);
            len = GET_JUMP_OFFSET(regs.pc);
            JS_ASSERT(len > 0);
          END_VARLEN_CASE

          BEGIN_CASE(JSOP_ENDFILTER)
            cond = (regs.sp[-1] != JSVAL_HOLE);
            if (cond) {
                /* Exit the "with" block left from the previous iteration. */
                js_LeaveWith(cx);
            }
            if (!js_StepXMLListFilter(cx, cond))
                goto error;
            if (regs.sp[-1] != JSVAL_NULL) {
                /*
                 * Decrease sp after EnterWith returns as we use sp[-1] there
                 * to root temporaries.
                 */
                JS_ASSERT(VALUE_IS_XML(cx, regs.sp[-1]));
                if (!js_EnterWith(cx, -2))
                    goto error;
                regs.sp--;
                len = GET_JUMP_OFFSET(regs.pc);
                JS_ASSERT(len < 0);
                BRANCH(len);
            }
            regs.sp--;
          END_CASE(JSOP_ENDFILTER);

          BEGIN_CASE(JSOP_TOXML)
            rval = FETCH_OPND(-1);
            obj = js_ValueToXMLObject(cx, rval);
            if (!obj)
                goto error;
            STORE_OPND(-1, OBJECT_TO_JSVAL(obj));
          END_CASE(JSOP_TOXML)

          BEGIN_CASE(JSOP_TOXMLLIST)
            rval = FETCH_OPND(-1);
            obj = js_ValueToXMLListObject(cx, rval);
            if (!obj)
                goto error;
            STORE_OPND(-1, OBJECT_TO_JSVAL(obj));
          END_CASE(JSOP_TOXMLLIST)

          BEGIN_CASE(JSOP_XMLTAGEXPR)
            rval = FETCH_OPND(-1);
            str = js_ValueToString(cx, rval);
            if (!str)
                goto error;
            STORE_OPND(-1, STRING_TO_JSVAL(str));
          END_CASE(JSOP_XMLTAGEXPR)

          BEGIN_CASE(JSOP_XMLELTEXPR)
            rval = FETCH_OPND(-1);
            if (VALUE_IS_XML(cx, rval)) {
                str = js_ValueToXMLString(cx, rval);
            } else {
                str = js_ValueToString(cx, rval);
                if (str)
                    str = js_EscapeElementValue(cx, str);
            }
            if (!str)
                goto error;
            STORE_OPND(-1, STRING_TO_JSVAL(str));
          END_CASE(JSOP_XMLELTEXPR)

          BEGIN_CASE(JSOP_XMLOBJECT)
            LOAD_OBJECT(0);
            obj = js_CloneXMLObject(cx, obj);
            if (!obj)
                goto error;
            PUSH_OPND(OBJECT_TO_JSVAL(obj));
          END_CASE(JSOP_XMLOBJECT)

          BEGIN_CASE(JSOP_XMLCDATA)
            LOAD_ATOM(0);
            str = ATOM_TO_STRING(atom);
            obj = js_NewXMLSpecialObject(cx, JSXML_CLASS_TEXT, NULL, str);
            if (!obj)
                goto error;
            PUSH_OPND(OBJECT_TO_JSVAL(obj));
          END_CASE(JSOP_XMLCDATA)

          BEGIN_CASE(JSOP_XMLCOMMENT)
            LOAD_ATOM(0);
            str = ATOM_TO_STRING(atom);
            obj = js_NewXMLSpecialObject(cx, JSXML_CLASS_COMMENT, NULL, str);
            if (!obj)
                goto error;
            PUSH_OPND(OBJECT_TO_JSVAL(obj));
          END_CASE(JSOP_XMLCOMMENT)

          BEGIN_CASE(JSOP_XMLPI)
            LOAD_ATOM(0);
            str = ATOM_TO_STRING(atom);
            rval = FETCH_OPND(-1);
            str2 = JSVAL_TO_STRING(rval);
            obj = js_NewXMLSpecialObject(cx,
                                         JSXML_CLASS_PROCESSING_INSTRUCTION,
                                         str, str2);
            if (!obj)
                goto error;
            STORE_OPND(-1, OBJECT_TO_JSVAL(obj));
          END_CASE(JSOP_XMLPI)

          BEGIN_CASE(JSOP_GETFUNNS)
            if (!js_GetFunctionNamespace(cx, &rval))
                goto error;
            PUSH_OPND(rval);
          END_CASE(JSOP_GETFUNNS)
#endif /* JS_HAS_XML_SUPPORT */

          BEGIN_CASE(JSOP_ENTERBLOCK)
            LOAD_OBJECT(0);
            JS_ASSERT(!OBJ_IS_CLONED_BLOCK(obj));
            JS_ASSERT(StackBase(fp) + OBJ_BLOCK_DEPTH(cx, obj) == regs.sp);
            vp = regs.sp + OBJ_BLOCK_COUNT(cx, obj);
            JS_ASSERT(regs.sp < vp);
            JS_ASSERT(vp <= fp->slots + script->nslots);
            while (regs.sp < vp) {
                STORE_OPND(0, JSVAL_VOID);
                regs.sp++;
            }

#ifdef DEBUG
            JS_ASSERT(fp->blockChain == OBJ_GET_PARENT(cx, obj));

            /*
             * The young end of fp->scopeChain may omit blocks if we
             * haven't closed over them, but if there are any closure
             * blocks on fp->scopeChain, they'd better be (clones of)
             * ancestors of the block we're entering now; anything
             * else we should have popped off fp->scopeChain when we
             * left its static scope.
             */
            obj2 = fp->scopeChain;
            while ((clasp = OBJ_GET_CLASS(cx, obj2)) == &js_WithClass)
                obj2 = OBJ_GET_PARENT(cx, obj2);
            if (clasp == &js_BlockClass &&
                OBJ_GET_PRIVATE(cx, obj2) == fp) {
                JSObject *youngestProto = OBJ_GET_PROTO(cx, obj2);
                JS_ASSERT(!OBJ_IS_CLONED_BLOCK(youngestProto));
                parent = obj;
                while ((parent = OBJ_GET_PARENT(cx, parent)) != youngestProto)
                    JS_ASSERT(parent);
            }
#endif

            fp->blockChain = obj;
          END_CASE(JSOP_ENTERBLOCK)

          BEGIN_CASE(JSOP_LEAVEBLOCKEXPR)
          BEGIN_CASE(JSOP_LEAVEBLOCK)
          {
#ifdef DEBUG
            JS_ASSERT(OBJ_GET_CLASS(cx, fp->blockChain) == &js_BlockClass);
            uintN blockDepth = OBJ_BLOCK_DEPTH(cx, fp->blockChain);

            JS_ASSERT(blockDepth <= StackDepth(script));
#endif
            /*
             * If we're about to leave the dynamic scope of a block that has
             * been cloned onto fp->scopeChain, clear its private data, move
             * its locals from the stack into the clone, and pop it off the
             * chain.
             */
            obj = fp->scopeChain;
            if (OBJ_GET_PROTO(cx, obj) == fp->blockChain) {
                JS_ASSERT (OBJ_GET_CLASS(cx, obj) == &js_BlockClass);
                if (!js_PutBlockObject(cx, JS_TRUE))
                    goto error;
            }

            /* Pop the block chain, too.  */
            fp->blockChain = OBJ_GET_PARENT(cx, fp->blockChain);

            /*
             * We will move the result of the expression to the new topmost
             * stack slot.
             */
            if (op == JSOP_LEAVEBLOCKEXPR)
                rval = FETCH_OPND(-1);
            regs.sp -= GET_UINT16(regs.pc);
            if (op == JSOP_LEAVEBLOCKEXPR) {
                JS_ASSERT(StackBase(fp) + blockDepth == regs.sp - 1);
                STORE_OPND(-1, rval);
            } else {
                JS_ASSERT(StackBase(fp) + blockDepth == regs.sp);
            }
          }
          END_CASE(JSOP_LEAVEBLOCK)

          BEGIN_CASE(JSOP_CALLBUILTIN)
#ifdef JS_TRACER
              obj = js_GetBuiltinFunction(cx, GET_INDEX(regs.pc));
              if (!obj)
                  goto error;
              rval = FETCH_OPND(-1);
              PUSH_OPND(rval);
              STORE_OPND(-2, OBJECT_TO_JSVAL(obj));
#else
              goto bad_opcode;  /* This is an imacro-only opcode. */
#endif
          END_CASE(JSOP_CALLBUILTIN)

#if JS_HAS_GENERATORS
          BEGIN_CASE(JSOP_GENERATOR)
            ASSERT_NOT_THROWING(cx);
            regs.pc += JSOP_GENERATOR_LENGTH;
            obj = js_NewGenerator(cx, fp);
            if (!obj)
                goto error;
            JS_ASSERT(!fp->callobj && !fp->argsobj);
            fp->rval = OBJECT_TO_JSVAL(obj);
            ok = JS_TRUE;
            if (inlineCallCount != 0)
                goto inline_return;
            goto exit;

          BEGIN_CASE(JSOP_YIELD)
            ASSERT_NOT_THROWING(cx);
            if (FRAME_TO_GENERATOR(fp)->state == JSGEN_CLOSING) {
                js_ReportValueError(cx, JSMSG_BAD_GENERATOR_YIELD,
                                    JSDVG_SEARCH_STACK, fp->argv[-2], NULL);
                goto error;
            }
            fp->rval = FETCH_OPND(-1);
            fp->flags |= JSFRAME_YIELDING;
            regs.pc += JSOP_YIELD_LENGTH;
            ok = JS_TRUE;
            goto exit;

          BEGIN_CASE(JSOP_ARRAYPUSH)
            slot = GET_UINT16(regs.pc);
            JS_ASSERT(script->nfixed <= slot);
            JS_ASSERT(slot < script->nslots);
            lval = fp->slots[slot];
            obj  = JSVAL_TO_OBJECT(lval);
            rval = FETCH_OPND(-1);
            if (!js_ArrayCompPush(cx, obj, rval))
                goto error;
            regs.sp--;
          END_CASE(JSOP_ARRAYPUSH)
#endif /* JS_HAS_GENERATORS */

          BEGIN_CASE(JSOP_LOOP)
          END_CASE(JSOP_LOOP)

#if JS_THREADED_INTERP
          L_JSOP_BACKPATCH:
          L_JSOP_BACKPATCH_POP:

# if !JS_HAS_GENERATORS
          L_JSOP_GENERATOR:
          L_JSOP_YIELD:
          L_JSOP_ARRAYPUSH:
# endif

# if !JS_HAS_SHARP_VARS
          L_JSOP_DEFSHARP:
          L_JSOP_USESHARP:
# endif

# if !JS_HAS_DESTRUCTURING
          L_JSOP_ENUMCONSTELEM:
# endif

# if !JS_HAS_XML_SUPPORT
          L_JSOP_CALLXMLNAME:
          L_JSOP_STARTXMLEXPR:
          L_JSOP_STARTXML:
          L_JSOP_DELDESC:
          L_JSOP_GETFUNNS:
          L_JSOP_XMLPI:
          L_JSOP_XMLCOMMENT:
          L_JSOP_XMLCDATA:
          L_JSOP_XMLOBJECT:
          L_JSOP_XMLELTEXPR:
          L_JSOP_XMLTAGEXPR:
          L_JSOP_TOXMLLIST:
          L_JSOP_TOXML:
          L_JSOP_ENDFILTER:
          L_JSOP_FILTER:
          L_JSOP_DESCENDANTS:
          L_JSOP_XMLNAME:
          L_JSOP_SETXMLNAME:
          L_JSOP_BINDXMLNAME:
          L_JSOP_ADDATTRVAL:
          L_JSOP_ADDATTRNAME:
          L_JSOP_TOATTRVAL:
          L_JSOP_TOATTRNAME:
          L_JSOP_QNAME:
          L_JSOP_QNAMECONST:
          L_JSOP_QNAMEPART:
          L_JSOP_ANYNAME:
          L_JSOP_DEFXMLNS:
# endif

#else /* !JS_THREADED_INTERP */
          default:
#endif
#ifndef JS_TRACER
        bad_opcode:
#endif
          {
            char numBuf[12];
            JS_snprintf(numBuf, sizeof numBuf, "%d", op);
            JS_ReportErrorNumber(cx, js_GetErrorMessage, NULL,
                                 JSMSG_BAD_BYTECODE, numBuf);
            goto error;
          }

#if !JS_THREADED_INTERP
        } /* switch (op) */
    } /* for (;;) */
#endif /* !JS_THREADED_INTERP */

  error:
    if (fp->imacpc && cx->throwing) {
        // To keep things simple, we hard-code imacro exception handlers here.
        if (*fp->imacpc == JSOP_NEXTITER) {
            // pc may point to JSOP_DUP here due to bug 474854.
            JS_ASSERT(*regs.pc == JSOP_CALL || *regs.pc == JSOP_DUP || *regs.pc == JSOP_TRUE);
            if (js_ValueIsStopIteration(cx->exception)) {
                cx->throwing = JS_FALSE;
                cx->exception = JSVAL_VOID;
                regs.sp[-1] = JSVAL_HOLE;
                PUSH(JSVAL_FALSE);
                goto end_imacro;
            }
        }

        // Handle other exceptions as if they came from the imacro-calling pc.
        regs.pc = fp->imacpc;
        fp->imacpc = NULL;
        atoms = script->atomMap.vector;
    }

    JS_ASSERT((size_t)((fp->imacpc ? fp->imacpc : regs.pc) - script->code) < script->length);

#ifdef JS_TRACER
    /*
     * This abort could be weakened to permit tracing through exceptions that
     * are thrown and caught within a loop, with the co-operation of the tracer.
     * For now just bail on any sign of trouble.
     */
    if (TRACE_RECORDER(cx))
        js_AbortRecording(cx, "error or exception while recording");
#endif

    if (!cx->throwing) {
        /* This is an error, not a catchable exception, quit the frame ASAP. */
        ok = JS_FALSE;
    } else {
        JSTrapHandler handler;
        JSTryNote *tn, *tnlimit;
        uint32 offset;

        /* Call debugger throw hook if set. */
        handler = cx->debugHooks->throwHook;
        if (handler) {
            switch (handler(cx, script, regs.pc, &rval,
                            cx->debugHooks->throwHookData)) {
              case JSTRAP_ERROR:
                cx->throwing = JS_FALSE;
                goto error;
              case JSTRAP_RETURN:
                cx->throwing = JS_FALSE;
                fp->rval = rval;
                ok = JS_TRUE;
                goto forced_return;
              case JSTRAP_THROW:
                cx->exception = rval;
              case JSTRAP_CONTINUE:
              default:;
            }
            CHECK_INTERRUPT_HANDLER();
        }

        /*
         * Look for a try block in script that can catch this exception.
         */
        if (script->trynotesOffset == 0)
            goto no_catch;

        offset = (uint32)(regs.pc - script->main);
        tn = JS_SCRIPT_TRYNOTES(script)->vector;
        tnlimit = tn + JS_SCRIPT_TRYNOTES(script)->length;
        do {
            if (offset - tn->start >= tn->length)
                continue;

            /*
             * We have a note that covers the exception pc but we must check
             * whether the interpreter has already executed the corresponding
             * handler. This is possible when the executed bytecode
             * implements break or return from inside a for-in loop.
             *
             * In this case the emitter generates additional [enditer] and
             * [gosub] opcodes to close all outstanding iterators and execute
             * the finally blocks. If such an [enditer] throws an exception,
             * its pc can still be inside several nested for-in loops and
             * try-finally statements even if we have already closed the
             * corresponding iterators and invoked the finally blocks.
             *
             * To address this, we make [enditer] always decrease the stack
             * even when its implementation throws an exception. Thus already
             * executed [enditer] and [gosub] opcodes will have try notes
             * with the stack depth exceeding the current one and this
             * condition is what we use to filter them out.
             */
            if (tn->stackDepth > regs.sp - StackBase(fp))
                continue;

            /*
             * Set pc to the first bytecode after the the try note to point
             * to the beginning of catch or finally or to [enditer] closing
             * the for-in loop.
             */
            regs.pc = (script)->main + tn->start + tn->length;

            ok = js_UnwindScope(cx, fp, tn->stackDepth, JS_TRUE);
            JS_ASSERT(fp->regs->sp == StackBase(fp) + tn->stackDepth);
            if (!ok) {
                /*
                 * Restart the handler search with updated pc and stack depth
                 * to properly notify the debugger.
                 */
                goto error;
            }

            switch (tn->kind) {
              case JSTRY_CATCH:
                JS_ASSERT(js_GetOpcode(cx, fp->script, regs.pc) == JSOP_ENTERBLOCK);

#if JS_HAS_GENERATORS
                /* Catch cannot intercept the closing of a generator. */
                if (JS_UNLIKELY(cx->exception == JSVAL_ARETURN))
                    break;
#endif

                /*
                 * Don't clear cx->throwing to save cx->exception from GC
                 * until it is pushed to the stack via [exception] in the
                 * catch block.
                 */
                len = 0;
                DO_NEXT_OP(len);

              case JSTRY_FINALLY:
                /*
                 * Push (true, exception) pair for finally to indicate that
                 * [retsub] should rethrow the exception.
                 */
                PUSH(JSVAL_TRUE);
                PUSH(cx->exception);
                cx->throwing = JS_FALSE;
                len = 0;
                DO_NEXT_OP(len);

              case JSTRY_ITER:
                /*
                 * This is similar to JSOP_ENDITER in the interpreter loop,
                 * except the code now uses the stack slot normally used by
                 * JSOP_NEXTITER, namely regs.sp[-1] before the regs.sp -= 2
                 * adjustment and regs.sp[1] after, to save and restore the
                 * pending exception.
                 */
                JS_ASSERT(js_GetOpcode(cx, fp->script, regs.pc) == JSOP_ENDITER);
                regs.sp[-1] = cx->exception;
                cx->throwing = JS_FALSE;
                ok = js_CloseIterator(cx, regs.sp[-2]);
                regs.sp -= 2;
                if (!ok)
                    goto error;
                cx->throwing = JS_TRUE;
                cx->exception = regs.sp[1];
            }
        } while (++tn != tnlimit);

      no_catch:
        /*
         * Propagate the exception or error to the caller unless the exception
         * is an asynchronous return from a generator.
         */
        ok = JS_FALSE;
#if JS_HAS_GENERATORS
        if (JS_UNLIKELY(cx->throwing && cx->exception == JSVAL_ARETURN)) {
            cx->throwing = JS_FALSE;
            ok = JS_TRUE;
            fp->rval = JSVAL_VOID;
        }
#endif
    }

  forced_return:
    /*
     * Unwind the scope making sure that ok stays false even when UnwindScope
     * returns true.
     *
     * When a trap handler returns JSTRAP_RETURN, we jump here with ok set to
     * true bypassing any finally blocks.
     */
    ok &= js_UnwindScope(cx, fp, 0, ok || cx->throwing);
    JS_ASSERT(regs.sp == StackBase(fp));

#ifdef DEBUG
    cx->tracePrevPc = NULL;
#endif

    if (inlineCallCount)
        goto inline_return;

  exit:
    /*
     * At this point we are inevitably leaving an interpreted function or a
     * top-level script, and returning to one of:
     * (a) an "out of line" call made through js_Invoke;
     * (b) a js_Execute activation;
     * (c) a generator (SendToGenerator, jsiter.c).
     *
     * We must not be in an inline frame. The check above ensures that for the
     * error case and for a normal return, the code jumps directly to parent's
     * frame pc.
     */
    JS_ASSERT(inlineCallCount == 0);
    JS_ASSERT(fp->regs == &regs);
#ifdef JS_TRACER
    if (TRACE_RECORDER(cx))
        js_AbortRecording(cx, "recording out of js_Interpret");
#endif
#if JS_HAS_GENERATORS
    if (JS_UNLIKELY(fp->flags & JSFRAME_YIELDING)) {
        JSGenerator *gen;

        gen = FRAME_TO_GENERATOR(fp);
        gen->savedRegs = regs;
        gen->frame.regs = &gen->savedRegs;
        JS_PROPERTY_CACHE(cx).disabled -= js_CountWithBlocks(cx, fp);
        JS_ASSERT(JS_PROPERTY_CACHE(cx).disabled >= 0);
    } else
#endif /* JS_HAS_GENERATORS */
    {
        JS_ASSERT(!fp->blockChain);
        JS_ASSERT(!js_IsActiveWithOrBlock(cx, fp->scopeChain, 0));
        fp->regs = NULL;
    }

    /* Undo the remaining effects committed on entry to js_Interpret. */
    if (script->staticLevel < JS_DISPLAY_SIZE)
        cx->display[script->staticLevel] = fp->displaySave;
    JS_ASSERT(JS_PROPERTY_CACHE(cx).disabled == fp->pcDisabledSave);
    if (cx->version == currentVersion && currentVersion != originalVersion)
        js_SetVersion(cx, originalVersion);
    --cx->interpLevel;

#ifdef JS_TRACER
    if (tr) {
        SET_TRACE_RECORDER(cx, tr);
        if (!tr->wasDeepAborted()) {
            tr->popAbortStack();
            tr->deepAbort();
        }
    }
#endif
    return ok;

  atom_not_defined:
    {
        const char *printable;

        printable = js_AtomToPrintableString(cx, atom);
        if (printable)
            js_ReportIsNotDefined(cx, printable);
        goto error;
    }
}

#endif /* !defined jsinvoke_cpp___ */<|MERGE_RESOLUTION|>--- conflicted
+++ resolved
@@ -2620,7 +2620,6 @@
 JS_STATIC_ASSERT(JSOP_INCNAME_LENGTH == JSOP_NAMEINC_LENGTH);
 JS_STATIC_ASSERT(JSOP_INCNAME_LENGTH == JSOP_NAMEDEC_LENGTH);
 
-<<<<<<< HEAD
 #ifdef JS_TRACER
 # define ABORT_RECORDING(cx, reason)                                          \
     JS_BEGIN_MACRO                                                            \
@@ -2631,8 +2630,6 @@
 # define ABORT_RECORDING(cx, reason)    ((void) 0)
 #endif
 
-=======
->>>>>>> df773133
 JS_REQUIRES_STACK JSBool
 js_Interpret(JSContext *cx)
 {
@@ -4792,15 +4789,8 @@
                     if (!OBJ_SET_PROPERTY(cx, obj, id, &rval))
                         goto error;
                 }
-<<<<<<< HEAD
                 if (!entry)
                     ABORT_RECORDING(cx, "SetPropUncached");
-=======
-#ifdef JS_TRACER
-                if (!entry && TRACE_RECORDER(cx))
-                    js_AbortRecording(cx, "SetPropUncached");
-#endif
->>>>>>> df773133
             } while (0);
           END_SET_CASE_STORE_RVAL(JSOP_SETPROP, 2);
 
