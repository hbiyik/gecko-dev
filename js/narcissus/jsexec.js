--- conflicted
+++ resolved
@@ -83,20 +83,9 @@
             x2.callee = x.callee;
             x2.scope = x.scope;
             try {
-<<<<<<< HEAD
-                execute(parser.parse(new parser.VanillaBuilder, s), x2);
-            } catch (e if e === THROW) {
-                x.result = x2.result;
-                throw e;
-            } catch (e if e instanceof SyntaxError) {
-                x.result = e;
-                throw THROW;
-            } catch (e if e instanceof InternalError) {
-=======
                 x2.execute(parser.parse(new parser.VanillaBuilder, s));
                 return x2.result;
             } catch (e if e instanceof SyntaxError || isStackOverflow(e)) {
->>>>>>> 6e8101a7
                 /*
                  * If we get an internal error during parsing we need to reify
                  * the exception as a Narcissus THROW.
@@ -213,15 +202,9 @@
             var prev = ExecutionContext.current;
             ExecutionContext.current = this;
             try {
-<<<<<<< HEAD
-                thunk();
-                return this.result;
-            } catch (e if e === THROW) {
-=======
                 execute(n, this);
             } catch (e if e === THROW) {
                 // Propagate the throw to the previous context if it exists.
->>>>>>> 6e8101a7
                 if (prev) {
                     prev.result = this.result;
                     throw THROW;
@@ -930,20 +913,9 @@
             x2.scope = {object: new Activation(f, a), parent: this.scope};
 
             try {
-<<<<<<< HEAD
-                execute(f.body, x2);
-            } catch (e if e === RETURN) {
-                return x2.result;
-            } catch (e if e === THROW) {
-                x.result = x2.result;
-                throw THROW;
-            } finally {
-                ExecutionContext.current = x;
-=======
                 x2.execute(f.body);
             } catch (e if e === RETURN) {
                 return x2.result;
->>>>>>> 6e8101a7
             }
             return undefined;
         },
@@ -1078,27 +1050,9 @@
         if (typeof s !== "string")
             return s;
 
-<<<<<<< HEAD
-        var x = ExecutionContext.current;
-        var x2 = new ExecutionContext(GLOBAL_CODE);
-        ExecutionContext.current = x2;
-        try {
-            execute(parser.parse(new parser.VanillaBuilder, s, f, l), x2);
-        } catch (e if e === THROW) {
-            if (x) {
-                x.result = x2.result;
-                throw THROW;
-            }
-            throw x2.result;
-        } finally {
-            ExecutionContext.current = x;
-        }
-        return x2.result;
-=======
         var x = new ExecutionContext(GLOBAL_CODE);
         x.execute(parser.parse(new parser.VanillaBuilder, s, f, l));
         return x.result;
->>>>>>> 6e8101a7
     }
 
     // A read-eval-print-loop that roughly tracks the behavior of the js shell.
@@ -1136,31 +1090,6 @@
         var b = new parser.VanillaBuilder;
         var x = new ExecutionContext(GLOBAL_CODE);
 
-<<<<<<< HEAD
-        x.run(function() {
-            for (;;) {
-                x.result = undefined;
-                putstr("njs> ");
-                var line = readline();
-                // If readline receives EOF it returns null.
-                if (line === null) {
-                    print("");
-                    break;
-                }
-                try {
-                    execute(parser.parse(b, line, "stdin", 1), x);
-                    display(x.result);
-                } catch (e if e === THROW) {
-                    print("uncaught exception: " + string(x.result));
-                } catch (e if e === END) {
-                    break;
-                } catch (e if e instanceof SyntaxError) {
-                    print(e.toString());
-                } catch (e) {
-                    print("internal Narcissus error");
-                    throw e;
-                }
-=======
         ExecutionContext.current = x;
         for (;;) {
             x.result = undefined;
@@ -1170,7 +1099,6 @@
             if (line === null) {
                 print("");
                 break;
->>>>>>> 6e8101a7
             }
             try {
                 execute(parser.parse(b, line, "stdin", 1), x);
