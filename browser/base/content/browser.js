# -*- Mode: javascript; tab-width: 2; indent-tabs-mode: nil; c-basic-offset: 2 -*-
# This Source Code Form is subject to the terms of the Mozilla Public
# License, v. 2.0. If a copy of the MPL was not distributed with this
# file, You can obtain one at http://mozilla.org/MPL/2.0/.

let Ci = Components.interfaces;
let Cu = Components.utils;

Cu.import("resource://gre/modules/XPCOMUtils.jsm");
Cu.import("resource:///modules/RecentWindow.jsm");
Cu.import("resource://gre/modules/PushService.jsm");

const nsIWebNavigation = Ci.nsIWebNavigation;

var gCharsetMenu = null;
var gLastBrowserCharset = null;
var gPrevCharset = null;
var gProxyFavIcon = null;
var gLastValidURLStr = "";
var gInPrintPreviewMode = false;
var gContextMenu = null; // nsContextMenu instance
var gMultiProcessBrowser = false;

#ifndef XP_MACOSX
var gEditUIVisible = true;
#endif

[
  ["gBrowser",            "content"],
  ["gNavToolbox",         "navigator-toolbox"],
  ["gURLBar",             "urlbar"],
  ["gNavigatorBundle",    "bundle_browser"]
].forEach(function (elementGlobal) {
  var [name, id] = elementGlobal;
  window.__defineGetter__(name, function () {
    var element = document.getElementById(id);
    if (!element)
      return null;
    delete window[name];
    return window[name] = element;
  });
  window.__defineSetter__(name, function (val) {
    delete window[name];
    return window[name] = val;
  });
});

// Smart getter for the findbar.  If you don't wish to force the creation of
// the findbar, check gFindBarInitialized first.
var gFindBarInitialized = false;
XPCOMUtils.defineLazyGetter(window, "gFindBar", function() {
  let XULNS = "http://www.mozilla.org/keymaster/gatekeeper/there.is.only.xul";
  let findbar = document.createElementNS(XULNS, "findbar");
  findbar.id = "FindToolbar";

  let browserBottomBox = document.getElementById("browser-bottombox");
  browserBottomBox.insertBefore(findbar, browserBottomBox.firstChild);

  // Force a style flush to ensure that our binding is attached.
  findbar.clientTop;
  findbar.browser = gBrowser;
  window.gFindBarInitialized = true;
  return findbar;
});

XPCOMUtils.defineLazyGetter(this, "gPrefService", function() {
  return Services.prefs;
});

this.__defineGetter__("AddonManager", function() {
  let tmp = {};
  Cu.import("resource://gre/modules/AddonManager.jsm", tmp);
  return this.AddonManager = tmp.AddonManager;
});
this.__defineSetter__("AddonManager", function (val) {
  delete this.AddonManager;
  return this.AddonManager = val;
});

this.__defineGetter__("PluralForm", function() {
  Cu.import("resource://gre/modules/PluralForm.jsm");
  return this.PluralForm;
});
this.__defineSetter__("PluralForm", function (val) {
  delete this.PluralForm;
  return this.PluralForm = val;
});

XPCOMUtils.defineLazyModuleGetter(this, "TelemetryStopwatch",
  "resource://gre/modules/TelemetryStopwatch.jsm");

XPCOMUtils.defineLazyModuleGetter(this, "AboutHomeUtils",
  "resource:///modules/AboutHomeUtils.jsm");

XPCOMUtils.defineLazyGetter(this, "gCustomizeMode", function() {
  let scope = {};
  Cu.import("resource:///modules/CustomizeMode.jsm", scope);
  return new scope.CustomizeMode(window);
});

#ifdef MOZ_SERVICES_SYNC
XPCOMUtils.defineLazyModuleGetter(this, "Weave",
  "resource://services-sync/main.js");
#endif

XPCOMUtils.defineLazyGetter(this, "PopupNotifications", function () {
  let tmp = {};
  Cu.import("resource://gre/modules/PopupNotifications.jsm", tmp);
  try {
    return new tmp.PopupNotifications(gBrowser,
                                      document.getElementById("notification-popup"),
                                      document.getElementById("notification-popup-box"));
  } catch (ex) {
    Cu.reportError(ex);
    return null;
  }
});

XPCOMUtils.defineLazyGetter(this, "DeveloperToolbar", function() {
  let tmp = {};
  Cu.import("resource:///modules/devtools/DeveloperToolbar.jsm", tmp);
  return new tmp.DeveloperToolbar(window, document.getElementById("developer-toolbar"));
});

XPCOMUtils.defineLazyGetter(this, "DebuggerUI", function() {
  let tmp = {};
  Cu.import("resource:///modules/devtools/DebuggerUI.jsm", tmp);
  return new tmp.DebuggerUI(window);
});

XPCOMUtils.defineLazyModuleGetter(this, "Social",
  "resource:///modules/Social.jsm");

XPCOMUtils.defineLazyModuleGetter(this, "PageThumbs",
  "resource://gre/modules/PageThumbs.jsm");

#ifdef MOZ_SAFE_BROWSING
XPCOMUtils.defineLazyModuleGetter(this, "SafeBrowsing",
  "resource://gre/modules/SafeBrowsing.jsm");
#endif

XPCOMUtils.defineLazyModuleGetter(this, "gBrowserNewTabPreloader",
  "resource:///modules/BrowserNewTabPreloader.jsm", "BrowserNewTabPreloader");

XPCOMUtils.defineLazyModuleGetter(this, "PrivateBrowsingUtils",
  "resource://gre/modules/PrivateBrowsingUtils.jsm");

let gInitialPages = [
  "about:blank",
  "about:newtab",
  "about:home",
  "about:privatebrowsing",
  "about:sessionrestore"
];

#include browser-addons.js
#include browser-customization.js
#include browser-feeds.js
#include browser-fullScreen.js
#include browser-fullZoom.js
#include browser-places.js
#include browser-plugins.js
#include browser-safebrowsing.js
#include browser-social.js
#include browser-tabPreviews.js
#include browser-tabview.js
#include browser-thumbnails.js
#include browser-webrtcUI.js
#include browser-gestureSupport.js

#ifdef MOZ_DATA_REPORTING
#include browser-data-submission-info-bar.js
#endif

#ifdef MOZ_SERVICES_SYNC
#include browser-syncui.js
#endif

XPCOMUtils.defineLazyGetter(this, "Win7Features", function () {
#ifdef XP_WIN
  const WINTASKBAR_CONTRACTID = "@mozilla.org/windows-taskbar;1";
  if (WINTASKBAR_CONTRACTID in Cc &&
      Cc[WINTASKBAR_CONTRACTID].getService(Ci.nsIWinTaskbar).available) {
    let AeroPeek = Cu.import("resource:///modules/WindowsPreviewPerTab.jsm", {}).AeroPeek;
    return {
      onOpenWindow: function () {
        AeroPeek.onOpenWindow(window);
      },
      onCloseWindow: function () {
        AeroPeek.onCloseWindow(window);
      }
    };
  }
#endif
  return null;
});

#ifdef MOZ_CRASHREPORTER
XPCOMUtils.defineLazyServiceGetter(this, "gCrashReporter",
                                   "@mozilla.org/xre/app-info;1",
                                   "nsICrashReporter");
#endif

XPCOMUtils.defineLazyGetter(this, "PageMenu", function() {
  let tmp = {};
  Cu.import("resource://gre/modules/PageMenu.jsm", tmp);
  return new tmp.PageMenu();
});

/**
* We can avoid adding multiple load event listeners and save some time by adding
* one listener that calls all real handlers.
*/
function pageShowEventHandlers(persisted) {
  charsetLoadListener();
  XULBrowserWindow.asyncUpdateUI();

  // The PluginClickToPlay events are not fired when navigating using the
  // BF cache. |persisted| is true when the page is loaded from the
  // BF cache, so this code reshows the notification if necessary.
  if (persisted)
    gPluginHandler.reshowClickToPlayNotification();
}

function UpdateBackForwardCommands(aWebNavigation) {
  var backBroadcaster = document.getElementById("Browser:Back");
  var forwardBroadcaster = document.getElementById("Browser:Forward");

  // Avoid setting attributes on broadcasters if the value hasn't changed!
  // Remember, guys, setting attributes on elements is expensive!  They
  // get inherited into anonymous content, broadcast to other widgets, etc.!
  // Don't do it if the value hasn't changed! - dwh

  var backDisabled = backBroadcaster.hasAttribute("disabled");
  var forwardDisabled = forwardBroadcaster.hasAttribute("disabled");
  if (backDisabled == aWebNavigation.canGoBack) {
    if (backDisabled)
      backBroadcaster.removeAttribute("disabled");
    else
      backBroadcaster.setAttribute("disabled", true);
  }

  if (forwardDisabled == aWebNavigation.canGoForward) {
    if (forwardDisabled)
      forwardBroadcaster.removeAttribute("disabled");
    else
      forwardBroadcaster.setAttribute("disabled", true);
  }
}

/**
 * Click-and-Hold implementation for the Back and Forward buttons
 * XXXmano: should this live in toolbarbutton.xml?
 */
function SetClickAndHoldHandlers() {
  var timer;

  function openMenu(aButton) {
    cancelHold(aButton);
    aButton.firstChild.hidden = false;
    aButton.open = true;
  }

  function mousedownHandler(aEvent) {
    if (aEvent.button != 0 ||
        aEvent.currentTarget.open ||
        aEvent.currentTarget.disabled)
      return;

    // Prevent the menupopup from opening immediately
    aEvent.currentTarget.firstChild.hidden = true;

    aEvent.currentTarget.addEventListener("mouseout", mouseoutHandler, false);
    aEvent.currentTarget.addEventListener("mouseup", mouseupHandler, false);
    timer = setTimeout(openMenu, 500, aEvent.currentTarget);
  }

  function mouseoutHandler(aEvent) {
    let buttonRect = aEvent.currentTarget.getBoundingClientRect();
    if (aEvent.clientX >= buttonRect.left &&
        aEvent.clientX <= buttonRect.right &&
        aEvent.clientY >= buttonRect.bottom)
      openMenu(aEvent.currentTarget);
    else
      cancelHold(aEvent.currentTarget);
  }

  function mouseupHandler(aEvent) {
    cancelHold(aEvent.currentTarget);
  }

  function cancelHold(aButton) {
    clearTimeout(timer);
    aButton.removeEventListener("mouseout", mouseoutHandler, false);
    aButton.removeEventListener("mouseup", mouseupHandler, false);
  }

  function clickHandler(aEvent) {
    if (aEvent.button == 0 &&
        aEvent.target == aEvent.currentTarget &&
        !aEvent.currentTarget.open &&
        !aEvent.currentTarget.disabled) {
      let cmdEvent = document.createEvent("xulcommandevent");
      cmdEvent.initCommandEvent("command", true, true, window, 0,
                                aEvent.ctrlKey, aEvent.altKey, aEvent.shiftKey,
                                aEvent.metaKey, null);
      aEvent.currentTarget.dispatchEvent(cmdEvent);
    }
  }

  function _addClickAndHoldListenersOnElement(aElm) {
    aElm.addEventListener("mousedown", mousedownHandler, true);
    aElm.addEventListener("click", clickHandler, true);
  }

  // Bug 414797: Clone unified-back-forward-button's context menu into both the
  // back and the forward buttons.
  var unifiedButton = document.getElementById("unified-back-forward-button");
  if (unifiedButton && !unifiedButton._clickHandlersAttached) {
    unifiedButton._clickHandlersAttached = true;

    let popup = document.getElementById("backForwardMenu").cloneNode(true);
    popup.removeAttribute("id");
    // Prevent the context attribute on unified-back-forward-button from being
    // inherited.
    popup.setAttribute("context", "");

    let backButton = document.getElementById("back-button");
    backButton.setAttribute("type", "menu");
    backButton.appendChild(popup);
    _addClickAndHoldListenersOnElement(backButton);

    let forwardButton = document.getElementById("forward-button");
    popup = popup.cloneNode(true);
    forwardButton.setAttribute("type", "menu");
    forwardButton.appendChild(popup);
    _addClickAndHoldListenersOnElement(forwardButton);
  }
}

const gSessionHistoryObserver = {
  observe: function(subject, topic, data)
  {
    if (topic != "browser:purge-session-history")
      return;

    var backCommand = document.getElementById("Browser:Back");
    backCommand.setAttribute("disabled", "true");
    var fwdCommand = document.getElementById("Browser:Forward");
    fwdCommand.setAttribute("disabled", "true");

    // Hide session restore button on about:home
    window.messageManager.broadcastAsyncMessage("Browser:HideSessionRestoreButton");

    if (gURLBar) {
      // Clear undo history of the URL bar
      gURLBar.editor.transactionManager.clear()
    }
  }
};

/**
 * Given a starting docshell and a URI to look up, find the docshell the URI
 * is loaded in.
 * @param   aDocument
 *          A document to find instead of using just a URI - this is more specific.
 * @param   aDocShell
 *          The doc shell to start at
 * @param   aSoughtURI
 *          The URI that we're looking for
 * @returns The doc shell that the sought URI is loaded in. Can be in
 *          subframes.
 */
function findChildShell(aDocument, aDocShell, aSoughtURI) {
  aDocShell.QueryInterface(Components.interfaces.nsIWebNavigation);
  aDocShell.QueryInterface(Components.interfaces.nsIInterfaceRequestor);
  var doc = aDocShell.getInterface(Components.interfaces.nsIDOMDocument);
  if ((aDocument && doc == aDocument) ||
      (aSoughtURI && aSoughtURI.spec == aDocShell.currentURI.spec))
    return aDocShell;

  var node = aDocShell.QueryInterface(Components.interfaces.nsIDocShellTreeNode);
  for (var i = 0; i < node.childCount; ++i) {
    var docShell = node.getChildAt(i);
    docShell = findChildShell(aDocument, docShell, aSoughtURI);
    if (docShell)
      return docShell;
  }
  return null;
}

var gPopupBlockerObserver = {
  _reportButton: null,

  onReportButtonClick: function (aEvent)
  {
    if (aEvent.button != 0 || aEvent.target != this._reportButton)
      return;

    document.getElementById("blockedPopupOptions")
            .openPopup(this._reportButton, "after_end", 0, 2, false, false, aEvent);
  },

  handleEvent: function (aEvent)
  {
    if (aEvent.originalTarget != gBrowser.selectedBrowser)
      return;

    if (!this._reportButton && gURLBar)
      this._reportButton = document.getElementById("page-report-button");

    if (!gBrowser.pageReport) {
      // Hide the icon in the location bar (if the location bar exists)
      if (gURLBar)
        this._reportButton.hidden = true;
      return;
    }

    if (gURLBar)
      this._reportButton.hidden = false;

    // Only show the notification again if we've not already shown it. Since
    // notifications are per-browser, we don't need to worry about re-adding
    // it.
    if (!gBrowser.pageReport.reported) {
      if (gPrefService.getBoolPref("privacy.popups.showBrowserMessage")) {
        var brandBundle = document.getElementById("bundle_brand");
        var brandShortName = brandBundle.getString("brandShortName");
        var popupCount = gBrowser.pageReport.length;
#ifdef XP_WIN
        var popupButtonText = gNavigatorBundle.getString("popupWarningButton");
        var popupButtonAccesskey = gNavigatorBundle.getString("popupWarningButton.accesskey");
#else
        var popupButtonText = gNavigatorBundle.getString("popupWarningButtonUnix");
        var popupButtonAccesskey = gNavigatorBundle.getString("popupWarningButtonUnix.accesskey");
#endif
        var messageBase = gNavigatorBundle.getString("popupWarning.message");
        var message = PluralForm.get(popupCount, messageBase)
                                .replace("#1", brandShortName)
                                .replace("#2", popupCount);

        var notificationBox = gBrowser.getNotificationBox();
        var notification = notificationBox.getNotificationWithValue("popup-blocked");
        if (notification) {
          notification.label = message;
        }
        else {
          var buttons = [{
            label: popupButtonText,
            accessKey: popupButtonAccesskey,
            popup: "blockedPopupOptions",
            callback: null
          }];

          const priority = notificationBox.PRIORITY_WARNING_MEDIUM;
          notificationBox.appendNotification(message, "popup-blocked",
                                             "chrome://browser/skin/Info.png",
                                             priority, buttons);
        }
      }

      // Record the fact that we've reported this blocked popup, so we don't
      // show it again.
      gBrowser.pageReport.reported = true;
    }
  },

  toggleAllowPopupsForSite: function (aEvent)
  {
    var pm = Services.perms;
    var shouldBlock = aEvent.target.getAttribute("block") == "true";
    var perm = shouldBlock ? pm.DENY_ACTION : pm.ALLOW_ACTION;
    pm.add(gBrowser.currentURI, "popup", perm);

    gBrowser.getNotificationBox().removeCurrentNotification();
  },

  fillPopupList: function (aEvent)
  {
    // XXXben - rather than using |currentURI| here, which breaks down on multi-framed sites
    //          we should really walk the pageReport and create a list of "allow for <host>"
    //          menuitems for the common subset of hosts present in the report, this will
    //          make us frame-safe.
    //
    // XXXjst - Note that when this is fixed to work with multi-framed sites,
    //          also back out the fix for bug 343772 where
    //          nsGlobalWindow::CheckOpenAllow() was changed to also
    //          check if the top window's location is whitelisted.
    var uri = gBrowser.currentURI;
    var blockedPopupAllowSite = document.getElementById("blockedPopupAllowSite");
    try {
      blockedPopupAllowSite.removeAttribute("hidden");

      var pm = Services.perms;
      if (pm.testPermission(uri, "popup") == pm.ALLOW_ACTION) {
        // Offer an item to block popups for this site, if a whitelist entry exists
        // already for it.
        let blockString = gNavigatorBundle.getFormattedString("popupBlock", [uri.host || uri.spec]);
        blockedPopupAllowSite.setAttribute("label", blockString);
        blockedPopupAllowSite.setAttribute("block", "true");
      }
      else {
        // Offer an item to allow popups for this site
        let allowString = gNavigatorBundle.getFormattedString("popupAllow", [uri.host || uri.spec]);
        blockedPopupAllowSite.setAttribute("label", allowString);
        blockedPopupAllowSite.removeAttribute("block");
      }
    }
    catch (e) {
      blockedPopupAllowSite.setAttribute("hidden", "true");
    }

    if (PrivateBrowsingUtils.isWindowPrivate(window))
      blockedPopupAllowSite.setAttribute("disabled", "true");
    else
      blockedPopupAllowSite.removeAttribute("disabled");

    var foundUsablePopupURI = false;
    var pageReports = gBrowser.pageReport;
    if (pageReports) {
      for (let pageReport of pageReports) {
        // popupWindowURI will be null if the file picker popup is blocked.
        // xxxdz this should make the option say "Show file picker" and do it (Bug 590306)
        if (!pageReport.popupWindowURI)
          continue;
        var popupURIspec = pageReport.popupWindowURI.spec;

        // Sometimes the popup URI that we get back from the pageReport
        // isn't useful (for instance, netscape.com's popup URI ends up
        // being "http://www.netscape.com", which isn't really the URI of
        // the popup they're trying to show).  This isn't going to be
        // useful to the user, so we won't create a menu item for it.
        if (popupURIspec == "" || popupURIspec == "about:blank" ||
            popupURIspec == uri.spec)
          continue;

        // Because of the short-circuit above, we may end up in a situation
        // in which we don't have any usable popup addresses to show in
        // the menu, and therefore we shouldn't show the separator.  However,
        // since we got past the short-circuit, we must've found at least
        // one usable popup URI and thus we'll turn on the separator later.
        foundUsablePopupURI = true;

        var menuitem = document.createElement("menuitem");
        var label = gNavigatorBundle.getFormattedString("popupShowPopupPrefix",
                                                        [popupURIspec]);
        menuitem.setAttribute("label", label);
        menuitem.setAttribute("popupWindowURI", popupURIspec);
        menuitem.setAttribute("popupWindowFeatures", pageReport.popupWindowFeatures);
        menuitem.setAttribute("popupWindowName", pageReport.popupWindowName);
        menuitem.setAttribute("oncommand", "gPopupBlockerObserver.showBlockedPopup(event);");
        menuitem.requestingWindow = pageReport.requestingWindow;
        menuitem.requestingDocument = pageReport.requestingDocument;
        aEvent.target.appendChild(menuitem);
      }
    }

    // Show or hide the separator, depending on whether we added any
    // showable popup addresses to the menu.
    var blockedPopupsSeparator =
      document.getElementById("blockedPopupsSeparator");
    if (foundUsablePopupURI)
      blockedPopupsSeparator.removeAttribute("hidden");
    else
      blockedPopupsSeparator.setAttribute("hidden", true);

    var blockedPopupDontShowMessage = document.getElementById("blockedPopupDontShowMessage");
    var showMessage = gPrefService.getBoolPref("privacy.popups.showBrowserMessage");
    blockedPopupDontShowMessage.setAttribute("checked", !showMessage);
    if (aEvent.target.anchorNode.id == "page-report-button") {
      aEvent.target.anchorNode.setAttribute("open", "true");
      blockedPopupDontShowMessage.setAttribute("label", gNavigatorBundle.getString("popupWarningDontShowFromLocationbar"));
    } else
      blockedPopupDontShowMessage.setAttribute("label", gNavigatorBundle.getString("popupWarningDontShowFromMessage"));
  },

  onPopupHiding: function (aEvent) {
    if (aEvent.target.anchorNode.id == "page-report-button")
      aEvent.target.anchorNode.removeAttribute("open");

    let item = aEvent.target.lastChild;
    while (item && item.getAttribute("observes") != "blockedPopupsSeparator") {
      let next = item.previousSibling;
      item.parentNode.removeChild(item);
      item = next;
    }
  },

  showBlockedPopup: function (aEvent)
  {
    var target = aEvent.target;
    var popupWindowURI = target.getAttribute("popupWindowURI");
    var features = target.getAttribute("popupWindowFeatures");
    var name = target.getAttribute("popupWindowName");

    var dwi = target.requestingWindow;

    // If we have a requesting window and the requesting document is
    // still the current document, open the popup.
    if (dwi && dwi.document == target.requestingDocument) {
      dwi.open(popupWindowURI, name, features);
    }
  },

  editPopupSettings: function ()
  {
    var host = "";
    try {
      host = gBrowser.currentURI.host;
    }
    catch (e) { }

    var bundlePreferences = document.getElementById("bundle_preferences");
    var params = { blockVisible   : false,
                   sessionVisible : false,
                   allowVisible   : true,
                   prefilledHost  : host,
                   permissionType : "popup",
                   windowTitle    : bundlePreferences.getString("popuppermissionstitle"),
                   introText      : bundlePreferences.getString("popuppermissionstext") };
    var existingWindow = Services.wm.getMostRecentWindow("Browser:Permissions");
    if (existingWindow) {
      existingWindow.initWithParams(params);
      existingWindow.focus();
    }
    else
      window.openDialog("chrome://browser/content/preferences/permissions.xul",
                        "_blank", "resizable,dialog=no,centerscreen", params);
  },

  dontShowMessage: function ()
  {
    var showMessage = gPrefService.getBoolPref("privacy.popups.showBrowserMessage");
    gPrefService.setBoolPref("privacy.popups.showBrowserMessage", !showMessage);
    gBrowser.getNotificationBox().removeCurrentNotification();
  }
};

const gFormSubmitObserver = {
  QueryInterface : XPCOMUtils.generateQI([Ci.nsIFormSubmitObserver]),

  panel: null,

  init: function()
  {
    this.panel = document.getElementById('invalid-form-popup');
  },

  notifyInvalidSubmit : function (aFormElement, aInvalidElements)
  {
    // We are going to handle invalid form submission attempt by focusing the
    // first invalid element and show the corresponding validation message in a
    // panel attached to the element.
    if (!aInvalidElements.length) {
      return;
    }

    // Don't show the popup if the current tab doesn't contain the invalid form.
    if (gBrowser.contentDocument !=
        aFormElement.ownerDocument.defaultView.top.document) {
      return;
    }

    let element = aInvalidElements.queryElementAt(0, Ci.nsISupports);

    if (!(element instanceof HTMLInputElement ||
          element instanceof HTMLTextAreaElement ||
          element instanceof HTMLSelectElement ||
          element instanceof HTMLButtonElement)) {
      return;
    }

    this.panel.firstChild.textContent = element.validationMessage;

    element.focus();

    // If the user interacts with the element and makes it valid or leaves it,
    // we want to remove the popup.
    // We could check for clicks but a click is already removing the popup.
    function blurHandler() {
      gFormSubmitObserver.panel.hidePopup();
    };
    function inputHandler(e) {
      if (e.originalTarget.validity.valid) {
        gFormSubmitObserver.panel.hidePopup();
      } else {
        // If the element is now invalid for a new reason, we should update the
        // error message.
        if (gFormSubmitObserver.panel.firstChild.textContent !=
            e.originalTarget.validationMessage) {
          gFormSubmitObserver.panel.firstChild.textContent =
            e.originalTarget.validationMessage;
        }
      }
    };
    element.addEventListener("input", inputHandler, false);
    element.addEventListener("blur", blurHandler, false);

    // One event to bring them all and in the darkness bind them.
    this.panel.addEventListener("popuphiding", function onPopupHiding(aEvent) {
      aEvent.target.removeEventListener("popuphiding", onPopupHiding, false);
      element.removeEventListener("input", inputHandler, false);
      element.removeEventListener("blur", blurHandler, false);
    }, false);

    this.panel.hidden = false;

    // We want to show the popup at the middle of checkbox and radio buttons
    // and where the content begin for the other elements.
    let offset = 0;
    let position = "";

    if (element.tagName == 'INPUT' &&
        (element.type == 'radio' || element.type == 'checkbox')) {
      position = "bottomcenter topleft";
    } else {
      let win = element.ownerDocument.defaultView;
      let style = win.getComputedStyle(element, null);
      let utils = win.QueryInterface(Components.interfaces.nsIInterfaceRequestor)
                     .getInterface(Components.interfaces.nsIDOMWindowUtils);

      if (style.direction == 'rtl') {
        offset = parseInt(style.paddingRight) + parseInt(style.borderRightWidth);
      } else {
        offset = parseInt(style.paddingLeft) + parseInt(style.borderLeftWidth);
      }

      offset = Math.round(offset * utils.fullZoom);

      position = "after_start";
    }

    this.panel.openPopup(element, position, offset, 0);
  }
};

var gBrowserInit = {
  onLoad: function() {
    // window.arguments[0]: URI to load (string), or an nsISupportsArray of
    //                      nsISupportsStrings to load, or a xul:tab of
    //                      a tabbrowser, which will be replaced by this
    //                      window (for this case, all other arguments are
    //                      ignored).
    //                 [1]: character set (string)
    //                 [2]: referrer (nsIURI)
    //                 [3]: postData (nsIInputStream)
    //                 [4]: allowThirdPartyFixup (bool)
    if ("arguments" in window && window.arguments[0])
      var uriToLoad = window.arguments[0];

    gMultiProcessBrowser = gPrefService.getBoolPref("browser.tabs.remote");

    var mustLoadSidebar = false;

    Cc["@mozilla.org/eventlistenerservice;1"]
      .getService(Ci.nsIEventListenerService)
      .addSystemEventListener(gBrowser, "click", contentAreaClick, true);

    gBrowser.addEventListener("DOMUpdatePageReport", gPopupBlockerObserver, false);

    // Note that the XBL binding is untrusted
    gBrowser.addEventListener("PluginBindingAttached", gPluginHandler, true, true);
    gBrowser.addEventListener("PluginScripted",        gPluginHandler, true);
    gBrowser.addEventListener("PluginCrashed",         gPluginHandler, true);
    gBrowser.addEventListener("PluginOutdated",        gPluginHandler, true);

    gBrowser.addEventListener("NewPluginInstalled", gPluginHandler.newPluginInstalled, true);

    Services.obs.addObserver(gPluginHandler.pluginCrashed, "plugin-crashed", false);

    window.addEventListener("AppCommand", HandleAppCommandEvent, true);

    messageManager.loadFrameScript("chrome://browser/content/content.js", true);
    messageManager.loadFrameScript("chrome://browser/content/content-sessionStore.js", true);

    // initialize observers and listeners
    // and give C++ access to gBrowser
    gBrowser.init();
    XULBrowserWindow.init();
    window.QueryInterface(Ci.nsIInterfaceRequestor)
          .getInterface(nsIWebNavigation)
          .QueryInterface(Ci.nsIDocShellTreeItem).treeOwner
          .QueryInterface(Ci.nsIInterfaceRequestor)
          .getInterface(Ci.nsIXULWindow)
          .XULBrowserWindow = window.XULBrowserWindow;
    window.QueryInterface(Ci.nsIDOMChromeWindow).browserDOMWindow =
      new nsBrowserAccess();

    // set default character set if provided
    if ("arguments" in window && window.arguments.length > 1 && window.arguments[1]) {
      if (window.arguments[1].startsWith("charset=")) {
        var arrayArgComponents = window.arguments[1].split("=");
        if (arrayArgComponents) {
          //we should "inherit" the charset menu setting in a new window
          getMarkupDocumentViewer().defaultCharacterSet = arrayArgComponents[1];
        }
      }
    }

    // Manually hook up session and global history for the first browser
    // so that we don't have to load global history before bringing up a
    // window.
    // Wire up session and global history before any possible
    // progress notifications for back/forward button updating
    gBrowser.webNavigation.sessionHistory = Cc["@mozilla.org/browser/shistory;1"].
                                            createInstance(Ci.nsISHistory);
    Services.obs.addObserver(gBrowser.browsers[0], "browser:purge-session-history", false);

    // remove the disablehistory attribute so the browser cleans up, as
    // though it had done this work itself
    gBrowser.browsers[0].removeAttribute("disablehistory");

    // enable global history
    try {
      if (!gMultiProcessBrowser)
        gBrowser.docShell.QueryInterface(Ci.nsIDocShellHistory).useGlobalHistory = true;
    } catch(ex) {
      Cu.reportError("Places database may be locked: " + ex);
    }

    // hook up UI through progress listener
    gBrowser.addProgressListener(window.XULBrowserWindow);
    gBrowser.addTabsProgressListener(window.TabsProgressListener);

    // setup our common DOMLinkAdded listener
    gBrowser.addEventListener("DOMLinkAdded", DOMLinkHandler, false);

    // setup our MozApplicationManifest listener
    gBrowser.addEventListener("MozApplicationManifest",
                              OfflineApps, false);

    // setup simple gestures support
    gGestureSupport.init(true);

    // setup history swipe animation
    gHistorySwipeAnimation.init();

    if (window.opener && !window.opener.closed) {
      let openerSidebarBox = window.opener.document.getElementById("sidebar-box");
      // If the opener had a sidebar, open the same sidebar in our window.
      // The opener can be the hidden window too, if we're coming from the state
      // where no windows are open, and the hidden window has no sidebar box.
      if (openerSidebarBox && !openerSidebarBox.hidden) {
        let sidebarCmd = openerSidebarBox.getAttribute("sidebarcommand");
        let sidebarCmdElem = document.getElementById(sidebarCmd);

        // dynamically generated sidebars will fail this check.
        if (sidebarCmdElem) {
          let sidebarBox = document.getElementById("sidebar-box");
          let sidebarTitle = document.getElementById("sidebar-title");

          sidebarTitle.setAttribute(
            "value", window.opener.document.getElementById("sidebar-title").getAttribute("value"));
          sidebarBox.setAttribute("width", openerSidebarBox.boxObject.width);

          sidebarBox.setAttribute("sidebarcommand", sidebarCmd);
          // Note: we're setting 'src' on sidebarBox, which is a <vbox>, not on
          // the <browser id="sidebar">. This lets us delay the actual load until
          // delayedStartup().
          sidebarBox.setAttribute(
            "src", window.opener.document.getElementById("sidebar").getAttribute("src"));
          mustLoadSidebar = true;

          sidebarBox.hidden = false;
          document.getElementById("sidebar-splitter").hidden = false;
          sidebarCmdElem.setAttribute("checked", "true");
        }
      }
    }
    else {
      let box = document.getElementById("sidebar-box");
      if (box.hasAttribute("sidebarcommand")) {
        let commandID = box.getAttribute("sidebarcommand");
        if (commandID) {
          let command = document.getElementById(commandID);
          if (command) {
            mustLoadSidebar = true;
            box.hidden = false;
            document.getElementById("sidebar-splitter").hidden = false;
            command.setAttribute("checked", "true");
          }
          else {
            // Remove the |sidebarcommand| attribute, because the element it
            // refers to no longer exists, so we should assume this sidebar
            // panel has been uninstalled. (249883)
            box.removeAttribute("sidebarcommand");
          }
        }
      }
    }

    // Certain kinds of automigration rely on this notification to complete their
    // tasks BEFORE the browser window is shown.
    Services.obs.notifyObservers(null, "browser-window-before-show", "");

    // Set a sane starting width/height for all resolutions on new profiles.
    if (!document.documentElement.hasAttribute("width")) {
      let defaultWidth;
      let defaultHeight;

      // Very small: maximize the window
      // Portrait  : use about full width and 3/4 height, to view entire pages
      //             at once (without being obnoxiously tall)
      // Widescreen: use about half width, to suggest side-by-side page view
      // Otherwise : use 3/4 height and width
      if (screen.availHeight <= 600) {
        document.documentElement.setAttribute("sizemode", "maximized");
        defaultWidth = 610;
        defaultHeight = 450;
      }
      else {
        if (screen.availWidth <= screen.availHeight) {
          defaultWidth = screen.availWidth * .9;
          defaultHeight = screen.availHeight * .75;
        }
        else if (screen.availWidth >= 2048) {
          defaultWidth = (screen.availWidth / 2) - 20;
          defaultHeight = screen.availHeight - 10;
        }
        else {
          defaultWidth = screen.availWidth * .75;
          defaultHeight = screen.availHeight * .75;
        }

#ifdef MOZ_WIDGET_GTK2
        // On X, we're not currently able to account for the size of the window
        // border.  Use 28px as a guess (titlebar + bottom window border)
        defaultHeight -= 28;
#endif
      }
      document.documentElement.setAttribute("width", defaultWidth);
      document.documentElement.setAttribute("height", defaultHeight);
    }

    if (!gShowPageResizers)
      document.getElementById("status-bar").setAttribute("hideresizer", "true");

    if (!window.toolbar.visible) {
      // adjust browser UI for popups
      if (gURLBar) {
        gURLBar.setAttribute("readonly", "true");
        gURLBar.setAttribute("enablehistory", "false");
      }
      goSetCommandEnabled("cmd_newNavigatorTab", false);
    }

#ifdef CAN_DRAW_IN_TITLEBAR
    updateTitlebarDisplay();
#endif

    // Misc. inits.
    CombinedStopReload.init();
    TabsOnTop.init();
    gPrivateBrowsingUI.init();
    TabsInTitlebar.init();
    retrieveToolbarIconsizesFromTheme();

    // Wait until chrome is painted before executing code not critical to making the window visible
    this._boundDelayedStartup = this._delayedStartup.bind(this, uriToLoad, mustLoadSidebar);
    window.addEventListener("MozAfterPaint", this._boundDelayedStartup);

    this._loadHandled = true;
  },

  _cancelDelayedStartup: function () {
    window.removeEventListener("MozAfterPaint", this._boundDelayedStartup);
    this._boundDelayedStartup = null;
  },

  _delayedStartup: function(uriToLoad, mustLoadSidebar) {
    let tmp = {};
    Cu.import("resource://gre/modules/TelemetryTimestamps.jsm", tmp);
    let TelemetryTimestamps = tmp.TelemetryTimestamps;
    TelemetryTimestamps.add("delayedStartupStarted");

    this._cancelDelayedStartup();

    var isLoadingBlank = isBlankPageURL(uriToLoad);

    // This pageshow listener needs to be registered before we may call
    // swapBrowsersAndCloseOther() to receive pageshow events fired by that.
    gBrowser.addEventListener("pageshow", function(event) {
      // Filter out events that are not about the document load we are interested in
      if (content && event.target == content.document)
        setTimeout(pageShowEventHandlers, 0, event.persisted);
    }, true);

    if (uriToLoad && uriToLoad != "about:blank") {
      if (uriToLoad instanceof Ci.nsISupportsArray) {
        let count = uriToLoad.Count();
        let specs = [];
        for (let i = 0; i < count; i++) {
          let urisstring = uriToLoad.GetElementAt(i).QueryInterface(Ci.nsISupportsString);
          specs.push(urisstring.data);
        }

        // This function throws for certain malformed URIs, so use exception handling
        // so that we don't disrupt startup
        try {
          gBrowser.loadTabs(specs, false, true);
        } catch (e) {}
      }
      else if (uriToLoad instanceof XULElement) {
        // swap the given tab with the default about:blank tab and then close
        // the original tab in the other window.

        // Stop the about:blank load
        gBrowser.stop();
        // make sure it has a docshell
        gBrowser.docShell;

        gBrowser.swapBrowsersAndCloseOther(gBrowser.selectedTab, uriToLoad);
      }
      else if (window.arguments.length >= 3) {
        loadURI(uriToLoad, window.arguments[2], window.arguments[3] || null,
                window.arguments[4] || false);
        window.focus();
      }
      // Note: loadOneOrMoreURIs *must not* be called if window.arguments.length >= 3.
      // Such callers expect that window.arguments[0] is handled as a single URI.
      else
        loadOneOrMoreURIs(uriToLoad);
    }

#ifdef MOZ_SAFE_BROWSING
    // Bug 778855 - Perf regression if we do this here. To be addressed in bug 779008.
    setTimeout(function() { SafeBrowsing.init(); }, 2000);
#endif

    Services.obs.addObserver(gSessionHistoryObserver, "browser:purge-session-history", false);
    Services.obs.addObserver(gXPInstallObserver, "addon-install-disabled", false);
    Services.obs.addObserver(gXPInstallObserver, "addon-install-started", false);
    Services.obs.addObserver(gXPInstallObserver, "addon-install-blocked", false);
    Services.obs.addObserver(gXPInstallObserver, "addon-install-failed", false);
    Services.obs.addObserver(gXPInstallObserver, "addon-install-complete", false);
    Services.obs.addObserver(gFormSubmitObserver, "invalidformsubmit", false);

    BrowserOffline.init();
    OfflineApps.init();
    IndexedDBPromptHelper.init();
    gFormSubmitObserver.init();
    PanelUI.init();
    SocialUI.init();
    LightweightThemeListener.init();
    AddonManager.addAddonListener(AddonsMgrListener);
    WebrtcIndicator.init();

    // Ensure login manager is up and running.
    Services.logins;

    if (mustLoadSidebar) {
      let sidebar = document.getElementById("sidebar");
      let sidebarBox = document.getElementById("sidebar-box");
      sidebar.setAttribute("src", sidebarBox.getAttribute("src"));
    }

    UpdateUrlbarSearchSplitterState();

    if (!isLoadingBlank || !focusAndSelectUrlBar())
      gBrowser.selectedBrowser.focus();

    gNavToolbox.customizeDone = BrowserToolboxCustomizeDone;
    gNavToolbox.customizeChange = BrowserToolboxCustomizeChange;

    // Set up Sanitize Item
    this._initializeSanitizer();

    // Enable/Disable auto-hide tabbar
    gBrowser.tabContainer.updateVisibility();

    gPrefService.addObserver(gHomeButton.prefDomain, gHomeButton, false);

    var homeButton = document.getElementById("home-button");
    gHomeButton.updateTooltip(homeButton);
    gHomeButton.updatePersonalToolbarStyle(homeButton);

    // BiDi UI
    gBidiUI = isBidiEnabled();
    if (gBidiUI) {
      document.getElementById("documentDirection-separator").hidden = false;
      document.getElementById("documentDirection-swap").hidden = false;
      document.getElementById("textfieldDirection-separator").hidden = false;
      document.getElementById("textfieldDirection-swap").hidden = false;
    }

    // Setup click-and-hold gestures access to the session history
    // menus if global click-and-hold isn't turned on
    if (!getBoolPref("ui.click_hold_context_menus", false))
      SetClickAndHoldHandlers();

    // Initialize the full zoom setting.
    // We do this before the session restore service gets initialized so we can
    // apply full zoom settings to tabs restored by the session restore service.
    FullZoom.init();

    // Bug 666804 - NetworkPrioritizer support for e10s
    if (!gMultiProcessBrowser) {
      let NP = {};
      Cu.import("resource:///modules/NetworkPrioritizer.jsm", NP);
      NP.trackBrowserWindow(window);
    }

    // initialize the session-restore service (in case it's not already running)
    let ss = Cc["@mozilla.org/browser/sessionstore;1"].getService(Ci.nsISessionStore);
    ss.init(window);

    // Enable the Restore Last Session command if needed
    if (ss.canRestoreLastSession &&
        !PrivateBrowsingUtils.isWindowPrivate(window))
      goSetCommandEnabled("Browser:RestoreLastSession", true);

    PlacesToolbarHelper.init();

    ctrlTab.readPref();
    gPrefService.addObserver(ctrlTab.prefName, ctrlTab, false);

    // Initialize the download manager some time after the app starts so that
    // auto-resume downloads begin (such as after crashing or quitting with
    // active downloads) and speeds up the first-load of the download manager UI.
    // If the user manually opens the download manager before the timeout, the
    // downloads will start right away, and getting the service again won't hurt.
    setTimeout(function() {
      Services.downloads;
      let DownloadTaskbarProgress =
        Cu.import("resource://gre/modules/DownloadTaskbarProgress.jsm", {}).DownloadTaskbarProgress;
      DownloadTaskbarProgress.onBrowserWindowLoad(window);
    }, 10000);

    // The object handling the downloads indicator is also initialized here in the
    // delayed startup function, but the actual indicator element is not loaded
    // unless there are downloads to be displayed.
    DownloadsButton.initializeIndicator();

#ifndef XP_MACOSX
    updateEditUIVisibility();
    let placesContext = document.getElementById("placesContext");
    placesContext.addEventListener("popupshowing", updateEditUIVisibility, false);
    placesContext.addEventListener("popuphiding", updateEditUIVisibility, false);
#endif

    gBrowser.mPanelContainer.addEventListener("InstallBrowserTheme", LightWeightThemeWebInstaller, false, true);
    gBrowser.mPanelContainer.addEventListener("PreviewBrowserTheme", LightWeightThemeWebInstaller, false, true);
    gBrowser.mPanelContainer.addEventListener("ResetBrowserThemePreview", LightWeightThemeWebInstaller, false, true);

    // Bug 666808 - AeroPeek support for e10s
    if (!gMultiProcessBrowser) {
      if (Win7Features)
        Win7Features.onOpenWindow();
    }

   // called when we go into full screen, even if initiated by a web page script
    window.addEventListener("fullscreen", onFullScreen, true);

    // Called when we enter DOM full-screen mode. Note we can already be in browser
    // full-screen mode when we enter DOM full-screen mode.
    window.addEventListener("MozEnteredDomFullscreen", onMozEnteredDomFullscreen, true);

    if (window.fullScreen)
      onFullScreen();
    if (document.mozFullScreen)
      onMozEnteredDomFullscreen();

#ifdef MOZ_SERVICES_SYNC
    // initialize the sync UI
    gSyncUI.init();
#endif

#ifdef MOZ_DATA_REPORTING
    gDataNotificationInfoBar.init();
#endif

    gBrowserThumbnails.init();
    TabView.init();

    setUrlAndSearchBarWidthForConditionalForwardButton();
    window.addEventListener("resize", function resizeHandler(event) {
      if (event.target == window)
        setUrlAndSearchBarWidthForConditionalForwardButton();
    });

    // Enable developer toolbar?
    let devToolbarEnabled = gPrefService.getBoolPref("devtools.toolbar.enabled");
    if (devToolbarEnabled) {
      let cmd = document.getElementById("Tools:DevToolbar");
      cmd.removeAttribute("disabled");
      cmd.removeAttribute("hidden");
      document.getElementById("Tools:DevToolbarFocus").removeAttribute("disabled");

      // Show the toolbar if it was previously visible
      if (gPrefService.getBoolPref("devtools.toolbar.visible")) {
        DeveloperToolbar.show(false);
      }
    }

    // Enable Chrome Debugger?
    let chromeEnabled = gPrefService.getBoolPref("devtools.chrome.enabled");
    let remoteEnabled = chromeEnabled &&
                        gPrefService.getBoolPref("devtools.debugger.chrome-enabled") &&
                        gPrefService.getBoolPref("devtools.debugger.remote-enabled");
    if (remoteEnabled) {
      let cmd = document.getElementById("Tools:ChromeDebugger");
      cmd.removeAttribute("disabled");
      cmd.removeAttribute("hidden");
    }

    // Enable the Browser Console?
    if (chromeEnabled) {
      let cmd = document.getElementById("Tools:BrowserConsole");
      cmd.removeAttribute("disabled");
      cmd.removeAttribute("hidden");
    }

    // Enable Error Console?
    // Temporarily enabled. See bug 798925.
    let consoleEnabled = true || gPrefService.getBoolPref("devtools.errorconsole.enabled") ||
                         chromeEnabled;
    if (consoleEnabled) {
      let cmd = document.getElementById("Tools:ErrorConsole");
      cmd.removeAttribute("disabled");
      cmd.removeAttribute("hidden");
    }

    // Enable Scratchpad in the UI, if the preference allows this.
    let scratchpadEnabled = gPrefService.getBoolPref(Scratchpad.prefEnabledName);
    if (scratchpadEnabled) {
      let cmd = document.getElementById("Tools:Scratchpad");
      cmd.removeAttribute("disabled");
      cmd.removeAttribute("hidden");
    }

    // Enable DevTools connection screen, if the preference allows this.
    let devtoolsRemoteEnabled = gPrefService.getBoolPref("devtools.debugger.remote-enabled");
    if (devtoolsRemoteEnabled) {
      let cmd = document.getElementById("Tools:DevToolsConnect");
      cmd.removeAttribute("disabled");
      cmd.removeAttribute("hidden");
    }

    // Enable Responsive UI?
    let responsiveUIEnabled = gPrefService.getBoolPref("devtools.responsiveUI.enabled");
    if (responsiveUIEnabled) {
      let cmd = document.getElementById("Tools:ResponsiveUI");
      cmd.removeAttribute("disabled");
      cmd.removeAttribute("hidden");
    }

    // Add Devtools menuitems and listeners
    gDevToolsBrowser.registerBrowserWindow(window);

    window.addEventListener("mousemove", MousePosTracker, false);
    window.addEventListener("dragover", MousePosTracker, false);

    window.addEventListener("CustomizationStart", CustomizationHandler, false);
    window.addEventListener("CustomizationEnd", CustomizationHandler, false);

    gCustomizeMode.init();

    // End startup crash tracking after a delay to catch crashes while restoring
    // tabs and to postpone saving the pref to disk.
    try {
      const startupCrashEndDelay = 30 * 1000;
      setTimeout(Services.startup.trackStartupCrashEnd, startupCrashEndDelay);
    } catch (ex) {
      Cu.reportError("Could not end startup crash tracking: " + ex);
    }

    Services.obs.notifyObservers(window, "browser-delayed-startup-finished", "");
    setTimeout(function () { BrowserChromeTest.markAsReady(); }, 0);
    TelemetryTimestamps.add("delayedStartupFinished");
  },

  onUnload: function() {
    // In certain scenarios it's possible for unload to be fired before onload,
    // (e.g. if the window is being closed after browser.js loads but before the
    // load completes). In that case, there's nothing to do here.
    if (!this._loadHandled)
      return;

    gDevToolsBrowser.forgetBrowserWindow(window);

    let desc = Object.getOwnPropertyDescriptor(window, "DeveloperToolbar");
    if (desc && !desc.get) {
      DeveloperToolbar.destroy();
    }

    // First clean up services initialized in gBrowserInit.onLoad (or those whose
    // uninit methods don't depend on the services having been initialized).

    CombinedStopReload.uninit();

    gGestureSupport.init(false);

    gHistorySwipeAnimation.uninit();

    FullScreen.cleanup();

    Services.obs.removeObserver(gPluginHandler.pluginCrashed, "plugin-crashed");

    try {
      gBrowser.removeProgressListener(window.XULBrowserWindow);
      gBrowser.removeTabsProgressListener(window.TabsProgressListener);
    } catch (ex) {
    }

    BookmarkingUI.uninit();

    TabsOnTop.uninit();

    TabsInTitlebar.uninit();

    var enumerator = Services.wm.getEnumerator(null);
    enumerator.getNext();
    if (!enumerator.hasMoreElements()) {
      document.persist("sidebar-box", "sidebarcommand");
      document.persist("sidebar-box", "width");
      document.persist("sidebar-box", "src");
      document.persist("sidebar-title", "value");
    }

    // Now either cancel delayedStartup, or clean up the services initialized from
    // it.
    if (this._boundDelayedStartup) {
      this._cancelDelayedStartup();
    } else {
      if (Win7Features)
        Win7Features.onCloseWindow();

      gPrefService.removeObserver(ctrlTab.prefName, ctrlTab);
      ctrlTab.uninit();
      TabView.uninit();
      gBrowserThumbnails.uninit();
      FullZoom.destroy();

      Services.obs.removeObserver(gSessionHistoryObserver, "browser:purge-session-history");
      Services.obs.removeObserver(gXPInstallObserver, "addon-install-disabled");
      Services.obs.removeObserver(gXPInstallObserver, "addon-install-started");
      Services.obs.removeObserver(gXPInstallObserver, "addon-install-blocked");
      Services.obs.removeObserver(gXPInstallObserver, "addon-install-failed");
      Services.obs.removeObserver(gXPInstallObserver, "addon-install-complete");
      Services.obs.removeObserver(gFormSubmitObserver, "invalidformsubmit");

      try {
        gPrefService.removeObserver(gHomeButton.prefDomain, gHomeButton);
      } catch (ex) {
        Cu.reportError(ex);
      }

      BrowserOffline.uninit();
      OfflineApps.uninit();
      IndexedDBPromptHelper.uninit();
      AddonManager.removeAddonListener(AddonsMgrListener);
      SocialUI.uninit();
      LightweightThemeListener.uninit();
      gCustomizeMode.uninit();
      PanelUI.uninit();
    }

    // Final window teardown, do this last.
    window.XULBrowserWindow.destroy();
    window.XULBrowserWindow = null;
    window.QueryInterface(Ci.nsIInterfaceRequestor)
          .getInterface(Ci.nsIWebNavigation)
          .QueryInterface(Ci.nsIDocShellTreeItem).treeOwner
          .QueryInterface(Ci.nsIInterfaceRequestor)
          .getInterface(Ci.nsIXULWindow)
          .XULBrowserWindow = null;
    window.QueryInterface(Ci.nsIDOMChromeWindow).browserDOMWindow = null;
  },

#ifdef XP_MACOSX
  // nonBrowserWindowStartup(), nonBrowserWindowDelayedStartup(), and
  // nonBrowserWindowShutdown() are used for non-browser windows in
  // macBrowserOverlay
  nonBrowserWindowStartup: function() {
    // Disable inappropriate commands / submenus
    var disabledItems = ['Browser:SavePage',
                         'Browser:SendLink', 'cmd_pageSetup', 'cmd_print', 'cmd_find', 'cmd_findAgain',
                         'viewToolbarsMenu', 'viewSidebarMenuMenu', 'Browser:Reload',
                         'viewFullZoomMenu', 'pageStyleMenu', 'charsetMenu', 'View:PageSource', 'View:FullScreen',
                         'viewHistorySidebar', 'Browser:AddBookmarkAs', 'Browser:BookmarkAllTabs',
                         'View:PageInfo', 'Browser:ToggleTabView', 'Browser:ToggleAddonBar'];
    var element;

    for (let disabledItem of disabledItems) {
      element = document.getElementById(disabledItem);
      if (element)
        element.setAttribute("disabled", "true");
    }

    // If no windows are active (i.e. we're the hidden window), disable the close, minimize
    // and zoom menu commands as well
    if (window.location.href == "chrome://browser/content/hiddenWindow.xul") {
      var hiddenWindowDisabledItems = ['cmd_close', 'minimizeWindow', 'zoomWindow'];
      for (let hiddenWindowDisabledItem of hiddenWindowDisabledItems) {
        element = document.getElementById(hiddenWindowDisabledItem);
        if (element)
          element.setAttribute("disabled", "true");
      }

      // also hide the window-list separator
      element = document.getElementById("sep-window-list");
      element.setAttribute("hidden", "true");

      // Setup the dock menu.
      let dockMenuElement = document.getElementById("menu_mac_dockmenu");
      if (dockMenuElement != null) {
        let nativeMenu = Cc["@mozilla.org/widget/standalonenativemenu;1"]
                         .createInstance(Ci.nsIStandaloneNativeMenu);

        try {
          nativeMenu.init(dockMenuElement);

          let dockSupport = Cc["@mozilla.org/widget/macdocksupport;1"]
                            .getService(Ci.nsIMacDockSupport);
          dockSupport.dockMenu = nativeMenu;
        }
        catch (e) {
        }
      }
    }

    SocialUI.nonBrowserWindowInit();

    if (PrivateBrowsingUtils.permanentPrivateBrowsing) {
      document.getElementById("macDockMenuNewWindow").hidden = true;
    }

    this._delayedStartupTimeoutId = setTimeout(this.nonBrowserWindowDelayedStartup.bind(this), 0);
  },

  nonBrowserWindowDelayedStartup: function() {
    this._delayedStartupTimeoutId = null;

    // initialise the offline listener
    BrowserOffline.init();

    // Set up Sanitize Item
    this._initializeSanitizer();

    // initialize the private browsing UI
    gPrivateBrowsingUI.init();

#ifdef MOZ_SERVICES_SYNC
    // initialize the sync UI
    gSyncUI.init();
#endif
  },

  nonBrowserWindowShutdown: function() {
    // If nonBrowserWindowDelayedStartup hasn't run yet, we have no work to do -
    // just cancel the pending timeout and return;
    if (this._delayedStartupTimeoutId) {
      clearTimeout(this._delayedStartupTimeoutId);
      return;
    }

    BrowserOffline.uninit();
  },
#endif

  _initializeSanitizer: function() {
    const kDidSanitizeDomain = "privacy.sanitize.didShutdownSanitize";
    if (gPrefService.prefHasUserValue(kDidSanitizeDomain)) {
      gPrefService.clearUserPref(kDidSanitizeDomain);
      // We need to persist this preference change, since we want to
      // check it at next app start even if the browser exits abruptly
      gPrefService.savePrefFile(null);
    }

    /**
     * Migrate Firefox 3.0 privacy.item prefs under one of these conditions:
     *
     * a) User has customized any privacy.item prefs
     * b) privacy.sanitize.sanitizeOnShutdown is set
     */
    if (!gPrefService.getBoolPref("privacy.sanitize.migrateFx3Prefs")) {
      let itemBranch = gPrefService.getBranch("privacy.item.");
      let itemArray = itemBranch.getChildList("");

      // See if any privacy.item prefs are set
      let doMigrate = itemArray.some(function (name) itemBranch.prefHasUserValue(name));
      // Or if sanitizeOnShutdown is set
      if (!doMigrate)
        doMigrate = gPrefService.getBoolPref("privacy.sanitize.sanitizeOnShutdown");

      if (doMigrate) {
        let cpdBranch = gPrefService.getBranch("privacy.cpd.");
        let clearOnShutdownBranch = gPrefService.getBranch("privacy.clearOnShutdown.");
        for (let name of itemArray) {
          try {
            // don't migrate password or offlineApps clearing in the CRH dialog since
            // there's no UI for those anymore. They default to false. bug 497656
            if (name != "passwords" && name != "offlineApps")
              cpdBranch.setBoolPref(name, itemBranch.getBoolPref(name));
            clearOnShutdownBranch.setBoolPref(name, itemBranch.getBoolPref(name));
          }
          catch(e) {
            Cu.reportError("Exception thrown during privacy pref migration: " + e);
          }
        }
      }

      gPrefService.setBoolPref("privacy.sanitize.migrateFx3Prefs", true);
    }
  },
}

/* Legacy global init functions */
var BrowserStartup        = gBrowserInit.onLoad.bind(gBrowserInit);
var BrowserShutdown       = gBrowserInit.onUnload.bind(gBrowserInit);
#ifdef XP_MACOSX
var nonBrowserWindowStartup        = gBrowserInit.nonBrowserWindowStartup.bind(gBrowserInit);
var nonBrowserWindowDelayedStartup = gBrowserInit.nonBrowserWindowDelayedStartup.bind(gBrowserInit);
var nonBrowserWindowShutdown       = gBrowserInit.nonBrowserWindowShutdown.bind(gBrowserInit);
#endif

function HandleAppCommandEvent(evt) {
  switch (evt.command) {
  case "Back":
    BrowserBack();
    break;
  case "Forward":
    BrowserForward();
    break;
  case "Reload":
    BrowserReloadSkipCache();
    break;
  case "Stop":
    if (XULBrowserWindow.stopCommand.getAttribute("disabled") != "true")
      BrowserStop();
    break;
  case "Search":
    BrowserSearch.webSearch();
    break;
  case "Bookmarks":
    toggleSidebar('viewBookmarksSidebar');
    break;
  case "Home":
    BrowserHome();
    break;
  case "New":
    BrowserOpenTab();
    break;
  case "Close":
    BrowserCloseTabOrWindow();
    break;
  case "Find":
    gFindBar.onFindCommand();
    break;
  case "Help":
    openHelpLink('firefox-help');
    break;
  case "Open":
    BrowserOpenFileWindow();
    break;
  case "Print":
    PrintUtils.print();
    break;
  case "Save":
    saveDocument(window.content.document);
    break;
  case "SendMail":
    MailIntegration.sendLinkForWindow(window.content);
    break;
  default:
    return;
  }
  evt.stopPropagation();
  evt.preventDefault();
}

function gotoHistoryIndex(aEvent) {
  let index = aEvent.target.getAttribute("index");
  if (!index)
    return false;

  let where = whereToOpenLink(aEvent);

  if (where == "current") {
    // Normal click. Go there in the current tab and update session history.

    try {
      gBrowser.gotoIndex(index);
    }
    catch(ex) {
      return false;
    }
    return true;
  }
  // Modified click. Go there in a new tab/window.

  duplicateTabIn(gBrowser.selectedTab, where, index - gBrowser.sessionHistory.index);
  return true;
}

function BrowserForward(aEvent) {
  let where = whereToOpenLink(aEvent, false, true);

  if (where == "current") {
    try {
      gBrowser.goForward();
    }
    catch(ex) {
    }
  }
  else {
    duplicateTabIn(gBrowser.selectedTab, where, 1);
  }
}

function BrowserBack(aEvent) {
  let where = whereToOpenLink(aEvent, false, true);

  if (where == "current") {
    try {
      gBrowser.goBack();
    }
    catch(ex) {
    }
  }
  else {
    duplicateTabIn(gBrowser.selectedTab, where, -1);
  }
}

function BrowserHandleBackspace()
{
  switch (gPrefService.getIntPref("browser.backspace_action")) {
  case 0:
    BrowserBack();
    break;
  case 1:
    goDoCommand("cmd_scrollPageUp");
    break;
  }
}

function BrowserHandleShiftBackspace()
{
  switch (gPrefService.getIntPref("browser.backspace_action")) {
  case 0:
    BrowserForward();
    break;
  case 1:
    goDoCommand("cmd_scrollPageDown");
    break;
  }
}

function BrowserStop() {
  const stopFlags = nsIWebNavigation.STOP_ALL;
  gBrowser.webNavigation.stop(stopFlags);
}

function BrowserReloadOrDuplicate(aEvent) {
  var backgroundTabModifier = aEvent.button == 1 ||
#ifdef XP_MACOSX
    aEvent.metaKey;
#else
    aEvent.ctrlKey;
#endif
  if (aEvent.shiftKey && !backgroundTabModifier) {
    BrowserReloadSkipCache();
    return;
  }

  let where = whereToOpenLink(aEvent, false, true);
  if (where == "current")
    BrowserReload();
  else
    duplicateTabIn(gBrowser.selectedTab, where);
}

function BrowserReload() {
  const reloadFlags = nsIWebNavigation.LOAD_FLAGS_NONE;
  BrowserReloadWithFlags(reloadFlags);
}

function BrowserReloadSkipCache() {
  // Bypass proxy and cache.
  const reloadFlags = nsIWebNavigation.LOAD_FLAGS_BYPASS_PROXY | nsIWebNavigation.LOAD_FLAGS_BYPASS_CACHE;
  BrowserReloadWithFlags(reloadFlags);
}

var BrowserHome = BrowserGoHome;
function BrowserGoHome(aEvent) {
  if (aEvent && "button" in aEvent &&
      aEvent.button == 2) // right-click: do nothing
    return;

  var homePage = gHomeButton.getHomePage();
  var where = whereToOpenLink(aEvent, false, true);
  var urls;

  // Home page should open in a new tab when current tab is an app tab
  if (where == "current" &&
      gBrowser &&
      gBrowser.selectedTab.pinned)
    where = "tab";

  // openUILinkIn in utilityOverlay.js doesn't handle loading multiple pages
  switch (where) {
  case "current":
    loadOneOrMoreURIs(homePage);
    break;
  case "tabshifted":
  case "tab":
    urls = homePage.split("|");
    var loadInBackground = getBoolPref("browser.tabs.loadBookmarksInBackground", false);
    gBrowser.loadTabs(urls, loadInBackground);
    break;
  case "window":
    OpenBrowserWindow();
    break;
  }
}

function loadOneOrMoreURIs(aURIString)
{
#ifdef XP_MACOSX
  // we're not a browser window, pass the URI string to a new browser window
  if (window.location.href != getBrowserURL())
  {
    window.openDialog(getBrowserURL(), "_blank", "all,dialog=no", aURIString);
    return;
  }
#endif
  // This function throws for certain malformed URIs, so use exception handling
  // so that we don't disrupt startup
  try {
    gBrowser.loadTabs(aURIString.split("|"), false, true);
  }
  catch (e) {
  }
}

function focusAndSelectUrlBar() {
  if (gURLBar) {
    if (window.fullScreen)
      FullScreen.mouseoverToggle(true);

    gURLBar.select();
    if (document.activeElement == gURLBar.inputField)
      return true;
  }
  return false;
}

function openLocation() {
  if (focusAndSelectUrlBar())
    return;

#ifdef XP_MACOSX
  if (window.location.href != getBrowserURL()) {
    var win = getTopWin();
    if (win) {
      // If there's an open browser window, it should handle this command
      win.focus()
      win.openLocation();
    }
    else {
      // If there are no open browser windows, open a new one
      win = window.openDialog("chrome://browser/content/", "_blank",
                              "chrome,all,dialog=no", BROWSER_NEW_TAB_URL);
      win.addEventListener("load", openLocationCallback, false);
    }
    return;
  }
#endif
  openDialog("chrome://browser/content/openLocation.xul", "_blank",
             "chrome,modal,titlebar", window);
}

function openLocationCallback()
{
  // make sure the DOM is ready
  setTimeout(function() { this.openLocation(); }, 0);
}

function BrowserOpenTab()
{
  openUILinkIn(BROWSER_NEW_TAB_URL, "tab");
}

/* Called from the openLocation dialog. This allows that dialog to instruct
   its opener to open a new window and then step completely out of the way.
   Anything less byzantine is causing horrible crashes, rather believably,
   though oddly only on Linux. */
function delayedOpenWindow(chrome, flags, href, postData)
{
  // The other way to use setTimeout,
  // setTimeout(openDialog, 10, chrome, "_blank", flags, url),
  // doesn't work here.  The extra "magic" extra argument setTimeout adds to
  // the callback function would confuse gBrowserInit.onLoad() by making
  // window.arguments[1] be an integer instead of null.
  setTimeout(function() { openDialog(chrome, "_blank", flags, href, null, null, postData); }, 10);
}

/* Required because the tab needs time to set up its content viewers and get the load of
   the URI kicked off before becoming the active content area. */
function delayedOpenTab(aUrl, aReferrer, aCharset, aPostData, aAllowThirdPartyFixup)
{
  gBrowser.loadOneTab(aUrl, {
                      referrerURI: aReferrer,
                      charset: aCharset,
                      postData: aPostData,
                      inBackground: false,
                      allowThirdPartyFixup: aAllowThirdPartyFixup});
}

var gLastOpenDirectory = {
  _lastDir: null,
  get path() {
    if (!this._lastDir || !this._lastDir.exists()) {
      try {
        this._lastDir = gPrefService.getComplexValue("browser.open.lastDir",
                                                     Ci.nsILocalFile);
        if (!this._lastDir.exists())
          this._lastDir = null;
      }
      catch(e) {}
    }
    return this._lastDir;
  },
  set path(val) {
    try {
      if (!val || !val.isDirectory())
        return;
    } catch(e) {
      return;
    }
    this._lastDir = val.clone();

    // Don't save the last open directory pref inside the Private Browsing mode
    if (!PrivateBrowsingUtils.isWindowPrivate(window))
      gPrefService.setComplexValue("browser.open.lastDir", Ci.nsILocalFile,
                                   this._lastDir);
  },
  reset: function() {
    this._lastDir = null;
  }
};

function BrowserOpenFileWindow()
{
  // Get filepicker component.
  try {
    const nsIFilePicker = Ci.nsIFilePicker;
    let fp = Cc["@mozilla.org/filepicker;1"].createInstance(nsIFilePicker);
    let fpCallback = function fpCallback_done(aResult) {
      if (aResult == nsIFilePicker.returnOK) {
        try {
          if (fp.file) {
            gLastOpenDirectory.path =
              fp.file.parent.QueryInterface(Ci.nsILocalFile);
          }
        } catch (ex) {
        }
        openUILinkIn(fp.fileURL.spec, "current");
      }
    };

    fp.init(window, gNavigatorBundle.getString("openFile"),
            nsIFilePicker.modeOpen);
    fp.appendFilters(nsIFilePicker.filterAll | nsIFilePicker.filterText |
                     nsIFilePicker.filterImages | nsIFilePicker.filterXML |
                     nsIFilePicker.filterHTML);
    fp.displayDirectory = gLastOpenDirectory.path;
    fp.open(fpCallback);
  } catch (ex) {
  }
}

function BrowserCloseTabOrWindow() {
#ifdef XP_MACOSX
  // If we're not a browser window, just close the window
  if (window.location.href != getBrowserURL()) {
    closeWindow(true);
    return;
  }
#endif

  // If the current tab is the last one, this will close the window.
  gBrowser.removeCurrentTab({animate: true});
}

function BrowserTryToCloseWindow()
{
  if (WindowIsClosing())
    window.close();     // WindowIsClosing does all the necessary checks
}

function loadURI(uri, referrer, postData, allowThirdPartyFixup) {
  if (postData === undefined)
    postData = null;

  var flags = nsIWebNavigation.LOAD_FLAGS_NONE;
  if (allowThirdPartyFixup)
    flags |= nsIWebNavigation.LOAD_FLAGS_ALLOW_THIRD_PARTY_FIXUP;

  try {
    gBrowser.loadURIWithFlags(uri, flags, referrer, null, postData);
  } catch (e) {}
}

function getShortcutOrURI(aURL, aPostDataRef, aMayInheritPrincipal) {
  // Initialize outparam to false
  if (aMayInheritPrincipal)
    aMayInheritPrincipal.value = false;

  var shortcutURL = null;
  var keyword = aURL;
  var param = "";

  var offset = aURL.indexOf(" ");
  if (offset > 0) {
    keyword = aURL.substr(0, offset);
    param = aURL.substr(offset + 1);
  }

  if (!aPostDataRef)
    aPostDataRef = {};

  var engine = Services.search.getEngineByAlias(keyword);
  if (engine) {
    var submission = engine.getSubmission(param);
    aPostDataRef.value = submission.postData;
    return submission.uri.spec;
  }

  [shortcutURL, aPostDataRef.value] =
    PlacesUtils.getURLAndPostDataForKeyword(keyword);

  if (!shortcutURL)
    return aURL;

  var postData = "";
  if (aPostDataRef.value)
    postData = unescape(aPostDataRef.value);

  if (/%s/i.test(shortcutURL) || /%s/i.test(postData)) {
    var charset = "";
    const re = /^(.*)\&mozcharset=([a-zA-Z][_\-a-zA-Z0-9]+)\s*$/;
    var matches = shortcutURL.match(re);
    if (matches)
      [, shortcutURL, charset] = matches;
    else {
      // Try to get the saved character-set.
      try {
        // makeURI throws if URI is invalid.
        // Will return an empty string if character-set is not found.
        charset = PlacesUtils.history.getCharsetForURI(makeURI(shortcutURL));
      } catch (e) {}
    }

    // encodeURIComponent produces UTF-8, and cannot be used for other charsets.
    // escape() works in those cases, but it doesn't uri-encode +, @, and /.
    // Therefore we need to manually replace these ASCII characters by their
    // encodeURIComponent result, to match the behavior of nsEscape() with
    // url_XPAlphas
    var encodedParam = "";
    if (charset && charset != "UTF-8")
      encodedParam = escape(convertFromUnicode(charset, param)).
                     replace(/[+@\/]+/g, encodeURIComponent);
    else // Default charset is UTF-8
      encodedParam = encodeURIComponent(param);

    shortcutURL = shortcutURL.replace(/%s/g, encodedParam).replace(/%S/g, param);

    if (/%s/i.test(postData)) // POST keyword
      aPostDataRef.value = getPostDataStream(postData, param, encodedParam,
                                             "application/x-www-form-urlencoded");
  }
  else if (param) {
    // This keyword doesn't take a parameter, but one was provided. Just return
    // the original URL.
    aPostDataRef.value = null;

    return aURL;
  }

  // This URL came from a bookmark, so it's safe to let it inherit the current
  // document's principal.
  if (aMayInheritPrincipal)
    aMayInheritPrincipal.value = true;

  return shortcutURL;
}

function getPostDataStream(aStringData, aKeyword, aEncKeyword, aType) {
  var dataStream = Cc["@mozilla.org/io/string-input-stream;1"].
                   createInstance(Ci.nsIStringInputStream);
  aStringData = aStringData.replace(/%s/g, aEncKeyword).replace(/%S/g, aKeyword);
  dataStream.data = aStringData;

  var mimeStream = Cc["@mozilla.org/network/mime-input-stream;1"].
                   createInstance(Ci.nsIMIMEInputStream);
  mimeStream.addHeader("Content-Type", aType);
  mimeStream.addContentLength = true;
  mimeStream.setData(dataStream);
  return mimeStream.QueryInterface(Ci.nsIInputStream);
}

function getLoadContext() {
  return window.QueryInterface(Ci.nsIInterfaceRequestor)
               .getInterface(Ci.nsIWebNavigation)
               .QueryInterface(Ci.nsILoadContext);
}

function readFromClipboard()
{
  var url;

  try {
    // Create transferable that will transfer the text.
    var trans = Components.classes["@mozilla.org/widget/transferable;1"]
                          .createInstance(Components.interfaces.nsITransferable);
    trans.init(getLoadContext());

    trans.addDataFlavor("text/unicode");

    // If available, use selection clipboard, otherwise global one
    if (Services.clipboard.supportsSelectionClipboard())
      Services.clipboard.getData(trans, Services.clipboard.kSelectionClipboard);
    else
      Services.clipboard.getData(trans, Services.clipboard.kGlobalClipboard);

    var data = {};
    var dataLen = {};
    trans.getTransferData("text/unicode", data, dataLen);

    if (data) {
      data = data.value.QueryInterface(Components.interfaces.nsISupportsString);
      url = data.data.substring(0, dataLen.value / 2);
    }
  } catch (ex) {
  }

  return url;
}

function BrowserViewSourceOfDocument(aDocument)
{
  var pageCookie;
  var webNav;

  // Get the document charset
  var docCharset = "charset=" + aDocument.characterSet;

  // Get the nsIWebNavigation associated with the document
  try {
      var win;
      var ifRequestor;

      // Get the DOMWindow for the requested document.  If the DOMWindow
      // cannot be found, then just use the content window...
      //
      // XXX:  This is a bit of a hack...
      win = aDocument.defaultView;
      if (win == window) {
        win = content;
      }
      ifRequestor = win.QueryInterface(Components.interfaces.nsIInterfaceRequestor);

      webNav = ifRequestor.getInterface(nsIWebNavigation);
  } catch(err) {
      // If nsIWebNavigation cannot be found, just get the one for the whole
      // window...
      webNav = gBrowser.webNavigation;
  }
  //
  // Get the 'PageDescriptor' for the current document. This allows the
  // view-source to access the cached copy of the content rather than
  // refetching it from the network...
  //
  try{
    var PageLoader = webNav.QueryInterface(Components.interfaces.nsIWebPageDescriptor);

    pageCookie = PageLoader.currentDescriptor;
  } catch(err) {
    // If no page descriptor is available, just use the view-source URL...
  }

  top.gViewSourceUtils.viewSource(webNav.currentURI.spec, pageCookie, aDocument);
}

// doc - document to use for source, or null for this window's document
// initialTab - name of the initial tab to display, or null for the first tab
// imageElement - image to load in the Media Tab of the Page Info window; can be null/omitted
function BrowserPageInfo(doc, initialTab, imageElement) {
  var args = {doc: doc, initialTab: initialTab, imageElement: imageElement};
  var windows = Services.wm.getEnumerator("Browser:page-info");

  var documentURL = doc ? doc.location : window.content.document.location;

  // Check for windows matching the url
  while (windows.hasMoreElements()) {
    var currentWindow = windows.getNext();
    if (currentWindow.document.documentElement.getAttribute("relatedUrl") == documentURL) {
      currentWindow.focus();
      currentWindow.resetPageInfo(args);
      return currentWindow;
    }
  }

  // We didn't find a matching window, so open a new one.
  return openDialog("chrome://browser/content/pageinfo/pageInfo.xul", "",
                    "chrome,toolbar,dialog=no,resizable", args);
}

function URLBarSetURI(aURI) {
  var value = gBrowser.userTypedValue;
  var valid = false;

  if (value == null) {
    let uri = aURI || gBrowser.currentURI;
    // Strip off "wyciwyg://" and passwords for the location bar
    try {
      uri = Services.uriFixup.createExposableURI(uri);
    } catch (e) {}

    // Replace initial page URIs with an empty string
    // only if there's no opener (bug 370555).
    // Bug 863515 - Make content.opener checks work in electrolysis.
    if (gInitialPages.indexOf(uri.spec) != -1)
      value = !gMultiProcessBrowser && content.opener ? uri.spec : "";
    else
      value = losslessDecodeURI(uri);

    valid = !isBlankPageURL(uri.spec);
  }

  gURLBar.value = value;
  gURLBar.valueIsTyped = !valid;
  SetPageProxyState(valid ? "valid" : "invalid");
}

function losslessDecodeURI(aURI) {
  var value = aURI.spec;
  // Try to decode as UTF-8 if there's no encoding sequence that we would break.
  if (!/%25(?:3B|2F|3F|3A|40|26|3D|2B|24|2C|23)/i.test(value))
    try {
      value = decodeURI(value)
                // 1. decodeURI decodes %25 to %, which creates unintended
                //    encoding sequences. Re-encode it, unless it's part of
                //    a sequence that survived decodeURI, i.e. one for:
                //    ';', '/', '?', ':', '@', '&', '=', '+', '$', ',', '#'
                //    (RFC 3987 section 3.2)
                // 2. Re-encode whitespace so that it doesn't get eaten away
                //    by the location bar (bug 410726).
                .replace(/%(?!3B|2F|3F|3A|40|26|3D|2B|24|2C|23)|[\r\n\t]/ig,
                         encodeURIComponent);
    } catch (e) {}

  // Encode invisible characters (line and paragraph separator,
  // object replacement character) (bug 452979)
  value = value.replace(/[\v\x0c\x1c\x1d\x1e\x1f\u2028\u2029\ufffc]/g,
                        encodeURIComponent);

  // Encode default ignorable characters (bug 546013)
  // except ZWNJ (U+200C) and ZWJ (U+200D) (bug 582186).
  // This includes all bidirectional formatting characters.
  // (RFC 3987 sections 3.2 and 4.1 paragraph 6)
  value = value.replace(/[\u00ad\u034f\u115f-\u1160\u17b4-\u17b5\u180b-\u180d\u200b\u200e-\u200f\u202a-\u202e\u2060-\u206f\u3164\ufe00-\ufe0f\ufeff\uffa0\ufff0-\ufff8]|\ud834[\udd73-\udd7a]|[\udb40-\udb43][\udc00-\udfff]/g,
                        encodeURIComponent);
  return value;
}

function UpdateUrlbarSearchSplitterState()
{
  var splitter = document.getElementById("urlbar-search-splitter");
  var urlbar = document.getElementById("urlbar-container");
  var searchbar = document.getElementById("search-container");
  var stop = document.getElementById("stop-button");

  var ibefore = null;
  if (urlbar && searchbar) {
    if (urlbar.nextSibling == searchbar ||
        urlbar.getAttribute("combined") &&
        stop && stop.nextSibling == searchbar)
      ibefore = searchbar;
    else if (searchbar.nextSibling == urlbar)
      ibefore = urlbar;
  }

  if (ibefore) {
    if (!splitter) {
      splitter = document.createElement("splitter");
      splitter.id = "urlbar-search-splitter";
      splitter.setAttribute("resizebefore", "flex");
      splitter.setAttribute("resizeafter", "flex");
      splitter.setAttribute("skipintoolbarset", "true");
      splitter.className = "chromeclass-toolbar-additional";
    }
    urlbar.parentNode.insertBefore(splitter, ibefore);
  } else if (splitter)
    splitter.parentNode.removeChild(splitter);
}

function setUrlAndSearchBarWidthForConditionalForwardButton() {
  // Workaround for bug 694084: Showing/hiding the conditional forward button resizes
  // the search bar when the url/search bar splitter hasn't been used.
  var urlbarContainer = document.getElementById("urlbar-container");
  var searchbarContainer = document.getElementById("search-container");
  if (!urlbarContainer ||
      !searchbarContainer ||
      urlbarContainer.hasAttribute("width") ||
      searchbarContainer.hasAttribute("width") ||
      urlbarContainer.parentNode != searchbarContainer.parentNode)
    return;
  urlbarContainer.style.width = searchbarContainer.style.width = "";
  var urlbarWidth = urlbarContainer.clientWidth;
  var searchbarWidth = searchbarContainer.clientWidth;
  urlbarContainer.style.width = urlbarWidth + "px";
  searchbarContainer.style.width = searchbarWidth + "px";
}

function UpdatePageProxyState()
{
  if (gURLBar && gURLBar.value != gLastValidURLStr)
    SetPageProxyState("invalid");
}

function SetPageProxyState(aState)
{
  BookmarkingUI.onPageProxyStateChanged(aState);

  if (!gURLBar)
    return;

  if (!gProxyFavIcon)
    gProxyFavIcon = document.getElementById("page-proxy-favicon");

  gURLBar.setAttribute("pageproxystate", aState);
  gProxyFavIcon.setAttribute("pageproxystate", aState);

  // the page proxy state is set to valid via OnLocationChange, which
  // gets called when we switch tabs.
  if (aState == "valid") {
    gLastValidURLStr = gURLBar.value;
    gURLBar.addEventListener("input", UpdatePageProxyState, false);
  } else if (aState == "invalid") {
    gURLBar.removeEventListener("input", UpdatePageProxyState, false);
  }
}

function PageProxyClickHandler(aEvent)
{
  if (aEvent.button == 1 && gPrefService.getBoolPref("middlemouse.paste"))
    middleMousePaste(aEvent);
}

/**
 *  Handle load of some pages (about:*) so that we can make modifications
 *  to the DOM for unprivileged pages.
 */
function BrowserOnAboutPageLoad(doc) {
  if (doc.documentURI.toLowerCase() == "about:home") {
    // XXX bug 738646 - when Marketplace is launched, remove this statement and
    // the hidden attribute set on the apps button in aboutHome.xhtml
    if (getBoolPref("browser.aboutHome.apps", false))
      doc.getElementById("apps").removeAttribute("hidden");

    let ss = Components.classes["@mozilla.org/browser/sessionstore;1"].
             getService(Components.interfaces.nsISessionStore);
    if (ss.canRestoreLastSession &&
        !PrivateBrowsingUtils.isWindowPrivate(window))
      doc.getElementById("launcher").setAttribute("session", "true");

    // Inject search engine and snippets URL.
    let docElt = doc.documentElement;
    // set the following attributes BEFORE searchEngineURL, which triggers to
    // show the snippets when it's set.
    docElt.setAttribute("snippetsURL", AboutHomeUtils.snippetsURL);
    if (AboutHomeUtils.showKnowYourRights) {
      docElt.setAttribute("showKnowYourRights", "true");
      // Set pref to indicate we've shown the notification.
      let currentVersion = Services.prefs.getIntPref("browser.rights.version");
      Services.prefs.setBoolPref("browser.rights." + currentVersion + ".shown", true);
    }
    docElt.setAttribute("snippetsVersion", AboutHomeUtils.snippetsVersion);
    docElt.setAttribute("searchEngineName",
                        AboutHomeUtils.defaultSearchEngine.name);
    docElt.setAttribute("searchEngineURL",
                        AboutHomeUtils.defaultSearchEngine.searchURL);

#ifdef MOZ_SERVICES_HEALTHREPORT
    doc.addEventListener("AboutHomeSearchEvent", function onSearch(e) {
      BrowserSearch.recordSearchInHealthReport(e.detail, "abouthome");
    }, true, true);
#endif
  }
}

/**
 * Handle command events bubbling up from error page content
 */
let BrowserOnClick = {
  handleEvent: function BrowserOnClick_handleEvent(aEvent) {
    if (!aEvent.isTrusted || // Don't trust synthetic events
        aEvent.button == 2 || aEvent.target.localName != "button") {
      return;
    }

    let originalTarget = aEvent.originalTarget;
    let ownerDoc = originalTarget.ownerDocument;

    // If the event came from an ssl error page, it is probably either the "Add
    // Exception…" or "Get me out of here!" button
    if (ownerDoc.documentURI.startsWith("about:certerror")) {
      this.onAboutCertError(originalTarget, ownerDoc);
    }
    else if (ownerDoc.documentURI.startsWith("about:blocked")) {
      this.onAboutBlocked(originalTarget, ownerDoc);
    }
    else if (ownerDoc.documentURI.startsWith("about:neterror")) {
      this.onAboutNetError(originalTarget, ownerDoc);
    }
    else if (ownerDoc.documentURI.toLowerCase() == "about:home") {
      this.onAboutHome(originalTarget, ownerDoc);
    }
  },

  onAboutCertError: function BrowserOnClick_onAboutCertError(aTargetElm, aOwnerDoc) {
    let elmId = aTargetElm.getAttribute("id");
    let secHistogram = Services.telemetry.getHistogramById("SECURITY_UI");

    switch (elmId) {
      case "exceptionDialogButton":
        secHistogram.add(Ci.nsISecurityUITelemetry.WARNING_BAD_CERT_CLICK_ADD_EXCEPTION);
        let params = { exceptionAdded : false };

        try {
          switch (Services.prefs.getIntPref("browser.ssl_override_behavior")) {
            case 2 : // Pre-fetch & pre-populate
              params.prefetchCert = true;
            case 1 : // Pre-populate
              params.location = aOwnerDoc.location.href;
          }
        } catch (e) {
          Components.utils.reportError("Couldn't get ssl_override pref: " + e);
        }

        window.openDialog('chrome://pippki/content/exceptionDialog.xul',
                          '','chrome,centerscreen,modal', params);

        // If the user added the exception cert, attempt to reload the page
        if (params.exceptionAdded) {
          aOwnerDoc.location.reload();
        }
        break;

      case "getMeOutOfHereButton":
        secHistogram.add(Ci.nsISecurityUITelemetry.WARNING_BAD_CERT_GET_ME_OUT_OF_HERE);
        getMeOutOfHere();
        break;

      case "technicalContent":
        secHistogram.add(Ci.nsISecurityUITelemetry.WARNING_BAD_CERT_TECHNICAL_DETAILS);
        break;

      case "expertContent":
        secHistogram.add(Ci.nsISecurityUITelemetry.WARNING_BAD_CERT_UNDERSTAND_RISKS);
        break;

    }
  },

  onAboutBlocked: function BrowserOnClick_onAboutBlocked(aTargetElm, aOwnerDoc) {
    let elmId = aTargetElm.getAttribute("id");
    let secHistogram = Services.telemetry.getHistogramById("SECURITY_UI");

    // The event came from a button on a malware/phishing block page
    // First check whether it's malware or phishing, so that we can
    // use the right strings/links
    let isMalware = /e=malwareBlocked/.test(aOwnerDoc.documentURI);
    let bucketName = isMalware ? "WARNING_MALWARE_PAGE_":"WARNING_PHISHING_PAGE_";
    let nsISecTel = Ci.nsISecurityUITelemetry;
    let isIframe = (aOwnerDoc.defaultView.parent === aOwnerDoc.defaultView);
    bucketName += isIframe ? "TOP_" : "FRAME_";

    switch (elmId) {
      case "getMeOutButton":
        secHistogram.add(nsISecTel[bucketName + "GET_ME_OUT_OF_HERE"]);
        getMeOutOfHere();
        break;

      case "reportButton":
        // This is the "Why is this site blocked" button.  For malware,
        // we can fetch a site-specific report, for phishing, we redirect
        // to the generic page describing phishing protection.

        // We log even if malware/phishing info URL couldn't be found:
        // the measurement is for how many users clicked the WHY BLOCKED button
        secHistogram.add(nsISecTel[bucketName + "WHY_BLOCKED"]);

        if (isMalware) {
          // Get the stop badware "why is this blocked" report url,
          // append the current url, and go there.
          try {
            let reportURL = formatURL("browser.safebrowsing.malware.reportURL", true);
            reportURL += aOwnerDoc.location.href;
            content.location = reportURL;
          } catch (e) {
            Components.utils.reportError("Couldn't get malware report URL: " + e);
          }
        }
        else { // It's a phishing site, not malware
          try {
            content.location = formatURL("browser.safebrowsing.warning.infoURL", true);
          } catch (e) {
            Components.utils.reportError("Couldn't get phishing info URL: " + e);
          }
        }
        break;

      case "ignoreWarningButton":
        secHistogram.add(nsISecTel[bucketName + "IGNORE_WARNING"]);
        this.ignoreWarningButton(isMalware);
        break;
    }
  },

  ignoreWarningButton: function BrowserOnClick_ignoreWarningButton(aIsMalware) {
    // Allow users to override and continue through to the site,
    // but add a notify bar as a reminder, so that they don't lose
    // track after, e.g., tab switching.
    gBrowser.loadURIWithFlags(content.location.href,
                              nsIWebNavigation.LOAD_FLAGS_BYPASS_CLASSIFIER,
                              null, null, null);

    Services.perms.add(makeURI(content.location.href), "safe-browsing",
                       Ci.nsIPermissionManager.ALLOW_ACTION,
                       Ci.nsIPermissionManager.EXPIRE_SESSION);

    let buttons = [{
      label: gNavigatorBundle.getString("safebrowsing.getMeOutOfHereButton.label"),
      accessKey: gNavigatorBundle.getString("safebrowsing.getMeOutOfHereButton.accessKey"),
      callback: function() { getMeOutOfHere(); }
    }];

    let title;
    if (aIsMalware) {
      title = gNavigatorBundle.getString("safebrowsing.reportedAttackSite");
      buttons[1] = {
        label: gNavigatorBundle.getString("safebrowsing.notAnAttackButton.label"),
        accessKey: gNavigatorBundle.getString("safebrowsing.notAnAttackButton.accessKey"),
        callback: function() {
          openUILinkIn(gSafeBrowsing.getReportURL('MalwareError'), 'tab');
        }
      };
    } else {
      title = gNavigatorBundle.getString("safebrowsing.reportedWebForgery");
      buttons[1] = {
        label: gNavigatorBundle.getString("safebrowsing.notAForgeryButton.label"),
        accessKey: gNavigatorBundle.getString("safebrowsing.notAForgeryButton.accessKey"),
        callback: function() {
          openUILinkIn(gSafeBrowsing.getReportURL('Error'), 'tab');
        }
      };
    }

    let notificationBox = gBrowser.getNotificationBox();
    let value = "blocked-badware-page";

    let previousNotification = notificationBox.getNotificationWithValue(value);
    if (previousNotification) {
      notificationBox.removeNotification(previousNotification);
    }

    let notification = notificationBox.appendNotification(
      title,
      value,
      "chrome://global/skin/icons/blacklist_favicon.png",
      notificationBox.PRIORITY_CRITICAL_HIGH,
      buttons
    );
    // Persist the notification until the user removes so it
    // doesn't get removed on redirects.
    notification.persistence = -1;
  },

  onAboutNetError: function BrowserOnClick_onAboutNetError(aTargetElm, aOwnerDoc) {
    let elmId = aTargetElm.getAttribute("id");
    if (elmId != "errorTryAgain" || !/e=netOffline/.test(aOwnerDoc.documentURI))
      return;
    Services.io.offline = false;
  },

  onAboutHome: function BrowserOnClick_onAboutHome(aTargetElm, aOwnerDoc) {
    let elmId = aTargetElm.getAttribute("id");

    switch (elmId) {
      case "restorePreviousSession":
        let ss = Cc["@mozilla.org/browser/sessionstore;1"].
                 getService(Ci.nsISessionStore);
        if (ss.canRestoreLastSession) {
          ss.restoreLastSession();
        }
        aOwnerDoc.getElementById("launcher").removeAttribute("session");
        break;

      case "downloads":
        BrowserDownloadsUI();
        break;

      case "bookmarks":
        PlacesCommandHook.showPlacesOrganizer("AllBookmarks");
        break;

      case "history":
        PlacesCommandHook.showPlacesOrganizer("History");
        break;

      case "apps":
        openUILinkIn("https://marketplace.mozilla.org/", "tab");
        break;

      case "addons":
        BrowserOpenAddonsMgr();
        break;

      case "sync":
        openPreferences("paneSync");
        break;

      case "settings":
        openPreferences();
        break;
    }
  },
};

/**
 * Re-direct the browser to a known-safe page.  This function is
 * used when, for example, the user browses to a known malware page
 * and is presented with about:blocked.  The "Get me out of here!"
 * button should take the user to the default start page so that even
 * when their own homepage is infected, we can get them somewhere safe.
 */
function getMeOutOfHere() {
  // Get the start page from the *default* pref branch, not the user's
  var prefs = Services.prefs.getDefaultBranch(null);
  var url = BROWSER_NEW_TAB_URL;
  try {
    url = prefs.getComplexValue("browser.startup.homepage",
                                Ci.nsIPrefLocalizedString).data;
    // If url is a pipe-delimited set of pages, just take the first one.
    if (url.contains("|"))
      url = url.split("|")[0];
  } catch(e) {
    Components.utils.reportError("Couldn't get homepage pref: " + e);
  }
  content.location = url;
}

function BrowserFullScreen()
{
  window.fullScreen = !window.fullScreen;
}

function onFullScreen(event) {
  FullScreen.toggle(event);
}

function onMozEnteredDomFullscreen(event) {
  FullScreen.enterDomFullscreen(event);
}

function getWebNavigation()
{
  return gBrowser.webNavigation;
}

function BrowserReloadWithFlags(reloadFlags) {
  /* First, we'll try to use the session history object to reload so
   * that framesets are handled properly. If we're in a special
   * window (such as view-source) that has no session history, fall
   * back on using the web navigation's reload method.
   */

  var webNav = gBrowser.webNavigation;
  try {
    var sh = webNav.sessionHistory;
    if (sh)
      webNav = sh.QueryInterface(nsIWebNavigation);
  } catch (e) {
  }

  try {
    webNav.reload(reloadFlags);
  } catch (e) {
  }
}

var PrintPreviewListener = {
  _printPreviewTab: null,
  _tabBeforePrintPreview: null,

  getPrintPreviewBrowser: function () {
    if (!this._printPreviewTab) {
      this._tabBeforePrintPreview = gBrowser.selectedTab;
      this._printPreviewTab = gBrowser.loadOneTab("about:blank",
                                                  { inBackground: false });
      gBrowser.selectedTab = this._printPreviewTab;
    }
    return gBrowser.getBrowserForTab(this._printPreviewTab);
  },
  getSourceBrowser: function () {
    return this._tabBeforePrintPreview ?
      this._tabBeforePrintPreview.linkedBrowser : gBrowser.selectedBrowser;
  },
  getNavToolbox: function () {
    return gNavToolbox;
  },
  onEnter: function () {
    gInPrintPreviewMode = true;
    this._toggleAffectedChrome();
  },
  onExit: function () {
    gBrowser.selectedTab = this._tabBeforePrintPreview;
    this._tabBeforePrintPreview = null;
    gInPrintPreviewMode = false;
    this._toggleAffectedChrome();
    gBrowser.removeTab(this._printPreviewTab);
    this._printPreviewTab = null;
  },
  _toggleAffectedChrome: function () {
    gNavToolbox.collapsed = gInPrintPreviewMode;

    if (gInPrintPreviewMode)
      this._hideChrome();
    else
      this._showChrome();

    if (this._chromeState.sidebarOpen)
      toggleSidebar(this._sidebarCommand);

#ifdef CAN_DRAW_IN_TITLEBAR
    updateTitlebarDisplay();
#endif
  },
  _hideChrome: function () {
    this._chromeState = {};

    var sidebar = document.getElementById("sidebar-box");
    this._chromeState.sidebarOpen = !sidebar.hidden;
    this._sidebarCommand = sidebar.getAttribute("sidebarcommand");

    var notificationBox = gBrowser.getNotificationBox();
    this._chromeState.notificationsOpen = !notificationBox.notificationsHidden;
    notificationBox.notificationsHidden = true;

    document.getElementById("sidebar").setAttribute("src", "about:blank");
    var addonBar = document.getElementById("addon-bar");
    this._chromeState.addonBarOpen = !addonBar.collapsed;
    addonBar.collapsed = true;
    gBrowser.updateWindowResizers();

    this._chromeState.findOpen = gFindBarInitialized && !gFindBar.hidden;
    if (gFindBarInitialized)
      gFindBar.close();

    var globalNotificationBox = document.getElementById("global-notificationbox");
    this._chromeState.globalNotificationsOpen = !globalNotificationBox.notificationsHidden;
    globalNotificationBox.notificationsHidden = true;

    this._chromeState.syncNotificationsOpen = false;
    var syncNotifications = document.getElementById("sync-notifications");
    if (syncNotifications) {
      this._chromeState.syncNotificationsOpen = !syncNotifications.notificationsHidden;
      syncNotifications.notificationsHidden = true;
    }
  },
  _showChrome: function () {
    if (this._chromeState.notificationsOpen)
      gBrowser.getNotificationBox().notificationsHidden = false;

    if (this._chromeState.addonBarOpen) {
      document.getElementById("addon-bar").collapsed = false;
      gBrowser.updateWindowResizers();
    }

    if (this._chromeState.findOpen)
      gFindBar.open();

    if (this._chromeState.globalNotificationsOpen)
      document.getElementById("global-notificationbox").notificationsHidden = false;

    if (this._chromeState.syncNotificationsOpen)
      document.getElementById("sync-notifications").notificationsHidden = false;
  }
}

function getMarkupDocumentViewer()
{
  return gBrowser.markupDocumentViewer;
}

// This function is obsolete. Newer code should use <tooltip page="true"/> instead.
function FillInHTMLTooltip(tipElement)
{
  document.getElementById("aHTMLTooltip").fillInPageTooltip(tipElement);
}

var browserDragAndDrop = {
  canDropLink: function (aEvent) Services.droppedLinkHandler.canDropLink(aEvent, true),

  dragOver: function (aEvent)
  {
    if (this.canDropLink(aEvent)) {
      aEvent.preventDefault();
    }
  },

  drop: function (aEvent, aName, aDisallowInherit) {
    return Services.droppedLinkHandler.dropLink(aEvent, aName, aDisallowInherit);
  }
};

var homeButtonObserver = {
  onDrop: function (aEvent)
    {
      // disallow setting home pages that inherit the principal
      let url = browserDragAndDrop.drop(aEvent, {}, true);
      setTimeout(openHomeDialog, 0, url);
    },

  onDragOver: function (aEvent)
    {
      browserDragAndDrop.dragOver(aEvent);
      aEvent.dropEffect = "link";
    },
  onDragExit: function (aEvent)
    {
    }
}

function openHomeDialog(aURL)
{
  var promptTitle = gNavigatorBundle.getString("droponhometitle");
  var promptMsg   = gNavigatorBundle.getString("droponhomemsg");
  var pressedVal  = Services.prompt.confirmEx(window, promptTitle, promptMsg,
                          Services.prompt.STD_YES_NO_BUTTONS,
                          null, null, null, null, {value:0});

  if (pressedVal == 0) {
    try {
      var str = Components.classes["@mozilla.org/supports-string;1"]
                          .createInstance(Components.interfaces.nsISupportsString);
      str.data = aURL;
      gPrefService.setComplexValue("browser.startup.homepage",
                                   Components.interfaces.nsISupportsString, str);
    } catch (ex) {
      dump("Failed to set the home page.\n"+ex+"\n");
    }
  }
}

var bookmarksButtonObserver = {
  onDrop: function (aEvent)
  {
    let name = { };
    let url = browserDragAndDrop.drop(aEvent, name);
    try {
      PlacesUIUtils.showBookmarkDialog({ action: "add"
                                       , type: "bookmark"
                                       , uri: makeURI(url)
                                       , title: name
                                       , hiddenRows: [ "description"
                                                     , "location"
                                                     , "loadInSidebar"
                                                     , "keyword" ]
                                       }, window);
    } catch(ex) { }
  },

  onDragOver: function (aEvent)
  {
    browserDragAndDrop.dragOver(aEvent);
    aEvent.dropEffect = "link";
  },

  onDragExit: function (aEvent)
  {
  }
}

var newTabButtonObserver = {
  onDragOver: function (aEvent)
  {
    browserDragAndDrop.dragOver(aEvent);
  },

  onDragExit: function (aEvent)
  {
  },

  onDrop: function (aEvent)
  {
    let url = browserDragAndDrop.drop(aEvent, { });
    var postData = {};
    url = getShortcutOrURI(url, postData);
    if (url) {
      // allow third-party services to fixup this URL
      openNewTabWith(url, null, postData.value, aEvent, true);
    }
  }
}

var newWindowButtonObserver = {
  onDragOver: function (aEvent)
  {
    browserDragAndDrop.dragOver(aEvent);
  },
  onDragExit: function (aEvent)
  {
  },
  onDrop: function (aEvent)
  {
    let url = browserDragAndDrop.drop(aEvent, { });
    var postData = {};
    url = getShortcutOrURI(url, postData);
    if (url) {
      // allow third-party services to fixup this URL
      openNewWindowWith(url, null, postData.value, true);
    }
  }
}

const DOMLinkHandler = {
  handleEvent: function (event) {
    switch (event.type) {
      case "DOMLinkAdded":
        this.onLinkAdded(event);
        break;
    }
  },
  getLinkIconURI: function(aLink) {
    let targetDoc = aLink.ownerDocument;
    var uri = makeURI(aLink.href, targetDoc.characterSet);

    // Verify that the load of this icon is legal.
    // Some error or special pages can load their favicon.
    // To be on the safe side, only allow chrome:// favicons.
    var isAllowedPage = [
      /^about:neterror\?/,
      /^about:blocked\?/,
      /^about:certerror\?/,
      /^about:home$/,
    ].some(function (re) re.test(targetDoc.documentURI));

    if (!isAllowedPage || !uri.schemeIs("chrome")) {
      var ssm = Services.scriptSecurityManager;
      try {
        ssm.checkLoadURIWithPrincipal(targetDoc.nodePrincipal, uri,
                                      Ci.nsIScriptSecurityManager.DISALLOW_SCRIPT);
      } catch(e) {
        return null;
      }
    }

    try {
      var contentPolicy = Cc["@mozilla.org/layout/content-policy;1"].
                          getService(Ci.nsIContentPolicy);
    } catch(e) {
      return null; // Refuse to load if we can't do a security check.
    }

    // Security says okay, now ask content policy
    if (contentPolicy.shouldLoad(Ci.nsIContentPolicy.TYPE_IMAGE,
                                 uri, targetDoc.documentURIObject,
                                 aLink, aLink.type, null)
                                 != Ci.nsIContentPolicy.ACCEPT)
      return null;

    try {
      uri.userPass = "";
    } catch(e) {
      // some URIs are immutable
    }
    return uri;
  },
  onLinkAdded: function (event) {
    var link = event.originalTarget;
    var rel = link.rel && link.rel.toLowerCase();
    if (!link || !link.ownerDocument || !rel || !link.href)
      return;

    var feedAdded = false;
    var iconAdded = false;
    var searchAdded = false;
    var rels = {};
    for (let relString of rel.split(/\s+/))
      rels[relString] = true;

    for (let relVal in rels) {
      switch (relVal) {
        case "feed":
        case "alternate":
          if (!feedAdded) {
            if (!rels.feed && rels.alternate && rels.stylesheet)
              break;

            if (isValidFeed(link, link.ownerDocument.nodePrincipal, rels.feed)) {
              FeedHandler.addFeed(link, link.ownerDocument);
              feedAdded = true;
            }
          }
          break;
        case "icon":
          if (!iconAdded) {
            if (!gPrefService.getBoolPref("browser.chrome.site_icons"))
              break;

            var uri = this.getLinkIconURI(link);
            if (!uri)
              break;

            if (gBrowser.isFailedIcon(uri))
              break;

            var browserIndex = gBrowser.getBrowserIndexForDocument(link.ownerDocument);
            // no browser? no favicon.
            if (browserIndex == -1)
              break;

            let tab = gBrowser.tabs[browserIndex];
            gBrowser.setIcon(tab, uri.spec);
            iconAdded = true;
          }
          break;
        case "search":
          if (!searchAdded) {
            var type = link.type && link.type.toLowerCase();
            type = type.replace(/^\s+|\s*(?:;.*)?$/g, "");

            if (type == "application/opensearchdescription+xml" && link.title &&
                /^(?:https?|ftp):/i.test(link.href) &&
                !PrivateBrowsingUtils.isWindowPrivate(window)) {
              var engine = { title: link.title, href: link.href };
              BrowserSearch.addEngine(engine, link.ownerDocument);
              searchAdded = true;
            }
          }
          break;
      }
    }
  }
}

const BrowserSearch = {
  addEngine: function(engine, targetDoc) {
    if (!this.searchBar)
      return;

    var browser = gBrowser.getBrowserForDocument(targetDoc);
    // ignore search engines from subframes (see bug 479408)
    if (!browser)
      return;

    // Check to see whether we've already added an engine with this title
    if (browser.engines) {
      if (browser.engines.some(function (e) e.title == engine.title))
        return;
    }

    // Append the URI and an appropriate title to the browser data.
    // Use documentURIObject in the check for shouldLoadFavIcon so that we
    // do the right thing with about:-style error pages.  Bug 453442
    var iconURL = null;
    if (gBrowser.shouldLoadFavIcon(targetDoc.documentURIObject))
      iconURL = targetDoc.documentURIObject.prePath + "/favicon.ico";

    var hidden = false;
    // If this engine (identified by title) is already in the list, add it
    // to the list of hidden engines rather than to the main list.
    // XXX This will need to be changed when engines are identified by URL;
    // see bug 335102.
    if (Services.search.getEngineByName(engine.title))
      hidden = true;

    var engines = (hidden ? browser.hiddenEngines : browser.engines) || [];

    engines.push({ uri: engine.href,
                   title: engine.title,
                   icon: iconURL });

    if (hidden)
      browser.hiddenEngines = engines;
    else
      browser.engines = engines;
  },

  /**
   * Gives focus to the search bar, if it is present on the toolbar, or loads
   * the default engine's search form otherwise. For Mac, opens a new window
   * or focuses an existing window, if necessary.
   */
  webSearch: function BrowserSearch_webSearch() {
#ifdef XP_MACOSX
    if (window.location.href != getBrowserURL()) {
      var win = getTopWin();
      if (win) {
        // If there's an open browser window, it should handle this command
        win.focus();
        win.BrowserSearch.webSearch();
      } else {
        // If there are no open browser windows, open a new one
        var observer = function observer(subject, topic, data) {
          if (subject == win) {
            BrowserSearch.webSearch();
            Services.obs.removeObserver(observer, "browser-delayed-startup-finished");
          }
        }
        win = window.openDialog(getBrowserURL(), "_blank",
                                "chrome,all,dialog=no", "about:blank");
        Services.obs.addObserver(observer, "browser-delayed-startup-finished", false);
      }
      return;
    }
#endif
    var searchBar = this.searchBar;
    if (searchBar && window.fullScreen)
      FullScreen.mouseoverToggle(true);
    if (searchBar)
      searchBar.select();
    if (!searchBar || document.activeElement != searchBar.textbox.inputField)
      openUILinkIn(Services.search.defaultEngine.searchForm, "current");
  },

  /**
   * Loads a search results page, given a set of search terms. Uses the current
   * engine if the search bar is visible, or the default engine otherwise.
   *
   * @param searchText
   *        The search terms to use for the search.
   *
   * @param useNewTab
   *        Boolean indicating whether or not the search should load in a new
   *        tab.
   *
   * @param purpose [optional]
   *        A string meant to indicate the context of the search request. This
   *        allows the search service to provide a different nsISearchSubmission
   *        depending on e.g. where the search is triggered in the UI.
   *
   * @return string Name of the search engine used to perform a search or null
   *         if a search was not performed.
   */
  loadSearch: function BrowserSearch_search(searchText, useNewTab, purpose) {
    var engine;

    // If the search bar is visible, use the current engine, otherwise, fall
    // back to the default engine.
    if (isElementVisible(this.searchBar))
      engine = Services.search.currentEngine;
    else
      engine = Services.search.defaultEngine;

    var submission = engine.getSubmission(searchText, null, purpose); // HTML response

    // getSubmission can return null if the engine doesn't have a URL
    // with a text/html response type.  This is unlikely (since
    // SearchService._addEngineToStore() should fail for such an engine),
    // but let's be on the safe side.
    if (!submission) {
      return null;
    }

    let inBackground = Services.prefs.getBoolPref("browser.search.context.loadInBackground");
    openLinkIn(submission.uri.spec,
               useNewTab ? "tab" : "current",
               { postData: submission.postData,
                 inBackground: inBackground,
                 relatedToCurrent: true });

    return engine.name;
  },

  /**
   * Perform a search initiated from the context menu.
   *
   * This should only be called from the context menu. See
   * BrowserSearch.loadSearch for the preferred API.
   */
  loadSearchFromContext: function (terms) {
    let engine = BrowserSearch.loadSearch(terms, true, "contextmenu");
    if (engine) {
      BrowserSearch.recordSearchInHealthReport(engine, "contextmenu");
    }
  },

  /**
   * Returns the search bar element if it is present in the toolbar, null otherwise.
   */
  get searchBar() {
    return document.getElementById("searchbar");
  },

  loadAddEngines: function BrowserSearch_loadAddEngines() {
    var newWindowPref = gPrefService.getIntPref("browser.link.open_newwindow");
    var where = newWindowPref == 3 ? "tab" : "window";
    var searchEnginesURL = formatURL("browser.search.searchEnginesURL", true);
    openUILinkIn(searchEnginesURL, where);
  },

  /**
   * Helper to record a search with Firefox Health Report.
   *
   * FHR records only search counts and nothing pertaining to the search itself.
   *
   * @param engine
   *        (string) The name of the engine used to perform the search. This
   *        is typically nsISearchEngine.name.
   * @param source
   *        (string) Where the search originated from. See the FHR
   *        SearchesProvider for allowed values.
   */
  recordSearchInHealthReport: function (engine, source) {
#ifdef MOZ_SERVICES_HEALTHREPORT
    let reporter = Cc["@mozilla.org/datareporting/service;1"]
                     .getService()
                     .wrappedJSObject
                     .healthReporter;

    // This can happen if the FHR component of the data reporting service is
    // disabled. This is controlled by a pref that most will never use.
    if (!reporter) {
      return;
    }

    reporter.onInit().then(function record() {
      try {
        reporter.getProvider("org.mozilla.searches").recordSearch(engine, source);
      } catch (ex) {
        Cu.reportError(ex);
      }
    });
#endif
  },
};

function FillHistoryMenu(aParent) {
  // Lazily add the hover listeners on first showing and never remove them
  if (!aParent.hasStatusListener) {
    // Show history item's uri in the status bar when hovering, and clear on exit
    aParent.addEventListener("DOMMenuItemActive", function(aEvent) {
      // Only the current page should have the checked attribute, so skip it
      if (!aEvent.target.hasAttribute("checked"))
        XULBrowserWindow.setOverLink(aEvent.target.getAttribute("uri"));
    }, false);
    aParent.addEventListener("DOMMenuItemInactive", function() {
      XULBrowserWindow.setOverLink("");
    }, false);

    aParent.hasStatusListener = true;
  }

  // Remove old entries if any
  var children = aParent.childNodes;
  for (var i = children.length - 1; i >= 0; --i) {
    if (children[i].hasAttribute("index"))
      aParent.removeChild(children[i]);
  }

  var webNav = gBrowser.webNavigation;
  var sessionHistory = webNav.sessionHistory;

  var count = sessionHistory.count;
  if (count <= 1) // don't display the popup for a single item
    return false;

  const MAX_HISTORY_MENU_ITEMS = 15;
  var index = sessionHistory.index;
  var half_length = Math.floor(MAX_HISTORY_MENU_ITEMS / 2);
  var start = Math.max(index - half_length, 0);
  var end = Math.min(start == 0 ? MAX_HISTORY_MENU_ITEMS : index + half_length + 1, count);
  if (end == count)
    start = Math.max(count - MAX_HISTORY_MENU_ITEMS, 0);

  var tooltipBack = gNavigatorBundle.getString("tabHistory.goBack");
  var tooltipCurrent = gNavigatorBundle.getString("tabHistory.current");
  var tooltipForward = gNavigatorBundle.getString("tabHistory.goForward");

  for (var j = end - 1; j >= start; j--) {
    let item = document.createElement("menuitem");
    let entry = sessionHistory.getEntryAtIndex(j, false);
    let uri = entry.URI.spec;

    item.setAttribute("uri", uri);
    item.setAttribute("label", entry.title || uri);
    item.setAttribute("index", j);

    if (j != index) {
      PlacesUtils.favicons.getFaviconURLForPage(entry.URI, function (aURI) {
        if (aURI) {
          let iconURL = PlacesUtils.favicons.getFaviconLinkForIcon(aURI).spec;
          item.style.listStyleImage = "url(" + iconURL + ")";
        }
      });
    }

    if (j < index) {
      item.className = "unified-nav-back menuitem-iconic menuitem-with-favicon";
      item.setAttribute("tooltiptext", tooltipBack);
    } else if (j == index) {
      item.setAttribute("type", "radio");
      item.setAttribute("checked", "true");
      item.className = "unified-nav-current";
      item.setAttribute("tooltiptext", tooltipCurrent);
    } else {
      item.className = "unified-nav-forward menuitem-iconic menuitem-with-favicon";
      item.setAttribute("tooltiptext", tooltipForward);
    }

    aParent.appendChild(item);
  }
  return true;
}

function addToUrlbarHistory(aUrlToAdd) {
  if (!PrivateBrowsingUtils.isWindowPrivate(window) &&
      aUrlToAdd &&
      !aUrlToAdd.contains(" ") &&
      !/[\x00-\x1F]/.test(aUrlToAdd))
    PlacesUIUtils.markPageAsTyped(aUrlToAdd);
}

function toJavaScriptConsole()
{
  toOpenWindowByType("global:console", "chrome://global/content/console.xul");
}

function BrowserDownloadsUI()
{
  Cc["@mozilla.org/download-manager-ui;1"].
  getService(Ci.nsIDownloadManagerUI).show(window);
}

function toOpenWindowByType(inType, uri, features)
{
  var topWindow = Services.wm.getMostRecentWindow(inType);

  if (topWindow)
    topWindow.focus();
  else if (features)
    window.open(uri, "_blank", features);
  else
    window.open(uri, "_blank", "chrome,extrachrome,menubar,resizable,scrollbars,status,toolbar");
}

function OpenBrowserWindow(options)
{
  var telemetryObj = {};
  TelemetryStopwatch.start("FX_NEW_WINDOW_MS", telemetryObj);

  function newDocumentShown(doc, topic, data) {
    if (topic == "document-shown" &&
        doc != document &&
        doc.defaultView == win) {
      Services.obs.removeObserver(newDocumentShown, "document-shown");
      TelemetryStopwatch.finish("FX_NEW_WINDOW_MS", telemetryObj);
    }
  };
  Services.obs.addObserver(newDocumentShown, "document-shown", false);

  var charsetArg = new String();
  var handler = Components.classes["@mozilla.org/browser/clh;1"]
                          .getService(Components.interfaces.nsIBrowserHandler);
  var defaultArgs = handler.defaultArgs;
  var wintype = document.documentElement.getAttribute('windowtype');

  var extraFeatures = "";
  if (options && options.private) {
    extraFeatures = ",private";
    if (!PrivateBrowsingUtils.permanentPrivateBrowsing) {
      // Force the new window to load about:privatebrowsing instead of the default home page
      defaultArgs = "about:privatebrowsing";
    }
  } else {
    extraFeatures = ",non-private";
  }

  // if and only if the current window is a browser window and it has a document with a character
  // set, then extract the current charset menu setting from the current document and use it to
  // initialize the new browser window...
  var win;
  if (window && (wintype == "navigator:browser") && window.content && window.content.document)
  {
    var DocCharset = window.content.document.characterSet;
    charsetArg = "charset="+DocCharset;

    //we should "inherit" the charset menu setting in a new window
    win = window.openDialog("chrome://browser/content/", "_blank", "chrome,all,dialog=no" + extraFeatures, defaultArgs, charsetArg);
  }
  else // forget about the charset information.
  {
    win = window.openDialog("chrome://browser/content/", "_blank", "chrome,all,dialog=no" + extraFeatures, defaultArgs);
  }

  return win;
}

//XXXunf Are these still useful to keep around?
function BrowserCustomizeToolbar() {
<<<<<<< HEAD
  // Disable the toolbar context menu items
  var menubar = document.getElementById("main-menubar");
  for (let childNode of menubar.childNodes)
    childNode.setAttribute("disabled", true);

  var cmd = document.getElementById("cmd_CustomizeToolbars");
  cmd.setAttribute("disabled", "true");

  var splitter = document.getElementById("urlbar-search-splitter");
  if (splitter)
    splitter.parentNode.removeChild(splitter);

  CombinedStopReload.uninit();

  PlacesToolbarHelper.customizeStart();
  BookmarkingUI.customizeStart();
  DownloadsButton.customizeStart();

  TabsInTitlebar.allowedBy("customizing-toolbars", false);

  var customizeURL = "chrome://global/content/customizeToolbar.xul";
  gCustomizeSheet = getBoolPref("toolbar.customization.usesheet", false);

  if (gCustomizeSheet) {
    let sheetFrame = document.createElement("iframe");
    let panel = document.getElementById("customizeToolbarSheetPopup");
    sheetFrame.id = "customizeToolbarSheetIFrame";
    sheetFrame.toolbox = gNavToolbox;
    sheetFrame.panel = panel;
    sheetFrame.setAttribute("style", panel.getAttribute("sheetstyle"));
    panel.appendChild(sheetFrame);

    // Open the panel, but make it invisible until the iframe has loaded so
    // that the user doesn't see a white flash.
    panel.style.visibility = "hidden";
    gNavToolbox.addEventListener("beforecustomization", function onBeforeCustomization() {
      gNavToolbox.removeEventListener("beforecustomization", onBeforeCustomization, false);
      panel.style.removeProperty("visibility");
    }, false);

    sheetFrame.setAttribute("src", customizeURL);

    panel.openPopup(gNavToolbox, "after_start", 0, 0);
  } else {
    window.openDialog(customizeURL,
                      "CustomizeToolbar",
                      "chrome,titlebar,toolbar,location,resizable,dependent",
                      gNavToolbox);
  }
}

function BrowserToolboxCustomizeDone(aToolboxChanged) {
  if (gCustomizeSheet) {
    document.getElementById("customizeToolbarSheetPopup").hidePopup();
    let iframe = document.getElementById("customizeToolbarSheetIFrame");
    iframe.parentNode.removeChild(iframe);
  }

  // Update global UI elements that may have been added or removed
  if (aToolboxChanged) {
    gURLBar = document.getElementById("urlbar");

    gProxyFavIcon = document.getElementById("page-proxy-favicon");
    gHomeButton.updateTooltip();
    gIdentityHandler._cacheElements();
    window.XULBrowserWindow.init();

#ifndef XP_MACOSX
    updateEditUIVisibility();
#endif

    // Hacky: update the PopupNotifications' object's reference to the iconBox,
    // if it already exists, since it may have changed if the URL bar was
    // added/removed.
    if (!window.__lookupGetter__("PopupNotifications"))
      PopupNotifications.iconBox = document.getElementById("notification-popup-box");
  }

  PlacesToolbarHelper.customizeDone();
  BookmarkingUI.customizeDone();
  DownloadsButton.customizeDone();

  // The url bar splitter state is dependent on whether stop/reload
  // and the location bar are combined, so we need this ordering
  CombinedStopReload.init();
  UpdateUrlbarSearchSplitterState();
  setUrlAndSearchBarWidthForConditionalForwardButton();

  // Update the urlbar
  if (gURLBar) {
    URLBarSetURI();
    XULBrowserWindow.asyncUpdateUI();
    BookmarkingUI.updateStarState();
    SocialMark.updateMarkState();
    SocialShare.update();
  }

  TabsInTitlebar.allowedBy("customizing-toolbars", true);

  // Re-enable parts of the UI we disabled during the dialog
  var menubar = document.getElementById("main-menubar");
  for (let childNode of menubar.childNodes)
    childNode.setAttribute("disabled", false);
  var cmd = document.getElementById("cmd_CustomizeToolbars");
  cmd.removeAttribute("disabled");

  // make sure to re-enable click-and-hold
  if (!getBoolPref("ui.click_hold_context_menus", false))
    SetClickAndHoldHandlers();

  gBrowser.selectedBrowser.focus();
=======
  gCustomizeMode.enter();
}

function BrowserToolboxCustomizeDone(aToolboxChanged) {
  gCustomizeMode.exit(aToolboxChanged);
>>>>>>> dc7acfe0
}

function BrowserToolboxCustomizeChange(aType) {
  switch (aType) {
    case "iconsize":
    case "mode":
      retrieveToolbarIconsizesFromTheme();
      break;
    default:
      gHomeButton.updatePersonalToolbarStyle();
      BookmarkingUI.customizeChange();
  }
}

/**
 * Allows themes to override the "iconsize" attribute on toolbars.
 */
function retrieveToolbarIconsizesFromTheme() {
  function retrieveToolbarIconsize(aToolbar) {
    if (aToolbar.localName != "toolbar")
      return;

    // The theme indicates that it wants to override the "iconsize" attribute
    // by specifying a special value for the "counter-reset" property on the
    // toolbar. A custom property cannot be used because getComputedStyle can
    // only return the values of standard CSS properties.
    let counterReset = getComputedStyle(aToolbar).counterReset;
    if (counterReset == "smallicons 0")
      aToolbar.setAttribute("iconsize", "small");
    else if (counterReset == "largeicons 0")
      aToolbar.setAttribute("iconsize", "large");
  }

  Array.forEach(gNavToolbox.childNodes, retrieveToolbarIconsize);
  gNavToolbox.externalToolbars.forEach(retrieveToolbarIconsize);
}

/**
 * Update the global flag that tracks whether or not any edit UI (the Edit menu,
 * edit-related items in the context menu, and edit-related toolbar buttons
 * is visible, then update the edit commands' enabled state accordingly.  We use
 * this flag to skip updating the edit commands on focus or selection changes
 * when no UI is visible to improve performance (including pageload performance,
 * since focus changes when you load a new page).
 *
 * If UI is visible, we use goUpdateGlobalEditMenuItems to set the commands'
 * enabled state so the UI will reflect it appropriately.
 *
 * If the UI isn't visible, we enable all edit commands so keyboard shortcuts
 * still work and just lazily disable them as needed when the user presses a
 * shortcut.
 *
 * This doesn't work on Mac, since Mac menus flash when users press their
 * keyboard shortcuts, so edit UI is essentially always visible on the Mac,
 * and we need to always update the edit commands.  Thus on Mac this function
 * is a no op.
 */
function updateEditUIVisibility()
{
#ifndef XP_MACOSX
  let editMenuPopupState = document.getElementById("menu_EditPopup").state;
  let contextMenuPopupState = document.getElementById("contentAreaContextMenu").state;
  let placesContextMenuPopupState = document.getElementById("placesContext").state;

  // The UI is visible if the Edit menu is opening or open, if the context menu
  // is open, or if the toolbar has been customized to include the Cut, Copy,
  // or Paste toolbar buttons.
  gEditUIVisible = editMenuPopupState == "showing" ||
                   editMenuPopupState == "open" ||
                   contextMenuPopupState == "showing" ||
                   contextMenuPopupState == "open" ||
                   placesContextMenuPopupState == "showing" ||
                   placesContextMenuPopupState == "open" ||
                   document.getElementById("cut-button") ||
                   document.getElementById("copy-button") ||
                   document.getElementById("paste-button") ? true : false;

  // If UI is visible, update the edit commands' enabled state to reflect
  // whether or not they are actually enabled for the current focus/selection.
  if (gEditUIVisible)
    goUpdateGlobalEditMenuItems();

  // Otherwise, enable all commands, so that keyboard shortcuts still work,
  // then lazily determine their actual enabled state when the user presses
  // a keyboard shortcut.
  else {
    goSetCommandEnabled("cmd_undo", true);
    goSetCommandEnabled("cmd_redo", true);
    goSetCommandEnabled("cmd_cut", true);
    goSetCommandEnabled("cmd_copy", true);
    goSetCommandEnabled("cmd_paste", true);
    goSetCommandEnabled("cmd_selectAll", true);
    goSetCommandEnabled("cmd_delete", true);
    goSetCommandEnabled("cmd_switchTextDirection", true);
  }
#endif
}

/**
 * Makes the Character Encoding menu enabled or disabled as appropriate.
 * To be called when the View menu or the app menu is opened.
 */
function updateCharacterEncodingMenuState()
{
  let charsetMenu = document.getElementById("charsetMenu");
  // gBrowser is null on Mac when the menubar shows in the context of
  // non-browser windows. The above elements may be null depending on
  // what parts of the menubar are present. E.g. no app menu on Mac.
  if (gBrowser &&
      gBrowser.docShell &&
      gBrowser.docShell.mayEnableCharacterEncodingMenu) {
    if (charsetMenu) {
      charsetMenu.removeAttribute("disabled");
    }
  } else {
    if (charsetMenu) {
      charsetMenu.setAttribute("disabled", "true");
    }
  }
}

/**
 * Returns true if |aMimeType| is text-based, false otherwise.
 *
 * @param aMimeType
 *        The MIME type to check.
 *
 * If adding types to this function, please also check the similar
 * function in findbar.xml
 */
function mimeTypeIsTextBased(aMimeType)
{
  return aMimeType.startsWith("text/") ||
         aMimeType.endsWith("+xml") ||
         aMimeType == "application/x-javascript" ||
         aMimeType == "application/javascript" ||
         aMimeType == "application/xml" ||
         aMimeType == "mozilla.application/cached-xul";
}

var XULBrowserWindow = {
  // Stored Status, Link and Loading values
  status: "",
  defaultStatus: "",
  overLink: "",
  startTime: 0,
  statusText: "",
  isBusy: false,
  // The pages in this array should be kept in sync with what pages that
  // panelUIOverlay.xul is set to overlay in
  // browser/components/customizableui/content/jar.mn
  inContentWhitelist: ["about:addons", "about:downloads", "about:permissions",
                       "about:sync-progress", "about:preferences"],

  QueryInterface: function (aIID) {
    if (aIID.equals(Ci.nsIWebProgressListener) ||
        aIID.equals(Ci.nsIWebProgressListener2) ||
        aIID.equals(Ci.nsISupportsWeakReference) ||
        aIID.equals(Ci.nsIXULBrowserWindow) ||
        aIID.equals(Ci.nsISupports))
      return this;
    throw Cr.NS_NOINTERFACE;
  },

  get stopCommand () {
    delete this.stopCommand;
    return this.stopCommand = document.getElementById("Browser:Stop");
  },
  get reloadCommand () {
    delete this.reloadCommand;
    return this.reloadCommand = document.getElementById("Browser:Reload");
  },
  get statusTextField () {
    delete this.statusTextField;
    return this.statusTextField = document.getElementById("statusbar-display");
  },
  get isImage () {
    delete this.isImage;
    return this.isImage = document.getElementById("isImage");
  },

  init: function () {
    this.throbberElement = document.getElementById("navigator-throbber");

    // Bug 666809 - SecurityUI support for e10s
    if (gMultiProcessBrowser)
      return;

    // Initialize the security button's state and tooltip text.  Remember to reset
    // _hostChanged, otherwise onSecurityChange will short circuit.
    var securityUI = gBrowser.securityUI;
    this._hostChanged = true;
    this.onSecurityChange(null, null, securityUI.state);
  },

  destroy: function () {
    // XXXjag to avoid leaks :-/, see bug 60729
    delete this.throbberElement;
    delete this.stopCommand;
    delete this.reloadCommand;
    delete this.statusTextField;
    delete this.statusText;
  },

  setJSStatus: function () {
    // unsupported
  },

  setDefaultStatus: function (status) {
    this.defaultStatus = status;
    this.updateStatusField();
  },

  setOverLink: function (url, anchorElt) {
    // Encode bidirectional formatting characters.
    // (RFC 3987 sections 3.2 and 4.1 paragraph 6)
    url = url.replace(/[\u200e\u200f\u202a\u202b\u202c\u202d\u202e]/g,
                      encodeURIComponent);

    if (gURLBar && gURLBar._mayTrimURLs /* corresponds to browser.urlbar.trimURLs */)
      url = trimURL(url);

    this.overLink = url;
    LinkTargetDisplay.update();
  },

  updateStatusField: function () {
    var text, type, types = ["overLink"];
    if (this._busyUI)
      types.push("status");
    types.push("defaultStatus");
    for (type of types) {
      text = this[type];
      if (text)
        break;
    }

    // check the current value so we don't trigger an attribute change
    // and cause needless (slow!) UI updates
    if (this.statusText != text) {
      let field = this.statusTextField;
      field.setAttribute("previoustype", field.getAttribute("type"));
      field.setAttribute("type", type);
      field.label = text;
      field.setAttribute("crop", type == "overLink" ? "center" : "end");
      this.statusText = text;
    }
  },

  // Called before links are navigated to to allow us to retarget them if needed.
  onBeforeLinkTraversal: function(originalTarget, linkURI, linkNode, isAppTab) {
    let target = this._onBeforeLinkTraversal(originalTarget, linkURI, linkNode, isAppTab);
    SocialUI.closeSocialPanelForLinkTraversal(target, linkNode);
    return target;
  },

  _onBeforeLinkTraversal: function(originalTarget, linkURI, linkNode, isAppTab) {
    // Don't modify non-default targets or targets that aren't in top-level app
    // tab docshells (isAppTab will be false for app tab subframes).
    if (originalTarget != "" || !isAppTab)
      return originalTarget;

    // External links from within app tabs should always open in new tabs
    // instead of replacing the app tab's page (Bug 575561)
    let linkHost;
    let docHost;
    try {
      linkHost = linkURI.host;
      docHost = linkNode.ownerDocument.documentURIObject.host;
    } catch(e) {
      // nsIURI.host can throw for non-nsStandardURL nsIURIs.
      // If we fail to get either host, just return originalTarget.
      return originalTarget;
    }

    if (docHost == linkHost)
      return originalTarget;

    // Special case: ignore "www" prefix if it is part of host string
    let [longHost, shortHost] =
      linkHost.length > docHost.length ? [linkHost, docHost] : [docHost, linkHost];
    if (longHost == "www." + shortHost)
      return originalTarget;

    return "_blank";
  },

  onProgressChange: function (aWebProgress, aRequest,
                              aCurSelfProgress, aMaxSelfProgress,
                              aCurTotalProgress, aMaxTotalProgress) {
    // Do nothing.
  },

  onProgressChange64: function (aWebProgress, aRequest,
                                aCurSelfProgress, aMaxSelfProgress,
                                aCurTotalProgress, aMaxTotalProgress) {
    return this.onProgressChange(aWebProgress, aRequest,
      aCurSelfProgress, aMaxSelfProgress, aCurTotalProgress,
      aMaxTotalProgress);
  },

  // This function fires only for the currently selected tab.
  onStateChange: function (aWebProgress, aRequest, aStateFlags, aStatus) {
    const nsIWebProgressListener = Ci.nsIWebProgressListener;
    const nsIChannel = Ci.nsIChannel;

    if (aStateFlags & nsIWebProgressListener.STATE_START &&
        aStateFlags & nsIWebProgressListener.STATE_IS_NETWORK) {

      if (aRequest && aWebProgress.isTopLevel) {
        // clear out feed data
        gBrowser.selectedBrowser.feeds = null;

        // clear out search-engine data
        gBrowser.selectedBrowser.engines = null;
      }

      this.isBusy = true;

      if (!(aStateFlags & nsIWebProgressListener.STATE_RESTORING)) {
        this._busyUI = true;

        // Turn the throbber on.
        if (this.throbberElement)
          this.throbberElement.setAttribute("busy", "true");

        // XXX: This needs to be based on window activity...
        this.stopCommand.removeAttribute("disabled");
        CombinedStopReload.switchToStop();
      }
    }
    else if (aStateFlags & nsIWebProgressListener.STATE_STOP) {
      // This (thanks to the filter) is a network stop or the last
      // request stop outside of loading the document, stop throbbers
      // and progress bars and such
      if (aRequest) {
        let msg = "";
        let location;
        // Get the URI either from a channel or a pseudo-object
        if (aRequest instanceof nsIChannel || "URI" in aRequest) {
          location = aRequest.URI;

          // For keyword URIs clear the user typed value since they will be changed into real URIs
          if (location.scheme == "keyword" && aWebProgress.isTopLevel)
            gBrowser.userTypedValue = null;

          if (location.spec != "about:blank") {
            switch (aStatus) {
              case Components.results.NS_ERROR_NET_TIMEOUT:
                msg = gNavigatorBundle.getString("nv_timeout");
                break;
            }
          }
        }

        this.status = "";
        this.setDefaultStatus(msg);

        // Disable menu entries for images, enable otherwise
        if (!gMultiProcessBrowser && content.document && mimeTypeIsTextBased(content.document.contentType))
          this.isImage.removeAttribute('disabled');
        else
          this.isImage.setAttribute('disabled', 'true');
      }

      this.isBusy = false;

      if (this._busyUI) {
        this._busyUI = false;

        // Turn the throbber off.
        if (this.throbberElement)
          this.throbberElement.removeAttribute("busy");

        this.stopCommand.setAttribute("disabled", "true");
        CombinedStopReload.switchToReload(aRequest instanceof Ci.nsIRequest);
      }
    }
  },

  onLocationChange: function (aWebProgress, aRequest, aLocationURI, aFlags) {
    var location = aLocationURI ? aLocationURI.spec : "";
    this._hostChanged = true;

    // Hide the form invalid popup.
    if (gFormSubmitObserver.panel) {
      gFormSubmitObserver.panel.hidePopup();
    }

    let pageTooltip = document.getElementById("aHTMLTooltip");
    let tooltipNode = pageTooltip.triggerNode;
    if (tooltipNode) {
      // Optimise for the common case
      if (aWebProgress.isTopLevel) {
        pageTooltip.hidePopup();
      }
      else {
        for (let tooltipWindow = tooltipNode.ownerDocument.defaultView;
             tooltipWindow != tooltipWindow.parent;
             tooltipWindow = tooltipWindow.parent) {
          if (tooltipWindow == aWebProgress.DOMWindow) {
            pageTooltip.hidePopup();
            break;
          }
        }
      }
    }

    // Disable menu entries for images, enable otherwise
    if (!gMultiProcessBrowser && content.document && mimeTypeIsTextBased(content.document.contentType))
      this.isImage.removeAttribute('disabled');
    else
      this.isImage.setAttribute('disabled', 'true');

    this.hideOverLinkImmediately = true;
    this.setOverLink("", null);
    this.hideOverLinkImmediately = false;

    // We should probably not do this if the value has changed since the user
    // searched
    // Update urlbar only if a new page was loaded on the primary content area
    // Do not update urlbar if there was a subframe navigation

    var browser = gBrowser.selectedBrowser;
    if (aWebProgress.isTopLevel) {
      if ((location == "about:blank" && (gMultiProcessBrowser || !content.opener)) ||
          location == "") {  // Second condition is for new tabs, otherwise
                             // reload function is enabled until tab is refreshed.
        this.reloadCommand.setAttribute("disabled", "true");
      } else {
        this.reloadCommand.removeAttribute("disabled");
      }

      if (gURLBar) {
        URLBarSetURI(aLocationURI);

        // Update starring UI
        BookmarkingUI.updateStarState();
        SocialMark.updateMarkState();
        SocialShare.update();
      }

      // Show or hide browser chrome based on the whitelist
      if (this.hideChromeForLocation(location)) {
        document.documentElement.setAttribute("disablechrome", "true");
      } else {
        let ss = Cc["@mozilla.org/browser/sessionstore;1"].getService(Ci.nsISessionStore);
        if (ss.getTabValue(gBrowser.selectedTab, "appOrigin"))
          document.documentElement.setAttribute("disablechrome", "true");
        else
          document.documentElement.removeAttribute("disablechrome");
      }

      // Utility functions for disabling find
      var shouldDisableFind = function shouldDisableFind(aDocument) {
        let docElt = aDocument.documentElement;
        return docElt && docElt.getAttribute("disablefastfind") == "true";
      }

      var disableFindCommands = function disableFindCommands(aDisable) {
        let findCommands = [document.getElementById("cmd_find"),
                            document.getElementById("cmd_findAgain"),
                            document.getElementById("cmd_findPrevious")];
        for (let elt of findCommands) {
          if (aDisable)
            elt.setAttribute("disabled", "true");
          else
            elt.removeAttribute("disabled");
        }
        if (gFindBarInitialized) {
          if (!gFindBar.hidden && aDisable) {
            gFindBar.hidden = true;
            this._findbarTemporarilyHidden = true;
          } else if (this._findbarTemporarilyHidden && !aDisable) {
            gFindBar.hidden = false;
            this._findbarTemporarilyHidden = false;
          }
        }
      }.bind(this);

      var onContentRSChange = function onContentRSChange(e) {
        if (e.target.readyState != "interactive" && e.target.readyState != "complete")
          return;

        e.target.removeEventListener("readystatechange", onContentRSChange);
        disableFindCommands(shouldDisableFind(e.target));
      }

      // Disable find commands in documents that ask for them to be disabled.
      if (!gMultiProcessBrowser && aLocationURI &&
          (aLocationURI.schemeIs("about") || aLocationURI.schemeIs("chrome"))) {
        // Don't need to re-enable/disable find commands for same-document location changes
        // (e.g. the replaceStates in about:addons)
        if (!(aFlags & Ci.nsIWebProgressListener.LOCATION_CHANGE_SAME_DOCUMENT)) {
          if (content.document.readyState == "interactive" || content.document.readyState == "complete")
            disableFindCommands(shouldDisableFind(content.document));
          else {
            content.document.addEventListener("readystatechange", onContentRSChange);
          }
        }
      } else
        disableFindCommands(false);

      if (gFindBarInitialized) {
        if (gFindBar.findMode != gFindBar.FIND_NORMAL) {
          // Close the Find toolbar if we're in old-style TAF mode
          gFindBar.close();
        }

        // fix bug 253793 - turn off highlight when page changes
        gFindBar.getElement("highlight").checked = false;
      }
    }
    UpdateBackForwardCommands(gBrowser.webNavigation);

    gGestureSupport.restoreRotationState();

    // See bug 358202, when tabs are switched during a drag operation,
    // timers don't fire on windows (bug 203573)
    if (aRequest)
      setTimeout(function () { XULBrowserWindow.asyncUpdateUI(); }, 0);
    else
      this.asyncUpdateUI();
  },

  asyncUpdateUI: function () {
    FeedHandler.updateFeeds();
  },

  hideChromeForLocation: function(aLocation) {
    aLocation = aLocation.toLowerCase();
    return this.inContentWhitelist.some(function(aSpec) {
      return aSpec == aLocation;
    });
  },

  onStatusChange: function (aWebProgress, aRequest, aStatus, aMessage) {
    this.status = aMessage;
    this.updateStatusField();
  },

  // Properties used to cache security state used to update the UI
  _state: null,
  _hostChanged: false, // onLocationChange will flip this bit

  onSecurityChange: function (aWebProgress, aRequest, aState) {
    // Don't need to do anything if the data we use to update the UI hasn't
    // changed
    if (this._state == aState &&
        !this._hostChanged) {
#ifdef DEBUG
      try {
        var contentHost = gBrowser.contentWindow.location.host;
        if (this._host !== undefined && this._host != contentHost) {
            Components.utils.reportError(
              "ASSERTION: browser.js host is inconsistent. Content window has " +
              "<" + contentHost + "> but cached host is <" + this._host + ">.\n"
            );
        }
      } catch (ex) {}
#endif
      return;
    }
    this._state = aState;

#ifdef DEBUG
    try {
      this._host = gBrowser.contentWindow.location.host;
    } catch(ex) {
      this._host = null;
    }
#endif

    this._hostChanged = false;

    // aState is defined as a bitmask that may be extended in the future.
    // We filter out any unknown bits before testing for known values.
    const wpl = Components.interfaces.nsIWebProgressListener;
    const wpl_security_bits = wpl.STATE_IS_SECURE |
                              wpl.STATE_IS_BROKEN |
                              wpl.STATE_IS_INSECURE;
    var level;

    switch (this._state & wpl_security_bits) {
      case wpl.STATE_IS_SECURE:
        level = "high";
        break;
      case wpl.STATE_IS_BROKEN:
        level = "broken";
        break;
    }

    if (level) {
      // We don't style the Location Bar based on the the 'level' attribute
      // anymore, but still set it for third-party themes.
      if (gURLBar)
        gURLBar.setAttribute("level", level);
    } else {
      if (gURLBar)
        gURLBar.removeAttribute("level");
    }

    if (gMultiProcessBrowser)
      return;

    // Don't pass in the actual location object, since it can cause us to
    // hold on to the window object too long.  Just pass in the fields we
    // care about. (bug 424829)
    var location = gBrowser.contentWindow.location;
    var locationObj = {};
    try {
      // about:blank can be used by webpages so pretend it is http
      locationObj.protocol = location == "about:blank" ? "http:" : location.protocol;
      locationObj.host = location.host;
      locationObj.hostname = location.hostname;
      locationObj.port = location.port;
    } catch (ex) {
      // Can sometimes throw if the URL being visited has no host/hostname,
      // e.g. about:blank. The _state for these pages means we won't need these
      // properties anyways, though.
    }
    gIdentityHandler.checkIdentity(this._state, locationObj);
  },

  // simulate all change notifications after switching tabs
  onUpdateCurrentBrowser: function XWB_onUpdateCurrentBrowser(aStateFlags, aStatus, aMessage, aTotalProgress) {
    if (FullZoom.updateBackgroundTabs)
      FullZoom.onLocationChange(gBrowser.currentURI, true);
    var nsIWebProgressListener = Components.interfaces.nsIWebProgressListener;
    var loadingDone = aStateFlags & nsIWebProgressListener.STATE_STOP;
    // use a pseudo-object instead of a (potentially nonexistent) channel for getting
    // a correct error message - and make sure that the UI is always either in
    // loading (STATE_START) or done (STATE_STOP) mode
    this.onStateChange(
      gBrowser.webProgress,
      { URI: gBrowser.currentURI },
      loadingDone ? nsIWebProgressListener.STATE_STOP : nsIWebProgressListener.STATE_START,
      aStatus
    );
    // status message and progress value are undefined if we're done with loading
    if (loadingDone)
      return;
    this.onStatusChange(gBrowser.webProgress, null, 0, aMessage);
  }
};

var LinkTargetDisplay = {
  get DELAY_SHOW() {
     delete this.DELAY_SHOW;
     return this.DELAY_SHOW = Services.prefs.getIntPref("browser.overlink-delay");
  },

  DELAY_HIDE: 250,
  _timer: 0,

  get _isVisible () XULBrowserWindow.statusTextField.label != "",

  update: function () {
    clearTimeout(this._timer);
    window.removeEventListener("mousemove", this, true);

    if (!XULBrowserWindow.overLink) {
      if (XULBrowserWindow.hideOverLinkImmediately)
        this._hide();
      else
        this._timer = setTimeout(this._hide.bind(this), this.DELAY_HIDE);
      return;
    }

    if (this._isVisible) {
      XULBrowserWindow.updateStatusField();
    } else {
      // Let the display appear when the mouse doesn't move within the delay
      this._showDelayed();
      window.addEventListener("mousemove", this, true);
    }
  },

  handleEvent: function (event) {
    switch (event.type) {
      case "mousemove":
        // Restart the delay since the mouse was moved
        clearTimeout(this._timer);
        this._showDelayed();
        break;
    }
  },

  _showDelayed: function () {
    this._timer = setTimeout(function (self) {
      XULBrowserWindow.updateStatusField();
      window.removeEventListener("mousemove", self, true);
    }, this.DELAY_SHOW, this);
  },

  _hide: function () {
    clearTimeout(this._timer);

    XULBrowserWindow.updateStatusField();
  }
};

var CombinedStopReload = {
  init: function () {
    if (this._initialized)
      return;

    var urlbar = document.getElementById("urlbar-container");
    var reload = document.getElementById("reload-button");
    var stop = document.getElementById("stop-button");

    if (urlbar) {
      if (!reload || urlbar.nextSibling != reload ||
          !stop || reload.nextSibling != stop)
        urlbar.removeAttribute("combined");
      else {
        urlbar.setAttribute("combined", "true");
        reload = document.getElementById("urlbar-reload-button");
        stop = document.getElementById("urlbar-stop-button");
      }
    }
    if (!stop || !reload || reload.nextSibling != stop)
      return;

    this._initialized = true;
    if (XULBrowserWindow.stopCommand.getAttribute("disabled") != "true")
      reload.setAttribute("displaystop", "true");
    stop.addEventListener("click", this, false);
    this.reload = reload;
    this.stop = stop;
  },

  uninit: function () {
    if (!this._initialized)
      return;

    this._cancelTransition();
    this._initialized = false;
    this.stop.removeEventListener("click", this, false);
    this.reload = null;
    this.stop = null;
  },

  handleEvent: function (event) {
    // the only event we listen to is "click" on the stop button
    if (event.button == 0 &&
        !this.stop.disabled)
      this._stopClicked = true;
  },

  switchToStop: function () {
    if (!this._initialized)
      return;

    this._cancelTransition();
    this.reload.setAttribute("displaystop", "true");
  },

  switchToReload: function (aDelay) {
    if (!this._initialized)
      return;

    this.reload.removeAttribute("displaystop");

    if (!aDelay || this._stopClicked) {
      this._stopClicked = false;
      this._cancelTransition();
      this.reload.disabled = XULBrowserWindow.reloadCommand
                                             .getAttribute("disabled") == "true";
      return;
    }

    if (this._timer)
      return;

    // Temporarily disable the reload button to prevent the user from
    // accidentally reloading the page when intending to click the stop button
    this.reload.disabled = true;
    this._timer = setTimeout(function (self) {
      self._timer = 0;
      self.reload.disabled = XULBrowserWindow.reloadCommand
                                             .getAttribute("disabled") == "true";
    }, 650, this);
  },

  _cancelTransition: function () {
    if (this._timer) {
      clearTimeout(this._timer);
      this._timer = 0;
    }
  }
};

var TabsProgressListener = {
  onStateChange: function (aBrowser, aWebProgress, aRequest, aStateFlags, aStatus) {
#ifdef MOZ_CRASHREPORTER
    if (aRequest instanceof Ci.nsIChannel &&
        aStateFlags & Ci.nsIWebProgressListener.STATE_START &&
        aStateFlags & Ci.nsIWebProgressListener.STATE_IS_DOCUMENT &&
        gCrashReporter.enabled) {
      gCrashReporter.annotateCrashReport("URL", aRequest.URI.spec);
    }
#endif

    // Collect telemetry data about tab load times.
    if (aWebProgress.isTopLevel) {
      if (aStateFlags & Ci.nsIWebProgressListener.STATE_IS_WINDOW) {
        if (aStateFlags & Ci.nsIWebProgressListener.STATE_START)
          TelemetryStopwatch.start("FX_PAGE_LOAD_MS", aBrowser);
        else if (aStateFlags & Ci.nsIWebProgressListener.STATE_STOP)
          TelemetryStopwatch.finish("FX_PAGE_LOAD_MS", aBrowser);
      } else if (aStateFlags & Ci.nsIWebProgressListener.STATE_STOP &&
                 aStatus == Cr.NS_BINDING_ABORTED) {
        TelemetryStopwatch.cancel("FX_PAGE_LOAD_MS", aBrowser);
      }
    }

    // Attach a listener to watch for "click" events bubbling up from error
    // pages and other similar page. This lets us fix bugs like 401575 which
    // require error page UI to do privileged things, without letting error
    // pages have any privilege themselves.
    // We can't look for this during onLocationChange since at that point the
    // document URI is not yet the about:-uri of the error page.

    let doc = gMultiProcessBrowser ? null : aWebProgress.DOMWindow.document;
    if (!gMultiProcessBrowser &&
        aStateFlags & Ci.nsIWebProgressListener.STATE_STOP &&
        Components.isSuccessCode(aStatus) &&
        doc.documentURI.startsWith("about:") &&
        !doc.documentURI.toLowerCase().startsWith("about:blank") &&
        !doc.documentElement.hasAttribute("hasBrowserHandlers")) {
      // STATE_STOP may be received twice for documents, thus store an
      // attribute to ensure handling it just once.
      doc.documentElement.setAttribute("hasBrowserHandlers", "true");
      aBrowser.addEventListener("click", BrowserOnClick, true);
      aBrowser.addEventListener("pagehide", function onPageHide(event) {
        if (event.target.defaultView.frameElement)
          return;
        aBrowser.removeEventListener("click", BrowserOnClick, true);
        aBrowser.removeEventListener("pagehide", onPageHide, true);
      }, true);

      // We also want to make changes to page UI for unprivileged about pages.
      BrowserOnAboutPageLoad(doc);
    }
  },

  onLocationChange: function (aBrowser, aWebProgress, aRequest, aLocationURI,
                              aFlags) {
    // Filter out location changes caused by anchor navigation
    // or history.push/pop/replaceState.
    if (aFlags & Ci.nsIWebProgressListener.LOCATION_CHANGE_SAME_DOCUMENT)
      return;

    // Only need to call locationChange if the PopupNotifications object
    // for this window has already been initialized (i.e. its getter no
    // longer exists)
    if (!Object.getOwnPropertyDescriptor(window, "PopupNotifications").get)
      PopupNotifications.locationChange(aBrowser);

    gBrowser.getNotificationBox(aBrowser).removeTransientNotifications();

    // Filter out location changes in sub documents.
    if (aWebProgress.isTopLevel) {
      // Initialize the click-to-play state.
      aBrowser._clickToPlayPluginsActivated = new Map();
      aBrowser._clickToPlayAllPluginsActivated = false;
      aBrowser._pluginScriptedState = gPluginHandler.PLUGIN_SCRIPTED_STATE_NONE;

      FullZoom.onLocationChange(aLocationURI, false, aBrowser);
    }
  },

  onRefreshAttempted: function (aBrowser, aWebProgress, aURI, aDelay, aSameURI) {
    if (gPrefService.getBoolPref("accessibility.blockautorefresh")) {
      let brandBundle = document.getElementById("bundle_brand");
      let brandShortName = brandBundle.getString("brandShortName");
      let refreshButtonText =
        gNavigatorBundle.getString("refreshBlocked.goButton");
      let refreshButtonAccesskey =
        gNavigatorBundle.getString("refreshBlocked.goButton.accesskey");
      let message =
        gNavigatorBundle.getFormattedString(aSameURI ? "refreshBlocked.refreshLabel"
                                                     : "refreshBlocked.redirectLabel",
                                            [brandShortName]);
      let docShell = aWebProgress.DOMWindow
                                 .QueryInterface(Ci.nsIInterfaceRequestor)
                                 .getInterface(Ci.nsIWebNavigation)
                                 .QueryInterface(Ci.nsIDocShell);
      let notificationBox = gBrowser.getNotificationBox(aBrowser);
      let notification = notificationBox.getNotificationWithValue("refresh-blocked");
      if (notification) {
        notification.label = message;
        notification.refreshURI = aURI;
        notification.delay = aDelay;
        notification.docShell = docShell;
      } else {
        let buttons = [{
          label: refreshButtonText,
          accessKey: refreshButtonAccesskey,
          callback: function (aNotification, aButton) {
            var refreshURI = aNotification.docShell
                                          .QueryInterface(Ci.nsIRefreshURI);
            refreshURI.forceRefreshURI(aNotification.refreshURI,
                                       aNotification.delay, true);
          }
        }];
        notification =
          notificationBox.appendNotification(message, "refresh-blocked",
                                             "chrome://browser/skin/Info.png",
                                             notificationBox.PRIORITY_INFO_MEDIUM,
                                             buttons);
        notification.refreshURI = aURI;
        notification.delay = aDelay;
        notification.docShell = docShell;
      }
      return false;
    }
    return true;
  }
}

function nsBrowserAccess() { }

nsBrowserAccess.prototype = {
  QueryInterface: XPCOMUtils.generateQI([Ci.nsIBrowserDOMWindow, Ci.nsISupports]),

  openURI: function (aURI, aOpener, aWhere, aContext) {
    var newWindow = null;
    var isExternal = (aContext == Ci.nsIBrowserDOMWindow.OPEN_EXTERNAL);

    if (isExternal && aURI && aURI.schemeIs("chrome")) {
      dump("use -chrome command-line option to load external chrome urls\n");
      return null;
    }

    if (aWhere == Ci.nsIBrowserDOMWindow.OPEN_DEFAULTWINDOW) {
      if (isExternal &&
          gPrefService.prefHasUserValue("browser.link.open_newwindow.override.external"))
        aWhere = gPrefService.getIntPref("browser.link.open_newwindow.override.external");
      else
        aWhere = gPrefService.getIntPref("browser.link.open_newwindow");
    }
    switch (aWhere) {
      case Ci.nsIBrowserDOMWindow.OPEN_NEWWINDOW :
        // FIXME: Bug 408379. So how come this doesn't send the
        // referrer like the other loads do?
        var url = aURI ? aURI.spec : "about:blank";
        // Pass all params to openDialog to ensure that "url" isn't passed through
        // loadOneOrMoreURIs, which splits based on "|"
        newWindow = openDialog(getBrowserURL(), "_blank", "all,dialog=no", url, null, null, null);
        break;
      case Ci.nsIBrowserDOMWindow.OPEN_NEWTAB :
        let win, needToFocusWin;

        // try the current window.  if we're in a popup, fall back on the most recent browser window
        if (window.toolbar.visible)
          win = window;
        else {
          let isPrivate = PrivateBrowsingUtils.isWindowPrivate(aOpener || window);
          win = RecentWindow.getMostRecentBrowserWindow({private: isPrivate});
          needToFocusWin = true;
        }

        if (!win) {
          // we couldn't find a suitable window, a new one needs to be opened.
          return null;
        }

        if (isExternal && (!aURI || aURI.spec == "about:blank")) {
          win.BrowserOpenTab(); // this also focuses the location bar
          win.focus();
          newWindow = win.content;
          break;
        }

        let loadInBackground = gPrefService.getBoolPref("browser.tabs.loadDivertedInBackground");
        let referrer = aOpener ? makeURI(aOpener.location.href) : null;

        let tab = win.gBrowser.loadOneTab(aURI ? aURI.spec : "about:blank", {
                                          referrerURI: referrer,
                                          fromExternal: isExternal,
                                          inBackground: loadInBackground});
        let browser = win.gBrowser.getBrowserForTab(tab);

        newWindow = browser.contentWindow;
        if (needToFocusWin || (!loadInBackground && isExternal))
          newWindow.focus();
        break;
      default : // OPEN_CURRENTWINDOW or an illegal value
        newWindow = content;
        if (aURI) {
          let referrer = aOpener ? makeURI(aOpener.location.href) : null;
          let loadflags = isExternal ?
                            Ci.nsIWebNavigation.LOAD_FLAGS_FROM_EXTERNAL :
                            Ci.nsIWebNavigation.LOAD_FLAGS_NONE;
          gBrowser.loadURIWithFlags(aURI.spec, loadflags, referrer, null, null);
        }
        if (!gPrefService.getBoolPref("browser.tabs.loadDivertedInBackground"))
          window.focus();
    }
    return newWindow;
  },

  isTabContentWindow: function (aWindow) {
    return gBrowser.browsers.some(function (browser) browser.contentWindow == aWindow);
  }
}

function onViewToolbarsPopupShowing(aEvent, aInsertPoint) {
  var popup = aEvent.target;
  if (popup != aEvent.currentTarget)
    return;

  // Empty the menu
  for (var i = popup.childNodes.length-1; i >= 0; --i) {
    var deadItem = popup.childNodes[i];
    if (deadItem.hasAttribute("toolbarId"))
      popup.removeChild(deadItem);
  }

  var firstMenuItem = aInsertPoint || popup.firstChild;

  let toolbarNodes = Array.slice(gNavToolbox.childNodes);
  toolbarNodes.push(document.getElementById("addon-bar"));

  for (let toolbar of toolbarNodes) {
    let toolbarName = toolbar.getAttribute("toolbarname");
    if (toolbarName) {
      let menuItem = document.createElement("menuitem");
      let hidingAttribute = toolbar.getAttribute("type") == "menubar" ?
                            "autohide" : "collapsed";
      menuItem.setAttribute("id", "toggle_" + toolbar.id);
      menuItem.setAttribute("toolbarId", toolbar.id);
      menuItem.setAttribute("type", "checkbox");
      menuItem.setAttribute("label", toolbarName);
      menuItem.setAttribute("checked", toolbar.getAttribute(hidingAttribute) != "true");
      if (popup.id != "toolbar-context-menu")
        menuItem.setAttribute("key", toolbar.getAttribute("key"));

      popup.insertBefore(menuItem, firstMenuItem);

      menuItem.addEventListener("command", onViewToolbarCommand, false);
    }
  }
}

function onViewToolbarCommand(aEvent) {
  var toolbarId = aEvent.originalTarget.getAttribute("toolbarId");
  var toolbar = document.getElementById(toolbarId);
  var isVisible = aEvent.originalTarget.getAttribute("checked") == "true";
  setToolbarVisibility(toolbar, isVisible);
}

function setToolbarVisibility(toolbar, isVisible) {
  var hidingAttribute = toolbar.getAttribute("type") == "menubar" ?
                        "autohide" : "collapsed";

  toolbar.setAttribute(hidingAttribute, !isVisible);
  document.persist(toolbar.id, hidingAttribute);

  PlacesToolbarHelper.init();
  BookmarkingUI.onToolbarVisibilityChange();
  gBrowser.updateWindowResizers();

#ifdef CAN_DRAW_IN_TITLEBAR
  updateTitlebarDisplay();
#endif
}

var TabsOnTop = {
  init: function TabsOnTop_init() {
    Services.prefs.addObserver(this._prefName, this, false);

    // Only show the toggle UI if the user disabled tabs on top.
    if (Services.prefs.getBoolPref(this._prefName)) {
      for (let item of document.querySelectorAll("menuitem[command=cmd_ToggleTabsOnTop]"))
        item.parentNode.removeChild(item);
    }
  },

  uninit: function TabsOnTop_uninit() {
    Services.prefs.removeObserver(this._prefName, this);
  },

  toggle: function () {
    this.enabled = !Services.prefs.getBoolPref(this._prefName);
  },

  syncUI: function () {
    let userEnabled = Services.prefs.getBoolPref(this._prefName);
    let enabled = userEnabled && gBrowser.tabContainer.visible;

    document.getElementById("cmd_ToggleTabsOnTop")
            .setAttribute("checked", userEnabled);

    document.documentElement.setAttribute("tabsontop", enabled);
    document.getElementById("navigator-toolbox").setAttribute("tabsontop", enabled);
    document.getElementById("TabsToolbar").setAttribute("tabsontop", enabled);
    document.getElementById("nav-bar").setAttribute("tabsontop", enabled);
    gBrowser.tabContainer.setAttribute("tabsontop", enabled);
    TabsInTitlebar.allowedBy("tabs-on-top", enabled);
  },

  get enabled () {
    return gNavToolbox.getAttribute("tabsontop") == "true";
  },

  set enabled (val) {
    Services.prefs.setBoolPref(this._prefName, !!val);
    return val;
  },

  observe: function (subject, topic, data) {
    if (topic == "nsPref:changed")
      this.syncUI();
  },

  _prefName: "browser.tabs.onTop"
}

var TabsInTitlebar = {
  init: function () {
#ifdef CAN_DRAW_IN_TITLEBAR
    this._readPref();
    Services.prefs.addObserver(this._prefName, this, false);

    // We need to update the appearance of the titlebar when the menu changes
    // from the active to the inactive state. We can't, however, rely on
    // DOMMenuBarInactive, because the menu fires this event and then removes
    // the inactive attribute after an event-loop spin.
    //
    // Because updating the appearance involves sampling the heights and margins
    // of various elements, it's important that the layout be more or less
    // settled before updating the titlebar. So instead of listening to
    // DOMMenuBarActive and DOMMenuBarInactive, we use a MutationObserver to
    // watch the "invalid" attribute directly.
    let menu = document.getElementById("toolbar-menubar");
    this._menuObserver = new MutationObserver(this._onMenuMutate);
    this._menuObserver.observe(menu, {attributes: true});
    this._initialized = true;
#endif
  },

  allowedBy: function (condition, allow) {
#ifdef CAN_DRAW_IN_TITLEBAR
    if (allow) {
      if (condition in this._disallowed) {
        delete this._disallowed[condition];
        this._update(true);
      }
    } else {
      if (!(condition in this._disallowed)) {
        this._disallowed[condition] = null;
        this._update(true);
      }
    }
#endif
  },

  updateAppearance: function updateAppearance(aForce) {
#ifdef CAN_DRAW_IN_TITLEBAR
    this._update(aForce);
#endif
  },

  get enabled() {
    return document.documentElement.getAttribute("tabsintitlebar") == "true";
  },

#ifdef CAN_DRAW_IN_TITLEBAR
  observe: function (subject, topic, data) {
    if (topic == "nsPref:changed")
      this._readPref();
  },

  _onMenuMutate: function (aMutations) {
    // We don't care about restored windows, since the menu shouldn't be
    // pushing the tab-strip down.
    if (document.documentElement.getAttribute("sizemode") == "normal") {
      return;
    }

    for (let mutation of aMutations) {
      if (mutation.attributeName == "inactive" ||
          mutation.attributeName == "autohide") {
        TabsInTitlebar._update(true);
        return;
      }
    }
  },

  _initialized: false,
  _disallowed: {},
  _prefName: "browser.tabs.drawInTitlebar",
  _lastSizeMode: null,

  _readPref: function () {
    this.allowedBy("pref",
                   Services.prefs.getBoolPref(this._prefName));
  },

  _update: function (aForce=false) {
    if (!this._initialized || window.fullScreen)
      return;

    let allowed = true;

    if (!aForce) {
      // _update is called on resize events, because the window is not ready
      // after sizemode events. However, we only care about the event when the
      // sizemode is different from the last time we updated the appearance of
      // the tabs in the titlebar.
      let sizemode = document.documentElement.getAttribute("sizemode");
      if (this._lastSizeMode == sizemode) {
        return;
      }
      this._lastSizeMode = sizemode;
    }

    for (let something in this._disallowed) {
      allowed = false;
      break;
    }

    function $(id) document.getElementById(id);

    let titlebar = $("titlebar");
    let titlebarContent = $("titlebar-content");
    let menubar = $("toolbar-menubar");

    // Reset the margins and padding that _update modifies so that we can take
    // accurate measurements.
    titlebarContent.style.marginBottom = "";
    titlebar.style.marginBottom = "";
    menubar.style.paddingBottom = "";

    if (allowed) {
      // We set the tabsintitlebar attribute first so that our CSS for
      // tabsintitlebar manifests before we do our measurements.
      document.documentElement.setAttribute("tabsintitlebar", "true");

      function rect(ele)   ele.getBoundingClientRect();

      let captionButtonsBox = $("titlebar-buttonbox");
      this._sizePlaceholder("caption-buttons", rect(captionButtonsBox).width);
#ifdef XP_MACOSX
      let fullscreenButton  = $("titlebar-fullscreen-button");
      this._sizePlaceholder("fullscreen-button", rect(fullscreenButton).width);
#endif
      let titlebarContentHeight = rect(titlebarContent).height;
      let menuHeight = this._outerHeight(menubar);

      // If the titlebar is taller than the menubar, add more padding to the
      // bottom of the menubar so that it matches.
      if (menuHeight && titlebarContentHeight > menuHeight) {
        let menuTitlebarDelta = titlebarContentHeight - menuHeight;
        menubar.style.paddingBottom = menuTitlebarDelta + "px";
        menuHeight += menuTitlebarDelta;
      }

      // Next, we calculate how much we need to stretch the titlebar down to
      // go all the way to the bottom of the tab strip.
      let tabsToolbar = $("TabsToolbar");
      let tabAndMenuHeight = this._outerHeight(tabsToolbar) + menuHeight;
      titlebarContent.style.marginBottom = tabAndMenuHeight + "px";

      // Finally, we have to determine how much to bring up the elements below
      // the titlebar. We start with a baseHeight of tabAndMenuHeight, to offset
      // the amount we added to the titlebar content. Then, we have two cases:
      //
      // 1) The titlebar is larger than the tabAndMenuHeight. This can happen in
      //    large font mode with the menu autohidden. In this case, we want to
      //    add tabAndMenuHeight, since this should line up the bottom of the
      //    tabstrip with the bottom of the titlebar.
      //
      // 2) The titlebar is equal to or smaller than the tabAndMenuHeight. This
      //    is the more common case, and occurs with normal font sizes. In this
      //    case, we want to bring the menu and tabstrip right up to the top of
      //    the titlebar, so we add the titlebarContentHeight to the baseHeight.
      let baseHeight = tabAndMenuHeight;
      baseHeight += (titlebarContentHeight > tabAndMenuHeight) ? tabAndMenuHeight
                                                               : titlebarContentHeight;
      titlebar.style.marginBottom = "-" + baseHeight + "px";

      if (!this._draghandles) {
        this._draghandles = {};
        let tmp = {};
        Components.utils.import("resource://gre/modules/WindowDraggingUtils.jsm", tmp);

        let mouseDownCheck = function () {
          return !this._dragBindingAlive && TabsInTitlebar.enabled;
        };

        this._draghandles.tabsToolbar = new tmp.WindowDraggingElement(tabsToolbar);
        this._draghandles.tabsToolbar.mouseDownCheck = mouseDownCheck;

        this._draghandles.navToolbox = new tmp.WindowDraggingElement(gNavToolbox);
        this._draghandles.navToolbox.mouseDownCheck = mouseDownCheck;
      }
    } else {
      document.documentElement.removeAttribute("tabsintitlebar");
    }
  },

  _sizePlaceholder: function (type, width) {
    Array.forEach(document.querySelectorAll(".titlebar-placeholder[type='"+ type +"']"),
                  function (node) { node.width = width; });
  },

  /**
   * Retrieve the height of an element, including its top and bottom
   * margins.
   *
   * @param ele
   *        The element to measure.
   * @return
   *        The height and margins as an integer. If the height of the element
   *        is 0, then this returns 0, regardless of what the margins are.
   */
  _outerHeight: function (ele) {
    let cstyle = document.defaultView.getComputedStyle(ele);
    let margins = parseInt(cstyle.marginTop) + parseInt(cstyle.marginBottom);
    let height = ele.getBoundingClientRect().height;
    return height > 0 ? Math.abs(height + margins) : 0;
  },
#endif

  uninit: function () {
#ifdef CAN_DRAW_IN_TITLEBAR
    this._initialized = false;
    Services.prefs.removeObserver(this._prefName, this);
    this._menuObserver.disconnect();
#endif
  }
};

#ifdef CAN_DRAW_IN_TITLEBAR
function updateTitlebarDisplay() {
  document.getElementById("titlebar").hidden = gInPrintPreviewMode;

  if (!gInPrintPreviewMode)
    document.documentElement.setAttribute("chromemargin", "0,2,2,2");
  else
    document.documentElement.removeAttribute("chromemargin");

  TabsInTitlebar.allowedBy("drawing-in-titlebar", !gInPrintPreviewMode);
}
#endif

#ifdef CAN_DRAW_IN_TITLEBAR
function onTitlebarMaxClick() {
  if (window.windowState == window.STATE_MAXIMIZED)
    window.restore();
  else
    window.maximize();
}
#endif

function displaySecurityInfo()
{
  BrowserPageInfo(null, "securityTab");
}

/**
 * Opens or closes the sidebar identified by commandID.
 *
 * @param commandID a string identifying the sidebar to toggle; see the
 *                  note below. (Optional if a sidebar is already open.)
 * @param forceOpen boolean indicating whether the sidebar should be
 *                  opened regardless of its current state (optional).
 * @note
 * We expect to find a xul:broadcaster element with the specified ID.
 * The following attributes on that element may be used and/or modified:
 *  - id           (required) the string to match commandID. The convention
 *                 is to use this naming scheme: 'view<sidebar-name>Sidebar'.
 *  - sidebarurl   (required) specifies the URL to load in this sidebar.
 *  - sidebartitle or label (in that order) specify the title to
 *                 display on the sidebar.
 *  - checked      indicates whether the sidebar is currently displayed.
 *                 Note that toggleSidebar updates this attribute when
 *                 it changes the sidebar's visibility.
 *  - group        this attribute must be set to "sidebar".
 */
function toggleSidebar(commandID, forceOpen) {

  var sidebarBox = document.getElementById("sidebar-box");
  if (!commandID)
    commandID = sidebarBox.getAttribute("sidebarcommand");

  var sidebarBroadcaster = document.getElementById(commandID);
  var sidebar = document.getElementById("sidebar"); // xul:browser
  var sidebarTitle = document.getElementById("sidebar-title");
  var sidebarSplitter = document.getElementById("sidebar-splitter");

  if (sidebarBroadcaster.getAttribute("checked") == "true") {
    if (!forceOpen) {
      // Replace the document currently displayed in the sidebar with about:blank
      // so that we can free memory by unloading the page. We need to explicitly
      // create a new content viewer because the old one doesn't get destroyed
      // until about:blank has loaded (which does not happen as long as the
      // element is hidden).
      sidebar.setAttribute("src", "about:blank");
      sidebar.docShell.createAboutBlankContentViewer(null);

      sidebarBroadcaster.removeAttribute("checked");
      sidebarBox.setAttribute("sidebarcommand", "");
      sidebarTitle.value = "";
      sidebarBox.hidden = true;
      sidebarSplitter.hidden = true;
      gBrowser.selectedBrowser.focus();
    } else {
      fireSidebarFocusedEvent();
    }
    return;
  }

  // now we need to show the specified sidebar

  // ..but first update the 'checked' state of all sidebar broadcasters
  var broadcasters = document.getElementsByAttribute("group", "sidebar");
  for (let broadcaster of broadcasters) {
    // skip elements that observe sidebar broadcasters and random
    // other elements
    if (broadcaster.localName != "broadcaster")
      continue;

    if (broadcaster != sidebarBroadcaster)
      broadcaster.removeAttribute("checked");
    else
      sidebarBroadcaster.setAttribute("checked", "true");
  }

  sidebarBox.hidden = false;
  sidebarSplitter.hidden = false;

  var url = sidebarBroadcaster.getAttribute("sidebarurl");
  var title = sidebarBroadcaster.getAttribute("sidebartitle");
  if (!title)
    title = sidebarBroadcaster.getAttribute("label");
  sidebar.setAttribute("src", url); // kick off async load
  sidebarBox.setAttribute("sidebarcommand", sidebarBroadcaster.id);
  sidebarTitle.value = title;

  // We set this attribute here in addition to setting it on the <browser>
  // element itself, because the code in gBrowserInit.onUnload persists this
  // attribute, not the "src" of the <browser id="sidebar">. The reason it
  // does that is that we want to delay sidebar load a bit when a browser
  // window opens. See delayedStartup().
  sidebarBox.setAttribute("src", url);

  if (sidebar.contentDocument.location.href != url)
    sidebar.addEventListener("load", sidebarOnLoad, true);
  else // older code handled this case, so we do it too
    fireSidebarFocusedEvent();
}

function sidebarOnLoad(event) {
  var sidebar = document.getElementById("sidebar");
  sidebar.removeEventListener("load", sidebarOnLoad, true);
  // We're handling the 'load' event before it bubbles up to the usual
  // (non-capturing) event handlers. Let it bubble up before firing the
  // SidebarFocused event.
  setTimeout(fireSidebarFocusedEvent, 0);
}

/**
 * Fire a "SidebarFocused" event on the sidebar's |window| to give the sidebar
 * a chance to adjust focus as needed. An additional event is needed, because
 * we don't want to focus the sidebar when it's opened on startup or in a new
 * window, only when the user opens the sidebar.
 */
function fireSidebarFocusedEvent() {
  var sidebar = document.getElementById("sidebar");
  var event = document.createEvent("Events");
  event.initEvent("SidebarFocused", true, false);
  sidebar.contentWindow.dispatchEvent(event);
}

var gHomeButton = {
  prefDomain: "browser.startup.homepage",
  observe: function (aSubject, aTopic, aPrefName)
  {
    if (aTopic != "nsPref:changed" || aPrefName != this.prefDomain)
      return;

    this.updateTooltip();
  },

  updateTooltip: function (homeButton)
  {
    if (!homeButton)
      homeButton = document.getElementById("home-button");
    if (homeButton) {
      var homePage = this.getHomePage();
      homePage = homePage.replace(/\|/g,', ');
      if (homePage.toLowerCase() == "about:home")
        homeButton.setAttribute("tooltiptext", homeButton.getAttribute("aboutHomeOverrideTooltip"));
      else
        homeButton.setAttribute("tooltiptext", homePage);
    }
  },

  getHomePage: function ()
  {
    var url;
    try {
      url = gPrefService.getComplexValue(this.prefDomain,
                                Components.interfaces.nsIPrefLocalizedString).data;
    } catch (e) {
    }

    // use this if we can't find the pref
    if (!url) {
      var configBundle = Services.strings
                                 .createBundle("chrome://branding/locale/browserconfig.properties");
      url = configBundle.GetStringFromName(this.prefDomain);
    }

    return url;
  },

  updatePersonalToolbarStyle: function (homeButton)
  {
    if (!homeButton)
      homeButton = document.getElementById("home-button");
    if (homeButton)
      homeButton.className = homeButton.parentNode.id == "PersonalToolbar"
                               || homeButton.parentNode.parentNode.id == "PersonalToolbar" ?
                             homeButton.className.replace("toolbarbutton-1", "bookmark-item") :
                             homeButton.className.replace("bookmark-item", "toolbarbutton-1");
  }
};

/**
 * Gets the selected text in the active browser. Leading and trailing
 * whitespace is removed, and consecutive whitespace is replaced by a single
 * space. A maximum of 150 characters will be returned, regardless of the value
 * of aCharLen.
 *
 * @param aCharLen
 *        The maximum number of characters to return.
 */
function getBrowserSelection(aCharLen) {
  // selections of more than 150 characters aren't useful
  const kMaxSelectionLen = 150;
  const charLen = Math.min(aCharLen || kMaxSelectionLen, kMaxSelectionLen);
  let commandDispatcher = document.commandDispatcher;

  var focusedWindow = commandDispatcher.focusedWindow;
  var selection = focusedWindow.getSelection().toString();
  // try getting a selected text in text input.
  if (!selection) {
    let element = commandDispatcher.focusedElement;
    var isOnTextInput = function isOnTextInput(elem) {
      // we avoid to return a value if a selection is in password field.
      // ref. bug 565717
      return elem instanceof HTMLTextAreaElement ||
             (elem instanceof HTMLInputElement && elem.mozIsTextField(true));
    };

    if (isOnTextInput(element)) {
      selection = element.QueryInterface(Ci.nsIDOMNSEditableElement)
                         .editor.selection.toString();
    }
  }

  if (selection) {
    if (selection.length > charLen) {
      // only use the first charLen important chars. see bug 221361
      var pattern = new RegExp("^(?:\\s*.){0," + charLen + "}");
      pattern.test(selection);
      selection = RegExp.lastMatch;
    }

    selection = selection.trim().replace(/\s+/g, " ");

    if (selection.length > charLen)
      selection = selection.substr(0, charLen);
  }
  return selection;
}

var gWebPanelURI;
function openWebPanel(aTitle, aURI)
{
    // Ensure that the web panels sidebar is open.
    toggleSidebar('viewWebPanelsSidebar', true);

    // Set the title of the panel.
    document.getElementById("sidebar-title").value = aTitle;

    // Tell the Web Panels sidebar to load the bookmark.
    var sidebar = document.getElementById("sidebar");
    if (sidebar.docShell && sidebar.contentDocument && sidebar.contentDocument.getElementById('web-panels-browser')) {
        sidebar.contentWindow.loadWebPanel(aURI);
        if (gWebPanelURI) {
            gWebPanelURI = "";
            sidebar.removeEventListener("load", asyncOpenWebPanel, true);
        }
    }
    else {
        // The panel is still being constructed.  Attach an onload handler.
        if (!gWebPanelURI)
            sidebar.addEventListener("load", asyncOpenWebPanel, true);
        gWebPanelURI = aURI;
    }
}

function asyncOpenWebPanel(event)
{
    var sidebar = document.getElementById("sidebar");
    if (gWebPanelURI && sidebar.contentDocument && sidebar.contentDocument.getElementById('web-panels-browser'))
        sidebar.contentWindow.loadWebPanel(gWebPanelURI);
    gWebPanelURI = "";
    sidebar.removeEventListener("load", asyncOpenWebPanel, true);
}

/*
 * - [ Dependencies ] ---------------------------------------------------------
 *  utilityOverlay.js:
 *    - gatherTextUnder
 */

/**
 * Extracts linkNode and href for the current click target.
 *
 * @param event
 *        The click event.
 * @return [href, linkNode].
 *
 * @note linkNode will be null if the click wasn't on an anchor
 *       element (or XLink).
 */
function hrefAndLinkNodeForClickEvent(event)
{
  function isHTMLLink(aNode)
  {
    // Be consistent with what nsContextMenu.js does.
    return ((aNode instanceof HTMLAnchorElement && aNode.href) ||
            (aNode instanceof HTMLAreaElement && aNode.href) ||
            aNode instanceof HTMLLinkElement);
  }

  let node = event.target;
  while (node && !isHTMLLink(node)) {
    node = node.parentNode;
  }

  if (node)
    return [node.href, node];

  // If there is no linkNode, try simple XLink.
  let href, baseURI;
  node = event.target;
  while (node && !href) {
    if (node.nodeType == Node.ELEMENT_NODE) {
      href = node.getAttributeNS("http://www.w3.org/1999/xlink", "href");
      if (href)
        baseURI = node.baseURI;
    }
    node = node.parentNode;
  }

  // In case of XLink, we don't return the node we got href from since
  // callers expect <a>-like elements.
  return [href ? makeURLAbsolute(baseURI, href) : null, null];
}

/**
 * Called whenever the user clicks in the content area.
 *
 * @param event
 *        The click event.
 * @param isPanelClick
 *        Whether the event comes from a web panel.
 * @note default event is prevented if the click is handled.
 */
function contentAreaClick(event, isPanelClick)
{
  if (!event.isTrusted || event.defaultPrevented || event.button == 2)
    return;

  let [href, linkNode] = hrefAndLinkNodeForClickEvent(event);
  if (!href) {
    // Not a link, handle middle mouse navigation.
    if (event.button == 1 &&
        gPrefService.getBoolPref("middlemouse.contentLoadURL") &&
        !gPrefService.getBoolPref("general.autoScroll")) {
      middleMousePaste(event);
      event.preventDefault();
    }
    return;
  }

  // This code only applies if we have a linkNode (i.e. clicks on real anchor
  // elements, as opposed to XLink).
  if (linkNode && event.button == 0 &&
      !event.ctrlKey && !event.shiftKey && !event.altKey && !event.metaKey) {
    // A Web panel's links should target the main content area.  Do this
    // if no modifier keys are down and if there's no target or the target
    // equals _main (the IE convention) or _content (the Mozilla convention).
    let target = linkNode.target;
    let mainTarget = !target || target == "_content" || target  == "_main";
    if (isPanelClick && mainTarget) {
      // javascript and data links should be executed in the current browser.
      if (linkNode.getAttribute("onclick") ||
          href.startsWith("javascript:") ||
          href.startsWith("data:"))
        return;

      try {
        urlSecurityCheck(href, linkNode.ownerDocument.nodePrincipal);
      }
      catch(ex) {
        // Prevent loading unsecure destinations.
        event.preventDefault();
        return;
      }

      loadURI(href, null, null, false);
      event.preventDefault();
      return;
    }

    if (linkNode.getAttribute("rel") == "sidebar") {
      // This is the Opera convention for a special link that, when clicked,
      // allows to add a sidebar panel.  The link's title attribute contains
      // the title that should be used for the sidebar panel.
      PlacesUIUtils.showBookmarkDialog({ action: "add"
                                       , type: "bookmark"
                                       , uri: makeURI(href)
                                       , title: linkNode.getAttribute("title")
                                       , loadBookmarkInSidebar: true
                                       , hiddenRows: [ "description"
                                                     , "location"
                                                     , "keyword" ]
                                       }, window);
      event.preventDefault();
      return;
    }
  }

  handleLinkClick(event, href, linkNode);

  // Mark the page as a user followed link.  This is done so that history can
  // distinguish automatic embed visits from user activated ones.  For example
  // pages loaded in frames are embed visits and lost with the session, while
  // visits across frames should be preserved.
  try {
    if (!PrivateBrowsingUtils.isWindowPrivate(window))
      PlacesUIUtils.markPageAsFollowedLink(href);
  } catch (ex) { /* Skip invalid URIs. */ }
}

/**
 * Handles clicks on links.
 *
 * @return true if the click event was handled, false otherwise.
 */
function handleLinkClick(event, href, linkNode) {
  if (event.button == 2) // right click
    return false;

  var where = whereToOpenLink(event);
  if (where == "current")
    return false;

  var doc = event.target.ownerDocument;

  if (where == "save") {
    saveURL(href, linkNode ? gatherTextUnder(linkNode) : "", null, true,
            true, doc.documentURIObject, doc);
    event.preventDefault();
    return true;
  }

  urlSecurityCheck(href, doc.nodePrincipal);
  openLinkIn(href, where, { referrerURI: doc.documentURIObject,
                            charset: doc.characterSet });
  event.preventDefault();
  return true;
}

function middleMousePaste(event) {
  let clipboard = readFromClipboard();
  if (!clipboard)
    return;

  // Strip embedded newlines and surrounding whitespace, to match the URL
  // bar's behavior (stripsurroundingwhitespace)
  clipboard = clipboard.replace(/\s*\n\s*/g, "");

  let mayInheritPrincipal = { value: false };
  let url = getShortcutOrURI(clipboard, mayInheritPrincipal);
  try {
    makeURI(url);
  } catch (ex) {
    // Not a valid URI.
    return;
  }

  try {
    addToUrlbarHistory(url);
  } catch (ex) {
    // Things may go wrong when adding url to session history,
    // but don't let that interfere with the loading of the url.
    Cu.reportError(ex);
  }

  openUILink(url, event,
             { ignoreButton: true,
               disallowInheritPrincipal: !mayInheritPrincipal.value });

  event.stopPropagation();
}

function handleDroppedLink(event, url, name)
{
  let postData = { };
  let uri = getShortcutOrURI(url, postData);
  if (uri)
    loadURI(uri, null, postData.value, false);

  // Keep the event from being handled by the dragDrop listeners
  // built-in to gecko if they happen to be above us.
  event.preventDefault();
};

function MultiplexHandler(event)
{ try {
    var node = event.target;
    var name = node.getAttribute('name');

    if (name == 'detectorGroup') {
        BrowserCharsetReload();
        SelectDetector(event, false);
    } else if (name == 'charsetGroup') {
        var charset = node.getAttribute('id');
        charset = charset.substring('charset.'.length, charset.length)
        BrowserSetForcedCharacterSet(charset);
    } else if (name == 'charsetCustomize') {
        //do nothing - please remove this else statement, once the charset prefs moves to the pref window
    } else {
        BrowserSetForcedCharacterSet(node.getAttribute('id'));
    }
    } catch(ex) { alert(ex); }
}

function SelectDetector(event, doReload)
{
    var uri =  event.target.getAttribute("id");
    var prefvalue = uri.substring('chardet.'.length, uri.length);
    if ("off" == prefvalue) { // "off" is special value to turn off the detectors
        prefvalue = "";
    }

    try {
        var str =  Cc["@mozilla.org/supports-string;1"].
                   createInstance(Ci.nsISupportsString);

        str.data = prefvalue;
        gPrefService.setComplexValue("intl.charset.detector", Ci.nsISupportsString, str);
        if (doReload)
          window.content.location.reload();
    }
    catch (ex) {
        dump("Failed to set the intl.charset.detector preference.\n");
    }
}

function BrowserSetForcedCharacterSet(aCharset)
{
  gBrowser.docShell.gatherCharsetMenuTelemetry();
  gBrowser.docShell.charset = aCharset;
  // Save the forced character-set
  if (!PrivateBrowsingUtils.isWindowPrivate(window))
    PlacesUtils.setCharsetForURI(getWebNavigation().currentURI, aCharset);
  BrowserCharsetReload();
}

function BrowserCharsetReload()
{
  BrowserReloadWithFlags(nsIWebNavigation.LOAD_FLAGS_CHARSET_CHANGE);
}

function charsetMenuGetElement(parent, id) {
  return parent.getElementsByAttribute("id", id)[0];
}

function UpdateCurrentCharset(target) {
    // extract the charset from DOM
    var wnd = document.commandDispatcher.focusedWindow;
    if ((window == wnd) || (wnd == null)) wnd = window.content;

    // Uncheck previous item
    if (gPrevCharset) {
        var pref_item = charsetMenuGetElement(target, "charset." + gPrevCharset);
        if (pref_item)
          pref_item.setAttribute('checked', 'false');
    }

    var menuitem = charsetMenuGetElement(target, "charset." + wnd.document.characterSet);
    if (menuitem) {
        menuitem.setAttribute('checked', 'true');
    }
}

function UpdateCharsetDetector(target) {
  var prefvalue;

  try {
    prefvalue = gPrefService.getComplexValue("intl.charset.detector", Ci.nsIPrefLocalizedString).data;
  }
  catch (ex) {}

  if (!prefvalue)
    prefvalue = "off";

  var menuitem = charsetMenuGetElement(target, "chardet." + prefvalue);
  if (menuitem)
    menuitem.setAttribute("checked", "true");
}

function UpdateMenus(event) {
  UpdateCurrentCharset(event.target);
  UpdateCharsetDetector(event.target);
}

function CreateMenu(node) {
  Services.obs.notifyObservers(null, "charsetmenu-selected", node);
}

function charsetLoadListener() {
  var charset = window.content.document.characterSet;

  if (charset.length > 0 && (charset != gLastBrowserCharset)) {
    if (!gCharsetMenu)
      gCharsetMenu = Cc['@mozilla.org/rdf/datasource;1?name=charset-menu'].getService(Ci.nsICurrentCharsetListener);
    gCharsetMenu.SetCurrentCharset(charset);
    gPrevCharset = gLastBrowserCharset;
    gLastBrowserCharset = charset;
  }
}


var gPageStyleMenu = {

  _getAllStyleSheets: function (frameset) {
    var styleSheetsArray = Array.slice(frameset.document.styleSheets);
    for (let i = 0; i < frameset.frames.length; i++) {
      let frameSheets = this._getAllStyleSheets(frameset.frames[i]);
      styleSheetsArray = styleSheetsArray.concat(frameSheets);
    }
    return styleSheetsArray;
  },

  fillPopup: function (menuPopup) {
    var noStyle = menuPopup.firstChild;
    var persistentOnly = noStyle.nextSibling;
    var sep = persistentOnly.nextSibling;
    while (sep.nextSibling)
      menuPopup.removeChild(sep.nextSibling);

    var styleSheets = this._getAllStyleSheets(window.content);
    var currentStyleSheets = {};
    var styleDisabled = getMarkupDocumentViewer().authorStyleDisabled;
    var haveAltSheets = false;
    var altStyleSelected = false;

    for (let currentStyleSheet of styleSheets) {
      if (!currentStyleSheet.title)
        continue;

      // Skip any stylesheets whose media attribute doesn't match.
      if (currentStyleSheet.media.length > 0) {
        let mediaQueryList = currentStyleSheet.media.mediaText;
        if (!window.content.matchMedia(mediaQueryList).matches)
          continue;
      }

      if (!currentStyleSheet.disabled)
        altStyleSelected = true;

      haveAltSheets = true;

      let lastWithSameTitle = null;
      if (currentStyleSheet.title in currentStyleSheets)
        lastWithSameTitle = currentStyleSheets[currentStyleSheet.title];

      if (!lastWithSameTitle) {
        let menuItem = document.createElement("menuitem");
        menuItem.setAttribute("type", "radio");
        menuItem.setAttribute("label", currentStyleSheet.title);
        menuItem.setAttribute("data", currentStyleSheet.title);
        menuItem.setAttribute("checked", !currentStyleSheet.disabled && !styleDisabled);
        menuItem.setAttribute("oncommand", "gPageStyleMenu.switchStyleSheet(this.getAttribute('data'));");
        menuPopup.appendChild(menuItem);
        currentStyleSheets[currentStyleSheet.title] = menuItem;
      } else if (currentStyleSheet.disabled) {
        lastWithSameTitle.removeAttribute("checked");
      }
    }

    noStyle.setAttribute("checked", styleDisabled);
    persistentOnly.setAttribute("checked", !altStyleSelected && !styleDisabled);
    persistentOnly.hidden = (window.content.document.preferredStyleSheetSet) ? haveAltSheets : false;
    sep.hidden = (noStyle.hidden && persistentOnly.hidden) || !haveAltSheets;
  },

  _stylesheetInFrame: function (frame, title) {
    return Array.some(frame.document.styleSheets,
                      function (stylesheet) stylesheet.title == title);
  },

  _stylesheetSwitchFrame: function (frame, title) {
    var docStyleSheets = frame.document.styleSheets;

    for (let i = 0; i < docStyleSheets.length; ++i) {
      let docStyleSheet = docStyleSheets[i];

      if (docStyleSheet.title)
        docStyleSheet.disabled = (docStyleSheet.title != title);
      else if (docStyleSheet.disabled)
        docStyleSheet.disabled = false;
    }
  },

  _stylesheetSwitchAll: function (frameset, title) {
    if (!title || this._stylesheetInFrame(frameset, title))
      this._stylesheetSwitchFrame(frameset, title);

    for (let i = 0; i < frameset.frames.length; i++)
      this._stylesheetSwitchAll(frameset.frames[i], title);
  },

  switchStyleSheet: function (title, contentWindow) {
    getMarkupDocumentViewer().authorStyleDisabled = false;
    this._stylesheetSwitchAll(contentWindow || content, title);
  },

  disableStyle: function () {
    getMarkupDocumentViewer().authorStyleDisabled = true;
  },
};

/* Legacy global page-style functions */
var getAllStyleSheets   = gPageStyleMenu._getAllStyleSheets.bind(gPageStyleMenu);
var stylesheetFillPopup = gPageStyleMenu.fillPopup.bind(gPageStyleMenu);
function stylesheetSwitchAll(contentWindow, title) {
  gPageStyleMenu.switchStyleSheet(title, contentWindow);
}
function setStyleDisabled(disabled) {
  if (disabled)
    gPageStyleMenu.disableStyle();
}


var BrowserOffline = {
  _inited: false,

  /////////////////////////////////////////////////////////////////////////////
  // BrowserOffline Public Methods
  init: function ()
  {
    if (!this._uiElement)
      this._uiElement = document.getElementById("workOfflineMenuitemState");

    Services.obs.addObserver(this, "network:offline-status-changed", false);

    this._updateOfflineUI(Services.io.offline);

    this._inited = true;
  },

  uninit: function ()
  {
    if (this._inited) {
      Services.obs.removeObserver(this, "network:offline-status-changed");
    }
  },

  toggleOfflineStatus: function ()
  {
    var ioService = Services.io;

    // Stop automatic management of the offline status
    try {
      ioService.manageOfflineStatus = false;
    } catch (ex) {
    }

    if (!ioService.offline && !this._canGoOffline()) {
      this._updateOfflineUI(false);
      return;
    }

    ioService.offline = !ioService.offline;
  },

  /////////////////////////////////////////////////////////////////////////////
  // nsIObserver
  observe: function (aSubject, aTopic, aState)
  {
    if (aTopic != "network:offline-status-changed")
      return;

    this._updateOfflineUI(aState == "offline");
  },

  /////////////////////////////////////////////////////////////////////////////
  // BrowserOffline Implementation Methods
  _canGoOffline: function ()
  {
    try {
      var cancelGoOffline = Cc["@mozilla.org/supports-PRBool;1"].createInstance(Ci.nsISupportsPRBool);
      Services.obs.notifyObservers(cancelGoOffline, "offline-requested", null);

      // Something aborted the quit process.
      if (cancelGoOffline.data)
        return false;
    }
    catch (ex) {
    }

    return true;
  },

  _uiElement: null,
  _updateOfflineUI: function (aOffline)
  {
    var offlineLocked = gPrefService.prefIsLocked("network.online");
    if (offlineLocked)
      this._uiElement.setAttribute("disabled", "true");

    this._uiElement.setAttribute("checked", aOffline);
  }
};

var OfflineApps = {
  /////////////////////////////////////////////////////////////////////////////
  // OfflineApps Public Methods
  init: function ()
  {
    Services.obs.addObserver(this, "offline-cache-update-completed", false);
  },

  uninit: function ()
  {
    Services.obs.removeObserver(this, "offline-cache-update-completed");
  },

  handleEvent: function(event) {
    if (event.type == "MozApplicationManifest") {
      this.offlineAppRequested(event.originalTarget.defaultView);
    }
  },

  /////////////////////////////////////////////////////////////////////////////
  // OfflineApps Implementation Methods

  // XXX: _getBrowserWindowForContentWindow and _getBrowserForContentWindow
  // were taken from browser/components/feeds/src/WebContentConverter.
  _getBrowserWindowForContentWindow: function(aContentWindow) {
    return aContentWindow.QueryInterface(Ci.nsIInterfaceRequestor)
                         .getInterface(Ci.nsIWebNavigation)
                         .QueryInterface(Ci.nsIDocShellTreeItem)
                         .rootTreeItem
                         .QueryInterface(Ci.nsIInterfaceRequestor)
                         .getInterface(Ci.nsIDOMWindow)
                         .wrappedJSObject;
  },

  _getBrowserForContentWindow: function(aBrowserWindow, aContentWindow) {
    // This depends on pseudo APIs of browser.js and tabbrowser.xml
    aContentWindow = aContentWindow.top;
    var browsers = aBrowserWindow.gBrowser.browsers;
    for (let browser of browsers) {
      if (browser.contentWindow == aContentWindow)
        return browser;
    }
    return null;
  },

  _getManifestURI: function(aWindow) {
    if (!aWindow.document.documentElement)
      return null;

    var attr = aWindow.document.documentElement.getAttribute("manifest");
    if (!attr)
      return null;

    try {
      var contentURI = makeURI(aWindow.location.href, null, null);
      return makeURI(attr, aWindow.document.characterSet, contentURI);
    } catch (e) {
      return null;
    }
  },

  // A cache update isn't tied to a specific window.  Try to find
  // the best browser in which to warn the user about space usage
  _getBrowserForCacheUpdate: function(aCacheUpdate) {
    // Prefer the current browser
    var uri = this._getManifestURI(content);
    if (uri && uri.equals(aCacheUpdate.manifestURI)) {
      return gBrowser.selectedBrowser;
    }

    var browsers = gBrowser.browsers;
    for (let browser of browsers) {
      uri = this._getManifestURI(browser.contentWindow);
      if (uri && uri.equals(aCacheUpdate.manifestURI)) {
        return browser;
      }
    }

    return null;
  },

  _warnUsage: function(aBrowser, aURI) {
    if (!aBrowser)
      return;

    var notificationBox = gBrowser.getNotificationBox(aBrowser);
    var notification = notificationBox.getNotificationWithValue("offline-app-usage");
    if (!notification) {
      var buttons = [{
          label: gNavigatorBundle.getString("offlineApps.manageUsage"),
          accessKey: gNavigatorBundle.getString("offlineApps.manageUsageAccessKey"),
          callback: OfflineApps.manage
        }];

      var warnQuota = gPrefService.getIntPref("offline-apps.quota.warn");
      const priority = notificationBox.PRIORITY_WARNING_MEDIUM;
      var message = gNavigatorBundle.getFormattedString("offlineApps.usage",
                                                        [ aURI.host,
                                                          warnQuota / 1024 ]);

      notificationBox.appendNotification(message, "offline-app-usage",
                                         "chrome://browser/skin/Info.png",
                                         priority, buttons);
    }

    // Now that we've warned once, prevent the warning from showing up
    // again.
    Services.perms.add(aURI, "offline-app",
                       Ci.nsIOfflineCacheUpdateService.ALLOW_NO_WARN);
  },

  // XXX: duplicated in preferences/advanced.js
  _getOfflineAppUsage: function (host, groups)
  {
    var cacheService = Cc["@mozilla.org/network/application-cache-service;1"].
                       getService(Ci.nsIApplicationCacheService);
    if (!groups)
      groups = cacheService.getGroups();

    var usage = 0;
    for (let group of groups) {
      var uri = Services.io.newURI(group, null, null);
      if (uri.asciiHost == host) {
        var cache = cacheService.getActiveCache(group);
        usage += cache.usage;
      }
    }

    return usage;
  },

  _checkUsage: function(aURI) {
    // if the user has already allowed excessive usage, don't bother checking
    if (Services.perms.testExactPermission(aURI, "offline-app") !=
        Ci.nsIOfflineCacheUpdateService.ALLOW_NO_WARN) {
      var usage = this._getOfflineAppUsage(aURI.asciiHost);
      var warnQuota = gPrefService.getIntPref("offline-apps.quota.warn");
      if (usage >= warnQuota * 1024) {
        return true;
      }
    }

    return false;
  },

  offlineAppRequested: function(aContentWindow) {
    if (!gPrefService.getBoolPref("browser.offline-apps.notify")) {
      return;
    }

    let browserWindow = this._getBrowserWindowForContentWindow(aContentWindow);
    let browser = this._getBrowserForContentWindow(browserWindow,
                                                   aContentWindow);

    let currentURI = aContentWindow.document.documentURIObject;

    // don't bother showing UI if the user has already made a decision
    if (Services.perms.testExactPermission(currentURI, "offline-app") != Services.perms.UNKNOWN_ACTION)
      return;

    try {
      if (gPrefService.getBoolPref("offline-apps.allow_by_default")) {
        // all pages can use offline capabilities, no need to ask the user
        return;
      }
    } catch(e) {
      // this pref isn't set by default, ignore failures
    }

    let host = currentURI.asciiHost;
    let notificationID = "offline-app-requested-" + host;
    let notification = PopupNotifications.getNotification(notificationID, browser);

    if (notification) {
      notification.options.documents.push(aContentWindow.document);
    } else {
      let mainAction = {
        label: gNavigatorBundle.getString("offlineApps.allow"),
        accessKey: gNavigatorBundle.getString("offlineApps.allowAccessKey"),
        callback: function() {
          for (let document of notification.options.documents) {
            OfflineApps.allowSite(document);
          }
        }
      };
      let secondaryActions = [{
        label: gNavigatorBundle.getString("offlineApps.never"),
        accessKey: gNavigatorBundle.getString("offlineApps.neverAccessKey"),
        callback: function() {
          for (let document of notification.options.documents) {
            OfflineApps.disallowSite(document);
          }
        }
      }];
      let message = gNavigatorBundle.getFormattedString("offlineApps.available",
                                                        [ host ]);
      let anchorID = "indexedDB-notification-icon";
      let options= {
        documents : [ aContentWindow.document ]
      };
      notification = PopupNotifications.show(browser, notificationID, message,
                                             anchorID, mainAction,
                                             secondaryActions, options);
    }
  },

  allowSite: function(aDocument) {
    Services.perms.add(aDocument.documentURIObject, "offline-app", Services.perms.ALLOW_ACTION);

    // When a site is enabled while loading, manifest resources will
    // start fetching immediately.  This one time we need to do it
    // ourselves.
    this._startFetching(aDocument);
  },

  disallowSite: function(aDocument) {
    Services.perms.add(aDocument.documentURIObject, "offline-app", Services.perms.DENY_ACTION);
  },

  manage: function() {
    openAdvancedPreferences("networkTab");
  },

  _startFetching: function(aDocument) {
    if (!aDocument.documentElement)
      return;

    var manifest = aDocument.documentElement.getAttribute("manifest");
    if (!manifest)
      return;

    var manifestURI = makeURI(manifest, aDocument.characterSet,
                              aDocument.documentURIObject);

    var updateService = Cc["@mozilla.org/offlinecacheupdate-service;1"].
                        getService(Ci.nsIOfflineCacheUpdateService);
    updateService.scheduleUpdate(manifestURI, aDocument.documentURIObject, window);
  },

  /////////////////////////////////////////////////////////////////////////////
  // nsIObserver
  observe: function (aSubject, aTopic, aState)
  {
    if (aTopic == "offline-cache-update-completed") {
      var cacheUpdate = aSubject.QueryInterface(Ci.nsIOfflineCacheUpdate);

      var uri = cacheUpdate.manifestURI;
      if (OfflineApps._checkUsage(uri)) {
        var browser = this._getBrowserForCacheUpdate(cacheUpdate);
        if (browser) {
          OfflineApps._warnUsage(browser, cacheUpdate.manifestURI);
        }
      }
    }
  }
};

var IndexedDBPromptHelper = {
  _permissionsPrompt: "indexedDB-permissions-prompt",
  _permissionsResponse: "indexedDB-permissions-response",

  _quotaPrompt: "indexedDB-quota-prompt",
  _quotaResponse: "indexedDB-quota-response",
  _quotaCancel: "indexedDB-quota-cancel",

  _notificationIcon: "indexedDB-notification-icon",

  init:
  function IndexedDBPromptHelper_init() {
    Services.obs.addObserver(this, this._permissionsPrompt, false);
    Services.obs.addObserver(this, this._quotaPrompt, false);
    Services.obs.addObserver(this, this._quotaCancel, false);
  },

  uninit:
  function IndexedDBPromptHelper_uninit() {
    Services.obs.removeObserver(this, this._permissionsPrompt);
    Services.obs.removeObserver(this, this._quotaPrompt);
    Services.obs.removeObserver(this, this._quotaCancel);
  },

  observe:
  function IndexedDBPromptHelper_observe(subject, topic, data) {
    if (topic != this._permissionsPrompt &&
        topic != this._quotaPrompt &&
        topic != this._quotaCancel) {
      throw new Error("Unexpected topic!");
    }

    var requestor = subject.QueryInterface(Ci.nsIInterfaceRequestor);

    var contentWindow = requestor.getInterface(Ci.nsIDOMWindow);
    var contentDocument = contentWindow.document;
    var browserWindow =
      OfflineApps._getBrowserWindowForContentWindow(contentWindow);

    if (browserWindow != window) {
      // Must belong to some other window.
      return;
    }

    var browser =
      OfflineApps._getBrowserForContentWindow(browserWindow, contentWindow);

    var host = contentDocument.documentURIObject.asciiHost;

    var message;
    var responseTopic;
    if (topic == this._permissionsPrompt) {
      message = gNavigatorBundle.getFormattedString("offlineApps.available",
                                                    [ host ]);
      responseTopic = this._permissionsResponse;
    }
    else if (topic == this._quotaPrompt) {
      message = gNavigatorBundle.getFormattedString("indexedDB.usage",
                                                    [ host, data ]);
      responseTopic = this._quotaResponse;
    }
    else if (topic == this._quotaCancel) {
      responseTopic = this._quotaResponse;
    }

    const hiddenTimeoutDuration = 30000; // 30 seconds
    const firstTimeoutDuration = 300000; // 5 minutes

    var timeoutId;

    var observer = requestor.getInterface(Ci.nsIObserver);

    var mainAction = {
      label: gNavigatorBundle.getString("offlineApps.allow"),
      accessKey: gNavigatorBundle.getString("offlineApps.allowAccessKey"),
      callback: function() {
        clearTimeout(timeoutId);
        observer.observe(null, responseTopic,
                         Ci.nsIPermissionManager.ALLOW_ACTION);
      }
    };

    var secondaryActions = [
      {
        label: gNavigatorBundle.getString("offlineApps.never"),
        accessKey: gNavigatorBundle.getString("offlineApps.neverAccessKey"),
        callback: function() {
          clearTimeout(timeoutId);
          observer.observe(null, responseTopic,
                           Ci.nsIPermissionManager.DENY_ACTION);
        }
      }
    ];

    // This will be set to the result of PopupNotifications.show() below, or to
    // the result of PopupNotifications.getNotification() if this is a
    // quotaCancel notification.
    var notification;

    function timeoutNotification() {
      // Remove the notification.
      if (notification) {
        notification.remove();
      }

      // Clear all of our timeout stuff. We may be called directly, not just
      // when the timeout actually elapses.
      clearTimeout(timeoutId);

      // And tell the page that the popup timed out.
      observer.observe(null, responseTopic,
                       Ci.nsIPermissionManager.UNKNOWN_ACTION);
    }

    var options = {
      eventCallback: function(state) {
        // Don't do anything if the timeout has not been set yet.
        if (!timeoutId) {
          return;
        }

        // If the popup is being dismissed start the short timeout.
        if (state == "dismissed") {
          clearTimeout(timeoutId);
          timeoutId = setTimeout(timeoutNotification, hiddenTimeoutDuration);
          return;
        }

        // If the popup is being re-shown then clear the timeout allowing
        // unlimited waiting.
        if (state == "shown") {
          clearTimeout(timeoutId);
        }
      }
    };

    if (topic == this._quotaCancel) {
      notification = PopupNotifications.getNotification(this._quotaPrompt,
                                                        browser);
      timeoutNotification();
      return;
    }

    notification = PopupNotifications.show(browser, topic, message,
                                           this._notificationIcon, mainAction,
                                           secondaryActions, options);

    // Set the timeoutId after the popup has been created, and use the long
    // timeout value. If the user doesn't notice the popup after this amount of
    // time then it is most likely not visible and we want to alert the page.
    timeoutId = setTimeout(timeoutNotification, firstTimeoutDuration);
  }
};

function WindowIsClosing()
{
  if (TabView.isVisible()) {
    TabView.hide();
    return false;
  }

  if (!closeWindow(false, warnAboutClosingWindow))
    return false;

  for (let browser of gBrowser.browsers) {
    let ds = browser.docShell;
    if (ds.contentViewer && !ds.contentViewer.permitUnload())
      return false;
  }

  return true;
}

/**
 * Checks if this is the last full *browser* window around. If it is, this will
 * be communicated like quitting. Otherwise, we warn about closing multiple tabs.
 * @returns true if closing can proceed, false if it got cancelled.
 */
function warnAboutClosingWindow() {
  // Popups aren't considered full browser windows.
  let isPBWindow = PrivateBrowsingUtils.isWindowPrivate(window);
  if (!isPBWindow && !toolbar.visible)
    return gBrowser.warnAboutClosingTabs(true);

  // Figure out if there's at least one other browser window around.
  let e = Services.wm.getEnumerator("navigator:browser");
  let otherPBWindowExists = false;
  let nonPopupPresent = false;
  while (e.hasMoreElements()) {
    let win = e.getNext();
    if (win != window) {
      if (isPBWindow && PrivateBrowsingUtils.isWindowPrivate(win))
        otherPBWindowExists = true;
      if (win.toolbar.visible)
        nonPopupPresent = true;
      // If the current window is not in private browsing mode we don't need to 
      // look for other pb windows, we can leave the loop when finding the 
      // first non-popup window. If however the current window is in private 
      // browsing mode then we need at least one other pb and one non-popup 
      // window to break out early.
      if ((!isPBWindow || otherPBWindowExists) && nonPopupPresent)
        break;
    }
  }

  if (isPBWindow && !otherPBWindowExists) {
    let exitingCanceled = Cc["@mozilla.org/supports-PRBool;1"].
                          createInstance(Ci.nsISupportsPRBool);
    exitingCanceled.data = false;
    Services.obs.notifyObservers(exitingCanceled,
                                 "last-pb-context-exiting",
                                 null);
    if (exitingCanceled.data)
      return false;
  }

  if (nonPopupPresent) {
    return isPBWindow || gBrowser.warnAboutClosingTabs(true);
  }

  let os = Services.obs;

  let closingCanceled = Cc["@mozilla.org/supports-PRBool;1"].
                        createInstance(Ci.nsISupportsPRBool);
  os.notifyObservers(closingCanceled,
                     "browser-lastwindow-close-requested", null);
  if (closingCanceled.data)
    return false;

  os.notifyObservers(null, "browser-lastwindow-close-granted", null);

#ifdef XP_MACOSX
  // OS X doesn't quit the application when the last window is closed, but keeps
  // the session alive. Hence don't prompt users to save tabs, but warn about
  // closing multiple tabs.
  return isPBWindow || gBrowser.warnAboutClosingTabs(true);
#else
  return true;
#endif
}

var MailIntegration = {
  sendLinkForWindow: function (aWindow) {
    this.sendMessage(aWindow.location.href,
                     aWindow.document.title);
  },

  sendMessage: function (aBody, aSubject) {
    // generate a mailto url based on the url and the url's title
    var mailtoUrl = "mailto:";
    if (aBody) {
      mailtoUrl += "?body=" + encodeURIComponent(aBody);
      mailtoUrl += "&subject=" + encodeURIComponent(aSubject);
    }

    var uri = makeURI(mailtoUrl);

    // now pass this uri to the operating system
    this._launchExternalUrl(uri);
  },

  // a generic method which can be used to pass arbitrary urls to the operating
  // system.
  // aURL --> a nsIURI which represents the url to launch
  _launchExternalUrl: function (aURL) {
    var extProtocolSvc =
       Cc["@mozilla.org/uriloader/external-protocol-service;1"]
         .getService(Ci.nsIExternalProtocolService);
    if (extProtocolSvc)
      extProtocolSvc.loadUrl(aURL);
  }
};

function BrowserOpenAddonsMgr(aView) {
  if (aView) {
    let emWindow;
    let browserWindow;

    var receivePong = function receivePong(aSubject, aTopic, aData) {
      let browserWin = aSubject.QueryInterface(Ci.nsIInterfaceRequestor)
                               .getInterface(Ci.nsIWebNavigation)
                               .QueryInterface(Ci.nsIDocShellTreeItem)
                               .rootTreeItem
                               .QueryInterface(Ci.nsIInterfaceRequestor)
                               .getInterface(Ci.nsIDOMWindow);
      if (!emWindow || browserWin == window /* favor the current window */) {
        emWindow = aSubject;
        browserWindow = browserWin;
      }
    }
    Services.obs.addObserver(receivePong, "EM-pong", false);
    Services.obs.notifyObservers(null, "EM-ping", "");
    Services.obs.removeObserver(receivePong, "EM-pong");

    if (emWindow) {
      emWindow.loadView(aView);
      browserWindow.gBrowser.selectedTab =
        browserWindow.gBrowser._getTabForContentWindow(emWindow);
      emWindow.focus();
      return;
    }
  }

  var newLoad = !switchToTabHavingURI("about:addons", true);

  if (aView) {
    // This must be a new load, else the ping/pong would have
    // found the window above.
    Services.obs.addObserver(function observer(aSubject, aTopic, aData) {
      Services.obs.removeObserver(observer, aTopic);
      aSubject.loadView(aView);
    }, "EM-loaded", false);
  }
}

function AddKeywordForSearchField() {
  var node = document.popupNode;

  var charset = node.ownerDocument.characterSet;

  var docURI = makeURI(node.ownerDocument.URL,
                       charset);

  var formURI = makeURI(node.form.getAttribute("action"),
                        charset,
                        docURI);

  var spec = formURI.spec;

  var isURLEncoded =
               (node.form.method.toUpperCase() == "POST"
                && (node.form.enctype == "application/x-www-form-urlencoded" ||
                    node.form.enctype == ""));

  var title = gNavigatorBundle.getFormattedString("addKeywordTitleAutoFill",
                                                  [node.ownerDocument.title]);
  var description = PlacesUIUtils.getDescriptionFromDocument(node.ownerDocument);

  var formData = [];

  function escapeNameValuePair(aName, aValue, aIsFormUrlEncoded) {
    if (aIsFormUrlEncoded)
      return escape(aName + "=" + aValue);
    else
      return escape(aName) + "=" + escape(aValue);
  }

  for (let el of node.form.elements) {
    if (!el.type) // happens with fieldsets
      continue;

    if (el == node) {
      formData.push((isURLEncoded) ? escapeNameValuePair(el.name, "%s", true) :
                                     // Don't escape "%s", just append
                                     escapeNameValuePair(el.name, "", false) + "%s");
      continue;
    }

    let type = el.type.toLowerCase();

    if (((el instanceof HTMLInputElement && el.mozIsTextField(true)) ||
        type == "hidden" || type == "textarea") ||
        ((type == "checkbox" || type == "radio") && el.checked)) {
      formData.push(escapeNameValuePair(el.name, el.value, isURLEncoded));
    } else if (el instanceof HTMLSelectElement && el.selectedIndex >= 0) {
      for (var j=0; j < el.options.length; j++) {
        if (el.options[j].selected)
          formData.push(escapeNameValuePair(el.name, el.options[j].value,
                                            isURLEncoded));
      }
    }
  }

  var postData;

  if (isURLEncoded)
    postData = formData.join("&");
  else
    spec += "?" + formData.join("&");

  PlacesUIUtils.showBookmarkDialog({ action: "add"
                                   , type: "bookmark"
                                   , uri: makeURI(spec)
                                   , title: title
                                   , description: description
                                   , keyword: ""
                                   , postData: postData
                                   , charSet: charset
                                   , hiddenRows: [ "location"
                                                 , "description"
                                                 , "tags"
                                                 , "loadInSidebar" ]
                                   }, window);
}

function SwitchDocumentDirection(aWindow) {
  // document.dir can also be "auto", in which case it won't change
  if (aWindow.document.dir == "ltr" || aWindow.document.dir == "") {
    aWindow.document.dir = "rtl";
  } else if (aWindow.document.dir == "rtl") {
    aWindow.document.dir = "ltr";
  }
  for (var run = 0; run < aWindow.frames.length; run++)
    SwitchDocumentDirection(aWindow.frames[run]);
}

function convertFromUnicode(charset, str)
{
  try {
    var unicodeConverter = Components
       .classes["@mozilla.org/intl/scriptableunicodeconverter"]
       .createInstance(Components.interfaces.nsIScriptableUnicodeConverter);
    unicodeConverter.charset = charset;
    str = unicodeConverter.ConvertFromUnicode(str);
    return str + unicodeConverter.Finish();
  } catch(ex) {
    return null;
  }
}

/**
 * Re-open a closed tab.
 * @param aIndex
 *        The index of the tab (via nsSessionStore.getClosedTabData)
 * @returns a reference to the reopened tab.
 */
function undoCloseTab(aIndex) {
  // wallpaper patch to prevent an unnecessary blank tab (bug 343895)
  var blankTabToRemove = null;
  if (gBrowser.tabs.length == 1 && isTabEmpty(gBrowser.selectedTab))
    blankTabToRemove = gBrowser.selectedTab;

  var tab = null;
  var ss = Cc["@mozilla.org/browser/sessionstore;1"].
           getService(Ci.nsISessionStore);
  if (ss.getClosedTabCount(window) > (aIndex || 0)) {
    TabView.prepareUndoCloseTab(blankTabToRemove);
    tab = ss.undoCloseTab(window, aIndex || 0);
    TabView.afterUndoCloseTab();

    if (blankTabToRemove)
      gBrowser.removeTab(blankTabToRemove);
  }

  return tab;
}

/**
 * Re-open a closed window.
 * @param aIndex
 *        The index of the window (via nsSessionStore.getClosedWindowData)
 * @returns a reference to the reopened window.
 */
function undoCloseWindow(aIndex) {
  let ss = Cc["@mozilla.org/browser/sessionstore;1"].
           getService(Ci.nsISessionStore);
  let window = null;
  if (ss.getClosedWindowCount() > (aIndex || 0))
    window = ss.undoCloseWindow(aIndex || 0);

  return window;
}

/*
 * Determines if a tab is "empty", usually used in the context of determining
 * if it's ok to close the tab.
 */
function isTabEmpty(aTab) {
  if (aTab.hasAttribute("busy"))
    return false;

  let browser = aTab.linkedBrowser;
  if (!isBlankPageURL(browser.currentURI.spec))
    return false;

  // Bug 863515 - Make content.opener checks work in electrolysis.
  if (!gMultiProcessBrowser && browser.contentWindow.opener)
    return false;

  if (browser.sessionHistory && browser.sessionHistory.count >= 2)
    return false;

  return true;
}

#ifdef MOZ_SERVICES_SYNC
function BrowserOpenSyncTabs() {
  switchToTabHavingURI("about:sync-tabs", true);
}
#endif

/**
 * Format a URL
 * eg:
 * echo formatURL("https://addons.mozilla.org/%LOCALE%/%APP%/%VERSION%/");
 * > https://addons.mozilla.org/en-US/firefox/3.0a1/
 *
 * Currently supported built-ins are LOCALE, APP, and any value from nsIXULAppInfo, uppercased.
 */
function formatURL(aFormat, aIsPref) {
  var formatter = Cc["@mozilla.org/toolkit/URLFormatterService;1"].getService(Ci.nsIURLFormatter);
  return aIsPref ? formatter.formatURLPref(aFormat) : formatter.formatURL(aFormat);
}

/**
 * Utility object to handle manipulations of the identity indicators in the UI
 */
var gIdentityHandler = {
  // Mode strings used to control CSS display
  IDENTITY_MODE_IDENTIFIED       : "verifiedIdentity", // High-quality identity information
  IDENTITY_MODE_DOMAIN_VERIFIED  : "verifiedDomain",   // Minimal SSL CA-signed domain verification
  IDENTITY_MODE_UNKNOWN          : "unknownIdentity",  // No trusted identity information
  IDENTITY_MODE_MIXED_CONTENT    : "unknownIdentity mixedContent",  // SSL with unauthenticated content
  IDENTITY_MODE_MIXED_ACTIVE_CONTENT    : "unknownIdentity mixedContent mixedActiveContent",  // SSL with unauthenticated content
  IDENTITY_MODE_CHROMEUI         : "chromeUI",         // Part of the product's UI

  // Cache the most recent SSLStatus and Location seen in checkIdentity
  _lastStatus : null,
  _lastLocation : null,
  _mode : "unknownIdentity",

  // smart getters
  get _encryptionLabel () {
    delete this._encryptionLabel;
    this._encryptionLabel = {};
    this._encryptionLabel[this.IDENTITY_MODE_DOMAIN_VERIFIED] =
      gNavigatorBundle.getString("identity.encrypted");
    this._encryptionLabel[this.IDENTITY_MODE_IDENTIFIED] =
      gNavigatorBundle.getString("identity.encrypted");
    this._encryptionLabel[this.IDENTITY_MODE_UNKNOWN] =
      gNavigatorBundle.getString("identity.unencrypted");
    this._encryptionLabel[this.IDENTITY_MODE_MIXED_CONTENT] =
      gNavigatorBundle.getString("identity.mixed_content");
    this._encryptionLabel[this.IDENTITY_MODE_MIXED_ACTIVE_CONTENT] =
      gNavigatorBundle.getString("identity.mixed_content");
    return this._encryptionLabel;
  },
  get _identityPopup () {
    delete this._identityPopup;
    return this._identityPopup = document.getElementById("identity-popup");
  },
  get _identityBox () {
    delete this._identityBox;
    return this._identityBox = document.getElementById("identity-box");
  },
  get _identityPopupContentBox () {
    delete this._identityPopupContentBox;
    return this._identityPopupContentBox =
      document.getElementById("identity-popup-content-box");
  },
  get _identityPopupContentHost () {
    delete this._identityPopupContentHost;
    return this._identityPopupContentHost =
      document.getElementById("identity-popup-content-host");
  },
  get _identityPopupContentOwner () {
    delete this._identityPopupContentOwner;
    return this._identityPopupContentOwner =
      document.getElementById("identity-popup-content-owner");
  },
  get _identityPopupContentSupp () {
    delete this._identityPopupContentSupp;
    return this._identityPopupContentSupp =
      document.getElementById("identity-popup-content-supplemental");
  },
  get _identityPopupContentVerif () {
    delete this._identityPopupContentVerif;
    return this._identityPopupContentVerif =
      document.getElementById("identity-popup-content-verifier");
  },
  get _identityPopupEncLabel () {
    delete this._identityPopupEncLabel;
    return this._identityPopupEncLabel =
      document.getElementById("identity-popup-encryption-label");
  },
  get _identityIconLabel () {
    delete this._identityIconLabel;
    return this._identityIconLabel = document.getElementById("identity-icon-label");
  },
  get _overrideService () {
    delete this._overrideService;
    return this._overrideService = Cc["@mozilla.org/security/certoverride;1"]
                                     .getService(Ci.nsICertOverrideService);
  },
  get _identityIconCountryLabel () {
    delete this._identityIconCountryLabel;
    return this._identityIconCountryLabel = document.getElementById("identity-icon-country-label");
  },
  get _identityIcon () {
    delete this._identityIcon;
    return this._identityIcon = document.getElementById("page-proxy-favicon");
  },

  /**
   * Rebuild cache of the elements that may or may not exist depending
   * on whether there's a location bar.
   */
  _cacheElements : function() {
    delete this._identityBox;
    delete this._identityIconLabel;
    delete this._identityIconCountryLabel;
    delete this._identityIcon;
    this._identityBox = document.getElementById("identity-box");
    this._identityIconLabel = document.getElementById("identity-icon-label");
    this._identityIconCountryLabel = document.getElementById("identity-icon-country-label");
    this._identityIcon = document.getElementById("page-proxy-favicon");
  },

  /**
   * Handler for mouseclicks on the "More Information" button in the
   * "identity-popup" panel.
   */
  handleMoreInfoClick : function(event) {
    displaySecurityInfo();
    event.stopPropagation();
  },

  /**
   * Helper to parse out the important parts of _lastStatus (of the SSL cert in
   * particular) for use in constructing identity UI strings
  */
  getIdentityData : function() {
    var result = {};
    var status = this._lastStatus.QueryInterface(Components.interfaces.nsISSLStatus);
    var cert = status.serverCert;

    // Human readable name of Subject
    result.subjectOrg = cert.organization;

    // SubjectName fields, broken up for individual access
    if (cert.subjectName) {
      result.subjectNameFields = {};
      cert.subjectName.split(",").forEach(function(v) {
        var field = v.split("=");
        this[field[0]] = field[1];
      }, result.subjectNameFields);

      // Call out city, state, and country specifically
      result.city = result.subjectNameFields.L;
      result.state = result.subjectNameFields.ST;
      result.country = result.subjectNameFields.C;
    }

    // Human readable name of Certificate Authority
    result.caOrg =  cert.issuerOrganization || cert.issuerCommonName;
    result.cert = cert;

    return result;
  },

  /**
   * Determine the identity of the page being displayed by examining its SSL cert
   * (if available) and, if necessary, update the UI to reflect this.  Intended to
   * be called by onSecurityChange
   *
   * @param PRUint32 state
   * @param JS Object location that mirrors an nsLocation (i.e. has .host and
   *                           .hostname and .port)
   */
  checkIdentity : function(state, location) {
    var currentStatus = gBrowser.securityUI
                                .QueryInterface(Components.interfaces.nsISSLStatusProvider)
                                .SSLStatus;
    this._lastStatus = currentStatus;
    this._lastLocation = location;

    let nsIWebProgressListener = Ci.nsIWebProgressListener;
    if (location.protocol == "chrome:" || location.protocol == "about:") {
      this.setMode(this.IDENTITY_MODE_CHROMEUI);
    } else if (state & nsIWebProgressListener.STATE_IDENTITY_EV_TOPLEVEL) {
      this.setMode(this.IDENTITY_MODE_IDENTIFIED);
    } else if (state & nsIWebProgressListener.STATE_IS_SECURE) {
      this.setMode(this.IDENTITY_MODE_DOMAIN_VERIFIED);
    } else if (state & nsIWebProgressListener.STATE_IS_BROKEN) {
      if ((state & nsIWebProgressListener.STATE_LOADED_MIXED_ACTIVE_CONTENT) &&
          gPrefService.getBoolPref("security.mixed_content.block_active_content")) {
        this.setMode(this.IDENTITY_MODE_MIXED_ACTIVE_CONTENT);
      } else {
        this.setMode(this.IDENTITY_MODE_MIXED_CONTENT);
      }
    } else {
      this.setMode(this.IDENTITY_MODE_UNKNOWN);
    }

    // Ensure the doorhanger is shown when mixed active content is blocked.
    if (state & nsIWebProgressListener.STATE_BLOCKED_MIXED_ACTIVE_CONTENT)
      this.showMixedContentDoorhanger();
  },

  /**
   * Display the Mixed Content Blocker doohanger, providing an option
   * to the user to override mixed content blocking
   */
  showMixedContentDoorhanger : function() {
    // If we've already got an active notification, bail out to avoid showing it repeatedly.
    if (PopupNotifications.getNotification("mixed-content-blocked", gBrowser.selectedBrowser))
      return;

    let helplink = document.getElementById("mixed-content-blocked-helplink");
    helplink.href = Services.urlFormatter.formatURLPref("browser.mixedcontent.warning.infoURL");

    let brandBundle = document.getElementById("bundle_brand");
    let brandShortName = brandBundle.getString("brandShortName");
    let messageString = gNavigatorBundle.getFormattedString("mixedContentBlocked.message", [brandShortName]);
    let action = {
      label: gNavigatorBundle.getString("mixedContentBlocked.keepBlockingButton.label"),
      accessKey: gNavigatorBundle.getString("mixedContentBlocked.keepBlockingButton.accesskey"),
      callback: function() { /* NOP */ }
    };
    let secondaryActions = [
      {
        label: gNavigatorBundle.getString("mixedContentBlocked.unblock.label"),
        accessKey: gNavigatorBundle.getString("mixedContentBlocked.unblock.accesskey"),
        callback: function() {
          // Reload the page with the content unblocked
          BrowserReloadWithFlags(nsIWebNavigation.LOAD_FLAGS_ALLOW_MIXED_CONTENT);
        }
      }
    ];
    let options = {
      dismissed: true,
    };
    PopupNotifications.show(gBrowser.selectedBrowser, "mixed-content-blocked",
                            messageString, "mixed-content-blocked-notification-icon",
                            action, secondaryActions, options);
  },

  /**
   * Return the eTLD+1 version of the current hostname
   */
  getEffectiveHost : function() {
    if (!this._IDNService)
      this._IDNService = Cc["@mozilla.org/network/idn-service;1"]
                         .getService(Ci.nsIIDNService);
    try {
      let baseDomain =
        Services.eTLD.getBaseDomainFromHost(this._lastLocation.hostname);
      return this._IDNService.convertToDisplayIDN(baseDomain, {});
    } catch (e) {
      // If something goes wrong (e.g. hostname is an IP address) just fail back
      // to the full domain.
      return this._lastLocation.hostname;
    }
  },

  /**
   * Update the UI to reflect the specified mode, which should be one of the
   * IDENTITY_MODE_* constants.
   */
  setMode : function(newMode) {
    if (!this._identityBox) {
      // No identity box means the identity box is not visible, in which
      // case there's nothing to do.
      return;
    }

    this._identityBox.className = newMode;
    this.setIdentityMessages(newMode);

    // Update the popup too, if it's open
    if (this._identityPopup.state == "open")
      this.setPopupMessages(newMode);

    this._mode = newMode;
  },

  /**
   * Set up the messages for the primary identity UI based on the specified mode,
   * and the details of the SSL cert, where applicable
   *
   * @param newMode The newly set identity mode.  Should be one of the IDENTITY_MODE_* constants.
   */
  setIdentityMessages : function(newMode) {
    let icon_label = "";
    let tooltip = "";
    let icon_country_label = "";
    let icon_labels_dir = "ltr";

    switch (newMode) {
    case this.IDENTITY_MODE_DOMAIN_VERIFIED: {
      let iData = this.getIdentityData();

      // Verifier is either the CA Org, for a normal cert, or a special string
      // for certs that are trusted because of a security exception.
      tooltip = gNavigatorBundle.getFormattedString("identity.identified.verifier",
                                                    [iData.caOrg]);

      // Check whether this site is a security exception. XPConnect does the right
      // thing here in terms of converting _lastLocation.port from string to int, but
      // the overrideService doesn't like undefined ports, so make sure we have
      // something in the default case (bug 432241).
      // .hostname can return an empty string in some exceptional cases -
      // hasMatchingOverride does not handle that, so avoid calling it.
      // Updating the tooltip value in those cases isn't critical.
      // FIXME: Fixing bug 646690 would probably makes this check unnecessary
      if (this._lastLocation.hostname &&
          this._overrideService.hasMatchingOverride(this._lastLocation.hostname,
                                                    (this._lastLocation.port || 443),
                                                    iData.cert, {}, {}))
        tooltip = gNavigatorBundle.getString("identity.identified.verified_by_you");
      break; }
    case this.IDENTITY_MODE_IDENTIFIED: {
      // If it's identified, then we can populate the dialog with credentials
      let iData = this.getIdentityData();
      tooltip = gNavigatorBundle.getFormattedString("identity.identified.verifier",
                                                    [iData.caOrg]);
      icon_label = iData.subjectOrg;
      if (iData.country)
        icon_country_label = "(" + iData.country + ")";

      // If the organization name starts with an RTL character, then
      // swap the positions of the organization and country code labels.
      // The Unicode ranges reflect the definition of the UCS2_CHAR_IS_BIDI
      // macro in intl/unicharutil/util/nsBidiUtils.h. When bug 218823 gets
      // fixed, this test should be replaced by one adhering to the
      // Unicode Bidirectional Algorithm proper (at the paragraph level).
      icon_labels_dir = /^[\u0590-\u08ff\ufb1d-\ufdff\ufe70-\ufefc]/.test(icon_label) ?
                        "rtl" : "ltr";
      break; }
    case this.IDENTITY_MODE_CHROMEUI:
      break;
    default:
      tooltip = gNavigatorBundle.getString("identity.unknown.tooltip");
    }

    // Push the appropriate strings out to the UI
    this._identityBox.tooltipText = tooltip;
    this._identityIconLabel.value = icon_label;
    this._identityIconCountryLabel.value = icon_country_label;
    // Set cropping and direction
    this._identityIconLabel.crop = icon_country_label ? "end" : "center";
    this._identityIconLabel.parentNode.style.direction = icon_labels_dir;
    // Hide completely if the organization label is empty
    this._identityIconLabel.parentNode.collapsed = icon_label ? false : true;
  },

  /**
   * Set up the title and content messages for the identity message popup,
   * based on the specified mode, and the details of the SSL cert, where
   * applicable
   *
   * @param newMode The newly set identity mode.  Should be one of the IDENTITY_MODE_* constants.
   */
  setPopupMessages : function(newMode) {

    this._identityPopup.className = newMode;
    this._identityPopupContentBox.className = newMode;

    // Set the static strings up front
    this._identityPopupEncLabel.textContent = this._encryptionLabel[newMode];

    // Initialize the optional strings to empty values
    let supplemental = "";
    let verifier = "";
    let host = "";
    let owner = "";

    switch (newMode) {
    case this.IDENTITY_MODE_DOMAIN_VERIFIED:
      host = this.getEffectiveHost();
      owner = gNavigatorBundle.getString("identity.ownerUnknown2");
      verifier = this._identityBox.tooltipText;
      break;
    case this.IDENTITY_MODE_IDENTIFIED: {
      // If it's identified, then we can populate the dialog with credentials
      let iData = this.getIdentityData();
      host = this.getEffectiveHost();
      owner = iData.subjectOrg;
      verifier = this._identityBox.tooltipText;

      // Build an appropriate supplemental block out of whatever location data we have
      if (iData.city)
        supplemental += iData.city + "\n";
      if (iData.state && iData.country)
        supplemental += gNavigatorBundle.getFormattedString("identity.identified.state_and_country",
                                                            [iData.state, iData.country]);
      else if (iData.state) // State only
        supplemental += iData.state;
      else if (iData.country) // Country only
        supplemental += iData.country;
      break; }
    }

    // Push the appropriate strings out to the UI
    this._identityPopupContentHost.textContent = host;
    this._identityPopupContentOwner.textContent = owner;
    this._identityPopupContentSupp.textContent = supplemental;
    this._identityPopupContentVerif.textContent = verifier;
  },

  hideIdentityPopup : function() {
    this._identityPopup.hidePopup();
  },

  /**
   * Click handler for the identity-box element in primary chrome.
   */
  handleIdentityButtonEvent : function(event) {
    TelemetryStopwatch.start("FX_IDENTITY_POPUP_OPEN_MS");
    event.stopPropagation();

    if ((event.type == "click" && event.button != 0) ||
        (event.type == "keypress" && event.charCode != KeyEvent.DOM_VK_SPACE &&
         event.keyCode != KeyEvent.DOM_VK_RETURN)) {
      TelemetryStopwatch.cancel("FX_IDENTITY_POPUP_OPEN_MS");
      return; // Left click, space or enter only
    }

    // Don't allow left click, space or enter if the location
    // is chrome UI or the location has been modified.
    if (this._mode == this.IDENTITY_MODE_CHROMEUI ||
        gURLBar.getAttribute("pageproxystate") != "valid") {
      TelemetryStopwatch.cancel("FX_IDENTITY_POPUP_OPEN_MS");
      return;
    }

    // Make sure that the display:none style we set in xul is removed now that
    // the popup is actually needed
    this._identityPopup.hidden = false;

    // Update the popup strings
    this.setPopupMessages(this._identityBox.className);

    // Add the "open" attribute to the identity box for styling
    this._identityBox.setAttribute("open", "true");
    var self = this;
    this._identityPopup.addEventListener("popuphidden", function onPopupHidden(e) {
      e.currentTarget.removeEventListener("popuphidden", onPopupHidden, false);
      self._identityBox.removeAttribute("open");
    }, false);

    // Now open the popup, anchored off the primary chrome element
    this._identityPopup.openPopup(this._identityIcon, "bottomcenter topleft");
  },

  onPopupShown : function(event) {
    TelemetryStopwatch.finish("FX_IDENTITY_POPUP_OPEN_MS");
    document.getElementById('identity-popup-more-info-button').focus();
  },

  onDragStart: function (event) {
    if (gURLBar.getAttribute("pageproxystate") != "valid")
      return;

    var value = content.location.href;
    var urlString = value + "\n" + content.document.title;
    var htmlString = "<a href=\"" + value + "\">" + value + "</a>";

    var dt = event.dataTransfer;
    dt.setData("text/x-moz-url", urlString);
    dt.setData("text/uri-list", value);
    dt.setData("text/plain", value);
    dt.setData("text/html", htmlString);
    dt.setDragImage(gProxyFavIcon, 16, 16);
  }
};

function getNotificationBox(aWindow) {
  var foundBrowser = gBrowser.getBrowserForDocument(aWindow.document);
  if (foundBrowser)
    return gBrowser.getNotificationBox(foundBrowser)
  return null;
};

function getTabModalPromptBox(aWindow) {
  var foundBrowser = gBrowser.getBrowserForDocument(aWindow.document);
  if (foundBrowser)
    return gBrowser.getTabModalPromptBox(foundBrowser);
  return null;
};

/* DEPRECATED */
function getBrowser() gBrowser;
function getNavToolbox() gNavToolbox;

let gPrivateBrowsingUI = {
  init: function PBUI_init() {
    // Do nothing for normal windows
    if (!PrivateBrowsingUtils.isWindowPrivate(window)) {
      return;
    }

    // Disable the Clear Recent History... menu item when in PB mode
    // temporary fix until bug 463607 is fixed
    document.getElementById("Tools:Sanitize").setAttribute("disabled", "true");

    if (window.location.href == getBrowserURL()) {
      // Adjust the window's title
      let docElement = document.documentElement;
      if (!PrivateBrowsingUtils.permanentPrivateBrowsing) {
        docElement.setAttribute("title",
          docElement.getAttribute("title_privatebrowsing"));
        docElement.setAttribute("titlemodifier",
          docElement.getAttribute("titlemodifier_privatebrowsing"));
      }
      docElement.setAttribute("privatebrowsingmode",
        PrivateBrowsingUtils.permanentPrivateBrowsing ? "permanent" : "temporary");
      gBrowser.updateTitlebar();

      if (PrivateBrowsingUtils.permanentPrivateBrowsing) {
        // Adjust the New Window menu entries
        [
          { normal: "menu_newNavigator", private: "menu_newPrivateWindow" },
        ].forEach(function(menu) {
          let newWindow = document.getElementById(menu.normal);
          let newPrivateWindow = document.getElementById(menu.private);
          if (newWindow && newPrivateWindow) {
            newPrivateWindow.hidden = true;
            newWindow.label = newPrivateWindow.label;
            newWindow.accessKey = newPrivateWindow.accessKey;
            newWindow.command = newPrivateWindow.command;
          }
        });
      }
    }

    if (gURLBar &&
        !PrivateBrowsingUtils.permanentPrivateBrowsing) {
      // Disable switch to tab autocompletion for private windows 
      // (not for "Always use private browsing" mode)
      gURLBar.setAttribute("autocompletesearchparam", "");
    }
  }
};


/**
 * Switch to a tab that has a given URI, and focusses its browser window.
 * If a matching tab is in this window, it will be switched to. Otherwise, other
 * windows will be searched.
 *
 * @param aURI
 *        URI to search for
 * @param aOpenNew
 *        True to open a new tab and switch to it, if no existing tab is found.
 *        If no suitable window is found, a new one will be opened.
 * @return True if an existing tab was found, false otherwise
 */
function switchToTabHavingURI(aURI, aOpenNew) {
  // This will switch to the tab in aWindow having aURI, if present.
  function switchIfURIInWindow(aWindow) {
    // Only switch to the tab if neither the source and desination window are
    // private and they are not in permanent private borwsing mode
    if ((PrivateBrowsingUtils.isWindowPrivate(window) ||
        PrivateBrowsingUtils.isWindowPrivate(aWindow)) &&
        !PrivateBrowsingUtils.permanentPrivateBrowsing) {
      return false;
    }

    let browsers = aWindow.gBrowser.browsers;
    for (let i = 0; i < browsers.length; i++) {
      let browser = browsers[i];
      if (browser.currentURI.equals(aURI)) {
        // Focus the matching window & tab
        aWindow.focus();
        aWindow.gBrowser.tabContainer.selectedIndex = i;
        return true;
      }
    }
    return false;
  }

  // This can be passed either nsIURI or a string.
  if (!(aURI instanceof Ci.nsIURI))
    aURI = Services.io.newURI(aURI, null, null);

  let isBrowserWindow = !!window.gBrowser;

  // Prioritise this window.
  if (isBrowserWindow && switchIfURIInWindow(window))
    return true;

  let winEnum = Services.wm.getEnumerator("navigator:browser");
  while (winEnum.hasMoreElements()) {
    let browserWin = winEnum.getNext();
    // Skip closed (but not yet destroyed) windows,
    // and the current window (which was checked earlier).
    if (browserWin.closed || browserWin == window)
      continue;
    if (switchIfURIInWindow(browserWin))
      return true;
  }

  // No opened tab has that url.
  if (aOpenNew) {
    if (isBrowserWindow && isTabEmpty(gBrowser.selectedTab))
      gBrowser.selectedBrowser.loadURI(aURI.spec);
    else
      openUILinkIn(aURI.spec, "tab");
  }

  return false;
}

function restoreLastSession() {
  let ss = Cc["@mozilla.org/browser/sessionstore;1"].
           getService(Ci.nsISessionStore);
  ss.restoreLastSession();
}

var TabContextMenu = {
  contextTab: null,
  updateContextMenu: function updateContextMenu(aPopupMenu) {
    this.contextTab = aPopupMenu.triggerNode.localName == "tab" ?
                      aPopupMenu.triggerNode : gBrowser.selectedTab;
    let disabled = gBrowser.tabs.length == 1;

    // Enable the "Close Tab" menuitem when the window doesn't close with the last tab.
    document.getElementById("context_closeTab").disabled =
      disabled && gBrowser.tabContainer._closeWindowWithLastTab;

    var menuItems = aPopupMenu.getElementsByAttribute("tbattr", "tabbrowser-multiple");
    for (let menuItem of menuItems)
      menuItem.disabled = disabled;

    disabled = gBrowser.visibleTabs.length == 1;
    menuItems = aPopupMenu.getElementsByAttribute("tbattr", "tabbrowser-multiple-visible");
    for (let menuItem of menuItems)
      menuItem.disabled = disabled;

    // Session store
    document.getElementById("context_undoCloseTab").disabled =
      Cc["@mozilla.org/browser/sessionstore;1"].
      getService(Ci.nsISessionStore).
      getClosedTabCount(window) == 0;

    // Only one of pin/unpin should be visible
    document.getElementById("context_pinTab").hidden = this.contextTab.pinned;
    document.getElementById("context_unpinTab").hidden = !this.contextTab.pinned;

    // Disable "Close other Tabs" if there is only one unpinned tab and
    // hide it when the user rightclicked on a pinned tab.
    let unpinnedTabs = gBrowser.visibleTabs.length - gBrowser._numPinnedTabs;
    document.getElementById("context_closeOtherTabs").disabled = unpinnedTabs <= 1;
    document.getElementById("context_closeOtherTabs").hidden = this.contextTab.pinned;

    // Hide "Bookmark All Tabs" for a pinned tab.  Update its state if visible.
    let bookmarkAllTabs = document.getElementById("context_bookmarkAllTabs");
    bookmarkAllTabs.hidden = this.contextTab.pinned;
    if (!bookmarkAllTabs.hidden)
      PlacesCommandHook.updateBookmarkAllTabsCommand();

    // Hide "Move to Group" if it's a pinned tab.
    document.getElementById("context_tabViewMenu").hidden =
      (this.contextTab.pinned || !TabView.firstUseExperienced);
  }
};

XPCOMUtils.defineLazyModuleGetter(this, "gDevTools",
                                  "resource:///modules/devtools/gDevTools.jsm");

XPCOMUtils.defineLazyModuleGetter(this, "gDevToolsBrowser",
                                  "resource:///modules/devtools/gDevTools.jsm");

XPCOMUtils.defineLazyGetter(this, "HUDConsoleUI", function () {
  return Cu.import("resource:///modules/HUDService.jsm", {}).HUDService.consoleUI;
});

// Prompt user to restart the browser in safe mode
function safeModeRestart()
{
  // prompt the user to confirm
  let promptTitle = gNavigatorBundle.getString("safeModeRestartPromptTitle");
  let promptMessage =
    gNavigatorBundle.getString("safeModeRestartPromptMessage");
  let restartText = gNavigatorBundle.getString("safeModeRestartButton");
  let buttonFlags = (Services.prompt.BUTTON_POS_0 *
                     Services.prompt.BUTTON_TITLE_IS_STRING) +
                    (Services.prompt.BUTTON_POS_1 *
                     Services.prompt.BUTTON_TITLE_CANCEL) +
                    Services.prompt.BUTTON_POS_0_DEFAULT;

  let rv = Services.prompt.confirmEx(window, promptTitle, promptMessage,
                                     buttonFlags, restartText, null, null,
                                     null, {});
  if (rv == 0) {
    Services.startup.restartInSafeMode(Ci.nsIAppStartup.eAttemptQuit);
  }
}

/* duplicateTabIn duplicates tab in a place specified by the parameter |where|.
 *
 * |where| can be:
 *  "tab"         new tab
 *  "tabshifted"  same as "tab" but in background if default is to select new
 *                tabs, and vice versa
 *  "window"      new window
 *
 * delta is the offset to the history entry that you want to load.
 */
function duplicateTabIn(aTab, where, delta) {
  let newTab = Cc['@mozilla.org/browser/sessionstore;1']
                 .getService(Ci.nsISessionStore)
                 .duplicateTab(window, aTab, delta);

  switch (where) {
    case "window":
      gBrowser.hideTab(newTab);
      gBrowser.replaceTabWithWindow(newTab);
      break;
    case "tabshifted":
      // A background tab has been opened, nothing else to do here.
      break;
    case "tab":
      gBrowser.selectedTab = newTab;
      break;
  }
}

function toggleAddonBar() {
  let addonBar = document.getElementById("addon-bar");
  setToolbarVisibility(addonBar, addonBar.collapsed);
}

var Scratchpad = {
  prefEnabledName: "devtools.scratchpad.enabled",

  openScratchpad: function SP_openScratchpad() {
    return this.ScratchpadManager.openScratchpad();
  }
};

XPCOMUtils.defineLazyGetter(Scratchpad, "ScratchpadManager", function() {
  let tmp = {};
  Cu.import("resource:///modules/devtools/scratchpad-manager.jsm", tmp);
  return tmp.ScratchpadManager;
});

var ResponsiveUI = {
  toggle: function RUI_toggle() {
    this.ResponsiveUIManager.toggle(window, gBrowser.selectedTab);
  }
};

XPCOMUtils.defineLazyGetter(ResponsiveUI, "ResponsiveUIManager", function() {
  let tmp = {};
  Cu.import("resource:///modules/devtools/responsivedesign.jsm", tmp);
  return tmp.ResponsiveUIManager;
});

XPCOMUtils.defineLazyGetter(window, "gShowPageResizers", function () {
#ifdef XP_WIN
  // Only show resizers on Windows 2000 and XP
  return parseFloat(Services.sysinfo.getProperty("version")) < 6;
#else
  return false;
#endif
});

var MousePosTracker = {
  _listeners: [],
  _x: 0,
  _y: 0,
  get _windowUtils() {
    delete this._windowUtils;
    return this._windowUtils = window.getInterface(Ci.nsIDOMWindowUtils);
  },

  addListener: function (listener) {
    if (this._listeners.indexOf(listener) >= 0)
      return;

    listener._hover = false;
    this._listeners.push(listener);

    this._callListener(listener);
  },

  removeListener: function (listener) {
    var index = this._listeners.indexOf(listener);
    if (index < 0)
      return;

    this._listeners.splice(index, 1);
  },

  handleEvent: function (event) {
    var fullZoom = this._windowUtils.fullZoom;
    this._x = event.screenX / fullZoom - window.mozInnerScreenX;
    this._y = event.screenY / fullZoom - window.mozInnerScreenY;

    this._listeners.forEach(function (listener) {
      try {
        this._callListener(listener);
      } catch (e) {
        Cu.reportError(e);
      }
    }, this);
  },

  _callListener: function (listener) {
    let rect = listener.getMouseTargetRect();
    let hover = this._x >= rect.left &&
                this._x <= rect.right &&
                this._y >= rect.top &&
                this._y <= rect.bottom;

    if (hover == listener._hover)
      return;

    listener._hover = hover;

    if (hover) {
      if (listener.onMouseEnter)
        listener.onMouseEnter();
    } else {
      if (listener.onMouseLeave)
        listener.onMouseLeave();
    }
  }
};

function focusNextFrame(event) {
  let fm = Services.focus;
  let dir = event.shiftKey ? fm.MOVEFOCUS_BACKWARDDOC : fm.MOVEFOCUS_FORWARDDOC;
  let element = fm.moveFocus(window, null, dir, fm.FLAG_BYKEY);
  if (element.ownerDocument == document)
    focusAndSelectUrlBar();
}
let BrowserChromeTest = {
  _cb: null,
  _ready: false,
  markAsReady: function () {
    this._ready = true;
    if (this._cb) {
      this._cb();
      this._cb = null;
    }
  },
  runWhenReady: function (cb) {
    if (this._ready)
      cb();
    else
      this._cb = cb;
  }
};<|MERGE_RESOLUTION|>--- conflicted
+++ resolved
@@ -3304,125 +3304,11 @@
 
 //XXXunf Are these still useful to keep around?
 function BrowserCustomizeToolbar() {
-<<<<<<< HEAD
-  // Disable the toolbar context menu items
-  var menubar = document.getElementById("main-menubar");
-  for (let childNode of menubar.childNodes)
-    childNode.setAttribute("disabled", true);
-
-  var cmd = document.getElementById("cmd_CustomizeToolbars");
-  cmd.setAttribute("disabled", "true");
-
-  var splitter = document.getElementById("urlbar-search-splitter");
-  if (splitter)
-    splitter.parentNode.removeChild(splitter);
-
-  CombinedStopReload.uninit();
-
-  PlacesToolbarHelper.customizeStart();
-  BookmarkingUI.customizeStart();
-  DownloadsButton.customizeStart();
-
-  TabsInTitlebar.allowedBy("customizing-toolbars", false);
-
-  var customizeURL = "chrome://global/content/customizeToolbar.xul";
-  gCustomizeSheet = getBoolPref("toolbar.customization.usesheet", false);
-
-  if (gCustomizeSheet) {
-    let sheetFrame = document.createElement("iframe");
-    let panel = document.getElementById("customizeToolbarSheetPopup");
-    sheetFrame.id = "customizeToolbarSheetIFrame";
-    sheetFrame.toolbox = gNavToolbox;
-    sheetFrame.panel = panel;
-    sheetFrame.setAttribute("style", panel.getAttribute("sheetstyle"));
-    panel.appendChild(sheetFrame);
-
-    // Open the panel, but make it invisible until the iframe has loaded so
-    // that the user doesn't see a white flash.
-    panel.style.visibility = "hidden";
-    gNavToolbox.addEventListener("beforecustomization", function onBeforeCustomization() {
-      gNavToolbox.removeEventListener("beforecustomization", onBeforeCustomization, false);
-      panel.style.removeProperty("visibility");
-    }, false);
-
-    sheetFrame.setAttribute("src", customizeURL);
-
-    panel.openPopup(gNavToolbox, "after_start", 0, 0);
-  } else {
-    window.openDialog(customizeURL,
-                      "CustomizeToolbar",
-                      "chrome,titlebar,toolbar,location,resizable,dependent",
-                      gNavToolbox);
-  }
-}
-
-function BrowserToolboxCustomizeDone(aToolboxChanged) {
-  if (gCustomizeSheet) {
-    document.getElementById("customizeToolbarSheetPopup").hidePopup();
-    let iframe = document.getElementById("customizeToolbarSheetIFrame");
-    iframe.parentNode.removeChild(iframe);
-  }
-
-  // Update global UI elements that may have been added or removed
-  if (aToolboxChanged) {
-    gURLBar = document.getElementById("urlbar");
-
-    gProxyFavIcon = document.getElementById("page-proxy-favicon");
-    gHomeButton.updateTooltip();
-    gIdentityHandler._cacheElements();
-    window.XULBrowserWindow.init();
-
-#ifndef XP_MACOSX
-    updateEditUIVisibility();
-#endif
-
-    // Hacky: update the PopupNotifications' object's reference to the iconBox,
-    // if it already exists, since it may have changed if the URL bar was
-    // added/removed.
-    if (!window.__lookupGetter__("PopupNotifications"))
-      PopupNotifications.iconBox = document.getElementById("notification-popup-box");
-  }
-
-  PlacesToolbarHelper.customizeDone();
-  BookmarkingUI.customizeDone();
-  DownloadsButton.customizeDone();
-
-  // The url bar splitter state is dependent on whether stop/reload
-  // and the location bar are combined, so we need this ordering
-  CombinedStopReload.init();
-  UpdateUrlbarSearchSplitterState();
-  setUrlAndSearchBarWidthForConditionalForwardButton();
-
-  // Update the urlbar
-  if (gURLBar) {
-    URLBarSetURI();
-    XULBrowserWindow.asyncUpdateUI();
-    BookmarkingUI.updateStarState();
-    SocialMark.updateMarkState();
-    SocialShare.update();
-  }
-
-  TabsInTitlebar.allowedBy("customizing-toolbars", true);
-
-  // Re-enable parts of the UI we disabled during the dialog
-  var menubar = document.getElementById("main-menubar");
-  for (let childNode of menubar.childNodes)
-    childNode.setAttribute("disabled", false);
-  var cmd = document.getElementById("cmd_CustomizeToolbars");
-  cmd.removeAttribute("disabled");
-
-  // make sure to re-enable click-and-hold
-  if (!getBoolPref("ui.click_hold_context_menus", false))
-    SetClickAndHoldHandlers();
-
-  gBrowser.selectedBrowser.focus();
-=======
   gCustomizeMode.enter();
 }
 
 function BrowserToolboxCustomizeDone(aToolboxChanged) {
   gCustomizeMode.exit(aToolboxChanged);
->>>>>>> dc7acfe0
 }
 
 function BrowserToolboxCustomizeChange(aType) {
