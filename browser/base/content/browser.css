/* This Source Code Form is subject to the terms of the Mozilla Public
 * License, v. 2.0. If a copy of the MPL was not distributed with this
 * file, You can obtain one at http://mozilla.org/MPL/2.0/. */

@namespace url("http://www.mozilla.org/keymaster/gatekeeper/there.is.only.xul");
@namespace html url("http://www.w3.org/1999/xhtml");

#main-window:not([chromehidden~="toolbar"]) {
%ifdef XP_MACOSX
  min-width: 425px;
%else
  min-width: 390px;
%endif
}

searchbar {
  -moz-binding: url("chrome://browser/content/search/search.xml#searchbar");
}

.browserStack > browser[remote="true"] {
  -moz-binding: url("chrome://global/content/bindings/remote-browser.xml#remote-browser");
}

toolbar[customizable="true"] {
  -moz-binding: url("chrome://browser/content/customizableui/toolbar.xml#toolbar");
}

%ifdef XP_MACOSX
#toolbar-menubar {
  -moz-binding: url("chrome://browser/content/customizableui/toolbar.xml#toolbar-menubar-stub");
}

toolbar[customizable="true"]:not([nowindowdrag="true"]) {
  -moz-binding: url("chrome://browser/content/customizableui/toolbar.xml#toolbar-drag");
}
%endif

#toolbar-menubar[autohide="true"] {
  -moz-binding: url("chrome://browser/content/customizableui/toolbar.xml#toolbar-menubar-autohide");
}

#addon-bar {
  -moz-binding: url("chrome://browser/content/customizableui/toolbar.xml#addonbar-delegating");
  visibility: visible;
  margin: 0;
  height: 0 !important;
  overflow: hidden;
  padding: 0;
  border: 0 none;
}

#addonbar-closebutton {
  visibility: visible;
  height: 0 !important;
}

#status-bar {
  height: 0 !important;
  -moz-binding: none;
  padding: 0;
  margin: 0;
}

panelmultiview {
  -moz-binding: url("chrome://browser/content/customizableui/panelUI.xml#panelmultiview");
}

panelview {
  -moz-binding: url("chrome://browser/content/customizableui/panelUI.xml#panelview");
  -moz-box-orient: vertical;
}

.panel-mainview {
  transition: transform 150ms;
}

panelview:not([mainview]):not([current]) {
  display: none;
}

tabbrowser {
  -moz-binding: url("chrome://browser/content/tabbrowser.xml#tabbrowser");
}

.tabbrowser-tabs {
  -moz-binding: url("chrome://browser/content/tabbrowser.xml#tabbrowser-tabs");
}

#tabbrowser-tabs:not([overflow="true"]) ~ #alltabs-button,
#tabbrowser-tabs:not([overflow="true"]) + #new-tab-button,
#tabbrowser-tabs[overflow="true"] > .tabbrowser-arrowscrollbox > .tabs-newtab-button,
#TabsToolbar[currentset]:not([currentset*="tabbrowser-tabs,new-tab-button"]) > #tabbrowser-tabs > .tabbrowser-arrowscrollbox > .tabs-newtab-button,
#TabsToolbar[customizing="true"] > #tabbrowser-tabs > .tabbrowser-arrowscrollbox > .tabs-newtab-button {
  visibility: collapse;
}

#tabbrowser-tabs:not([overflow="true"])[using-closing-tabs-spacer] ~ #alltabs-button {
  visibility: hidden; /* temporary space to keep a tab's close button under the cursor */
}

.tabbrowser-tab {
  -moz-binding: url("chrome://browser/content/tabbrowser.xml#tabbrowser-tab");
}

.tabbrowser-tab:not([pinned]) {
  -moz-box-flex: 100;
  max-width: 180px;
  min-width: 100px;
  width: 0;
  transition: min-width 200ms ease-out,
              max-width 230ms ease-out;
}

.tabbrowser-tab:not([pinned]):not([fadein]) {
  max-width: 0.1px;
  min-width: 0.1px;
  visibility: hidden;
  transition: min-width 200ms ease-out,
              max-width 230ms ease-out;
}

.tab-throbber:not([fadein]):not([pinned]),
.tab-label:not([fadein]):not([pinned]),
.tab-icon-image:not([fadein]):not([pinned]),
.tab-close-button:not([fadein]):not([pinned]) {
  display: none;
}

.tabbrowser-tabs[positionpinnedtabs] > .tabbrowser-tab[pinned] {
  position: fixed !important;
  display: block; /* position:fixed already does this (bug 579776), but let's be explicit */
}

.tabbrowser-tabs[movingtab] > .tabbrowser-tab[selected] {
  position: relative;
  z-index: 2;
  pointer-events: none; /* avoid blocking dragover events on scroll buttons */
}

.tabbrowser-tabs[movingtab] > .tabbrowser-tab[fadein]:not([selected]) {
  transition: transform 200ms ease-out;
}

#alltabs-popup {
  -moz-binding: url("chrome://browser/content/tabbrowser.xml#tabbrowser-alltabs-popup");
}

toolbar[printpreview="true"] {
  -moz-binding: url("chrome://global/content/printPreviewBindings.xml#printpreviewtoolbar");
}

toolbar[overflowable] > .customization-target {
  overflow: hidden;
}

toolbar:not([overflowing]) > .overflow-button,
toolbar[customizing] > .overflow-button {
  display: none;
}

%ifdef CAN_DRAW_IN_TITLEBAR
#main-window[inFullscreen] > #titlebar,
#main-window[inFullscreen] .titlebar-placeholder,
#main-window:not([tabsintitlebar]) .titlebar-placeholder {
  display: none;
}

#titlebar {
  -moz-binding: url("chrome://global/content/bindings/general.xml#windowdragbox");
}

#titlebar-spacer {
  pointer-events: none;
}

#main-window[tabsintitlebar] #titlebar-buttonbox {
  position: relative;
}

#titlebar-buttonbox {
  -moz-appearance: -moz-window-button-box;
}

%ifdef XP_MACOSX
#titlebar-fullscreen-button {
  -moz-appearance: -moz-mac-fullscreen-button;
}
%endif

%ifdef XP_WIN
#main-window[sizemode="maximized"] #titlebar-buttonbox {
  -moz-appearance: -moz-window-button-box-maximized;
}
%endif

%endif

/* Rules to help integrate SDK widgets */
toolbarpaletteitem > toolbaritem[sdkstylewidget="true"] > .toolbarbutton-text {
  display: -moz-box;
}

toolbarpaletteitem > toolbaritem[sdkstylewidget="true"] > iframe {
  display: none;
}

#bookmarks-toolbar-placeholder,
toolbarpaletteitem > #personal-bookmarks > #PlacesToolbar,
#personal-bookmarks[cui-areatype="menu-panel"] > #PlacesToolbar,
#personal-bookmarks[cui-areatype="toolbar"].overflowedItem > #PlacesToolbar {
  display: none;
}

toolbarpaletteitem > #personal-bookmarks > #bookmarks-toolbar-placeholder,
#personal-bookmarks[cui-areatype="menu-panel"] > #bookmarks-toolbar-placeholder,
#personal-bookmarks[cui-areatype="toolbar"].overflowedItem > #bookmarks-toolbar-placeholder {
  display: -moz-box;
}

#zoom-controls[cui-areatype="toolbar"]:not(.overflowedItem) > #zoom-reset-button > .toolbarbutton-text {
  display: -moz-box;
}

#wrapper-urlbar-container > #urlbar-container > #urlbar-wrapper > #urlbar > toolbarbutton,
#urlbar-reload-button:not([displaystop]) + #urlbar-stop-button,
#urlbar-reload-button[displaystop] {
  visibility: collapse;
}

#PanelUI-feeds > .feed-toolbarbutton:-moz-locale-dir(rtl) {
  direction: rtl;
}

#panelMenu_bookmarksMenu {
  overflow-x: hidden;
  overflow-y: auto;
}
#panelMenu_bookmarksMenu > .bookmark-item {
  max-width: none;
}

#urlbar-container {
  min-width: 50ch;
}

#search-container {
  min-width: 25ch;
}

#main-window:-moz-lwtheme {
  background-repeat: no-repeat;
  background-position: top right;
}

%ifdef XP_MACOSX
#main-window[inFullscreen="true"] {
  padding-top: 0; /* override drawintitlebar="true" */
}
%endif

#browser-bottombox[lwthemefooter="true"] {
  background-repeat: no-repeat;
  background-position: bottom left;
}

.menuitem-tooltip {
  -moz-binding: url("chrome://browser/content/urlbarBindings.xml#menuitem-tooltip");
}

.menuitem-iconic-tooltip,
.menuitem-tooltip[type="checkbox"],
.menuitem-tooltip[type="radio"] {
  -moz-binding: url("chrome://browser/content/urlbarBindings.xml#menuitem-iconic-tooltip");
}

/* Hide menu elements intended for keyboard access support */
#main-menubar[openedwithkey=false] .show-only-for-keyboard {
  display: none;
}

/* ::::: location bar ::::: */
#urlbar {
  -moz-binding: url(chrome://browser/content/urlbarBindings.xml#urlbar);
}

.ac-url-text:-moz-locale-dir(rtl),
.ac-title:-moz-locale-dir(rtl) > description {
  direction: ltr !important;
}

/* For results that are actions, their description text is shown instead of
   the URL - this needs to follow the locale's direction, unlike URLs. */
panel:not([noactions]) > richlistbox > richlistitem[type~="action"]:-moz-locale-dir(rtl) > .ac-url-box {
  direction: rtl;
}

panel[noactions] > richlistbox > richlistitem[type~="action"] > .ac-url-box > .ac-url > .ac-action-text,
panel[noactions] > richlistbox > richlistitem[type~="action"] > .ac-url-box > .ac-action-icon {
  visibility: collapse;
}

panel[noactions] > richlistbox > richlistitem[type~="action"] > .ac-url-box > .ac-url > .ac-url-text {
  visibility: visible;
}

#urlbar:not([actiontype]) > #urlbar-display-box {
  display: none;
}

#wrapper-urlbar-container > #urlbar-container > #urlbar-wrapper > #urlbar {
  -moz-user-input: disabled;
  cursor: grab;
}

#PopupAutoComplete {
  -moz-binding: url("chrome://browser/content/urlbarBindings.xml#browser-autocomplete-result-popup");
}

#PopupAutoCompleteRichResult {
  -moz-binding: url("chrome://browser/content/urlbarBindings.xml#urlbar-rich-result-popup");
}

#urlbar[pageproxystate="invalid"] > #urlbar-icons > .urlbar-icon,
#urlbar[pageproxystate="invalid"][focused="true"] > #urlbar-go-button ~ toolbarbutton,
#urlbar[pageproxystate="valid"] > #urlbar-go-button,
#urlbar:not([focused="true"]) > #urlbar-go-button {
  visibility: collapse;
}

#urlbar[pageproxystate="invalid"] > #identity-box > #identity-icon-labels {
  visibility: collapse;
}

#urlbar[pageproxystate="invalid"] > #identity-box {
  pointer-events: none;
}

#identity-icon-labels {
  max-width: 18em;
}

#identity-icon-country-label {
  direction: ltr;
}

#identity-box.verifiedIdentity > #identity-icon-labels > #identity-icon-label {
  -moz-margin-end: 0.25em !important;
}

#wrapper-search-container > #search-container > #searchbar > .searchbar-textbox > .autocomplete-textbox-container > .textbox-input-box > html|*.textbox-input {
  visibility: hidden;
}

/* ::::: Unified Back-/Forward Button ::::: */
#back-button > .toolbarbutton-menu-dropmarker,
#forward-button > .toolbarbutton-menu-dropmarker {
  display: none;
}
.unified-nav-current {
  font-weight: bold;
}

toolbarbutton.bookmark-item {
  max-width: 13em;
}

#editBMPanel_tagsSelector {
  /* override default listbox width from xul.css */
  width: auto;
}

/* The star doesn't make sense as text */
toolbar[mode="text"] #bookmarks-menu-button > .toolbarbutton-menubutton-button > .toolbarbutton-icon {
  display: -moz-box !important;
}
toolbar[mode="text"] #bookmarks-menu-button > .toolbarbutton-menubutton-button > .toolbarbutton-text,
toolbar[mode="full"] #bookmarks-menu-button.bookmark-item > .toolbarbutton-menubutton-button > .toolbarbutton-text {
  display: none;
}

menupopup[emptyplacesresult="true"] > .hide-if-empty-places-result {
  display: none;
}

menuitem.spell-suggestion {
  font-weight: bold;
}

#sidebar-header > .tabs-closebutton {
  -moz-user-focus: normal;
}

/* apply Fitts' law to the notification bar's close button */
window[sizemode="maximized"] #content .notification-inner {
  border-right: 0px !important;
}

/* Hide extension toolbars that neglected to set the proper class */
window[chromehidden~="location"][chromehidden~="toolbar"] toolbar:not(.chromeclass-menubar),
window[chromehidden~="toolbar"] toolbar:not(.toolbar-primary):not(.chromeclass-menubar) {
  display: none;
}

#navigator-toolbox ,
#mainPopupSet {
  min-width: 1px;
}

%ifdef MOZ_SERVICES_SYNC
/* Sync notification UI */
#sync-notifications {
  -moz-binding: url("chrome://browser/content/sync/notification.xml#notificationbox");
  overflow-y: visible !important;
}

#sync-notifications notification {
  -moz-binding: url("chrome://browser/content/sync/notification.xml#notification");
}
%endif

/* History Swipe Animation */

#historySwipeAnimationContainer {
  overflow: hidden;
}

#historySwipeAnimationPreviousPage,
#historySwipeAnimationCurrentPage,
#historySwipeAnimationNextPage {
  background: none top left no-repeat white;
}

#historySwipeAnimationPreviousPage {
  background-image: -moz-element(#historySwipeAnimationPreviousPageSnapshot);
}

#historySwipeAnimationCurrentPage {
  background-image: -moz-element(#historySwipeAnimationCurrentPageSnapshot);
}

#historySwipeAnimationNextPage {
  background-image: -moz-element(#historySwipeAnimationNextPageSnapshot);
}

/* Identity UI */
#identity-popup-content-box:not(.chromeUI) > #identity-popup-brandName,
#identity-popup-content-box:not(.chromeUI) > #identity-popup-chromeLabel,
#identity-popup-content-box.chromeUI > .identity-popup-label:not(#identity-popup-brandName):not(#identity-popup-chromeLabel),
#identity-popup-content-box.chromeUI > .identity-popup-description,
#identity-popup.chromeUI > #identity-popup-button-container,
#identity-popup-content-box.unknownIdentity > #identity-popup-connectedToLabel ,
#identity-popup-content-box.unknownIdentity > #identity-popup-runByLabel ,
#identity-popup-content-box.unknownIdentity > #identity-popup-content-host ,
#identity-popup-content-box.unknownIdentity > #identity-popup-content-owner ,
#identity-popup-content-box.verifiedIdentity > #identity-popup-connectedToLabel2 ,
#identity-popup-content-box.verifiedDomain > #identity-popup-connectedToLabel2 {
  display: none;
}

/*  Full Screen UI */

#fullscr-toggler {
  height: 1px;
  background: black;
}

#full-screen-warning-container {
  position: fixed;
  top: 0;
  left: 0;
  width: 100%;
  height: 100%;
  z-index: 2147483647 !important;
}

#full-screen-warning-container[fade-warning-out] {
  transition-property: opacity !important;
  transition-duration: 500ms !important;
  opacity: 0.0;
}

/* When the modal fullscreen approval UI is showing, don't allow interaction
   with the page, but when we're just showing the warning upon entering
   fullscreen on an already approved page, do allow interaction with the page.
 */
#full-screen-warning-container:not([obscure-browser]) {
  pointer-events: none;
}

#full-screen-warning-message {
  /* We must specify a max-width, otherwise word-wrap:break-word doesn't
     work in descendant <description> and <label> elements. Bug 630864. */
  max-width: 800px;
}

#full-screen-domain-text,
#full-screen-remember-decision > .checkbox-label-box > .checkbox-label {
  word-wrap: break-word;
  /* We must specify a min-width, otherwise word-wrap:break-word doesn't work. Bug 630864. */
  min-width: 1px;
}

/* ::::: Ctrl-Tab Panel ::::: */

.ctrlTab-preview > html|img,
.ctrlTab-preview > html|canvas {
  min-width: inherit;
  max-width: inherit;
  min-height: inherit;
  max-height: inherit;
}

.ctrlTab-favicon-container {
  -moz-box-align: start;
%ifdef XP_MACOSX
  -moz-box-pack: end;
%else
  -moz-box-pack: start;
%endif
}

.ctrlTab-favicon {
  width: 16px;
  height: 16px;
}

.ctrlTab-preview {
  -moz-binding: url("chrome://browser/content/browser-tabPreviews.xml#ctrlTab-preview");
}


/* notification anchors should only be visible when their associated
   notifications are */
.notification-anchor-icon {
  -moz-user-focus: normal;
}

.notification-anchor-icon:not([showing]) {
  display: none;
}

#notification-popup .text-link.custom-link {
  -moz-binding: url("chrome://global/content/bindings/text.xml#text-label");
  text-decoration: none;
}

#invalid-form-popup > description {
  max-width: 280px;
}

#addon-progress-notification {
  -moz-binding: url("chrome://browser/content/urlbarBindings.xml#addon-progress-notification");
}

#identity-request-notification {
  -moz-binding: url("chrome://browser/content/urlbarBindings.xml#identity-request-notification");
}

#click-to-play-plugins-notification {
  -moz-binding: url("chrome://browser/content/urlbarBindings.xml#click-to-play-plugins-notification");
}

.plugin-popupnotification-centeritem {
  -moz-binding: url("chrome://browser/content/urlbarBindings.xml#plugin-popupnotification-center-item");
}

browser[tabmodalPromptShowing] {
  -moz-user-focus: none !important;
}

/* Status panel */

statuspanel {
  -moz-binding: url("chrome://browser/content/tabbrowser.xml#statuspanel");
  position: fixed;
  margin-top: -3em;
  max-width: calc(100% - 5px);
  pointer-events: none;
}

statuspanel:-moz-locale-dir(ltr)[mirror],
statuspanel:-moz-locale-dir(rtl):not([mirror]) {
  left: auto;
  right: 0;
}

statuspanel[sizelimit] {
  max-width: 50%;
}

statuspanel[type=status] {
  min-width: 23em;
}

@media all and (max-width: 800px) {
  statuspanel[type=status] {
    min-width: 33%;
  }
}

statuspanel[type=overLink] {
  transition: opacity 120ms ease-out;
  direction: ltr;
}

statuspanel[inactive] {
  transition: none;
  opacity: 0;
}

statuspanel[inactive][previoustype=overLink] {
  transition: opacity 200ms ease-out;
}

.statuspanel-inner {
  height: 3em;
  width: 100%;
  -moz-box-align: end;
}

.panel-inner-arrowcontentfooter[footertype="promobox"] {
  -moz-binding: url("chrome://browser/content/urlbarBindings.xml#promobox");
}

/* tabview menus */
.tabview-menuitem {
  max-width: 32em;
}

/* highlighter */
%include highlighter.css

/* gcli */

html|*#gcli-tooltip-frame,
html|*#gcli-output-frame,
#gcli-output,
#gcli-tooltip {
  overflow-x: hidden;
}

.gclitoolbar-input-node,
.gclitoolbar-complete-node {
  direction: ltr;
}

#developer-toolbar-toolbox-button[error-count] > .toolbarbutton-icon {
  display: none;
}

#developer-toolbar-toolbox-button[error-count]:before {
  content: attr(error-count);
  display: -moz-box;
  -moz-box-pack: center;
}

/* Responsive Mode */

.browserContainer[responsivemode] {
  overflow: auto;
}

.devtools-responsiveui-toolbar:-moz-locale-dir(rtl) {
  -moz-box-pack: end;
}

.browserStack[responsivemode] {
  transition-duration: 200ms;
  transition-timing-function: linear;
}

.browserStack[responsivemode] {
  transition-property: min-width, max-width, min-height, max-height;
}

.browserStack[responsivemode][notransition] {
  transition: none;
}

.toolbarbutton-badge[badge]:not([badge=""])::after {
  content: attr(badge);
}

toolbarbutton[type="badged"] {
  -moz-binding: url("chrome://browser/content/urlbarBindings.xml#toolbarbutton-badged");
}

toolbarbutton[type="socialmark"] {
  -moz-binding: url("chrome://browser/content/socialmarks.xml#toolbarbutton-marks");
}
toolbarbutton[type="socialmark"] > .toolbarbutton-icon {
  width: 16px;
  height: 16px;
}

/* Note the chatbox 'width' values are duplicated in socialchat.xml */
chatbox {
  -moz-binding: url("chrome://browser/content/socialchat.xml#chatbox");
  transition: height 150ms ease-out, width 150ms ease-out;
  height: 285px;
  width: 260px; /* CHAT_WIDTH_OPEN in socialchat.xml */
}

chatbox[minimized="true"] {
  width: 160px;
  height: 20px; /* CHAT_WIDTH_MINIMIZED in socialchat.xml */
}

chatbar {
  -moz-binding: url("chrome://browser/content/socialchat.xml#chatbar");
  height: 0;
  max-height: 0;
}

/** See bug 872317 for why the following rule is necessary. */

#downloads-button {
  -moz-binding: url("chrome://browser/content/downloads/download.xml#download-toolbarbutton");
}

/*** Visibility of downloads indicator controls ***/

#downloads-button[indicator] > image.toolbarbutton-icon {
  display: none;
}

toolbarpaletteitem[place="palette"] > #downloads-button[indicator] > image.toolbarbutton-icon {
  display: -moz-box;
}

toolbarpaletteitem[place="palette"] > #downloads-button[indicator] > stack.toolbarbutton-icon {
  display: none;
}

#downloads-button:-moz-any([progress], [counter], [paused]) #downloads-indicator-icon,
#downloads-button:not(:-moz-any([progress], [counter], [paused]))
                                                   #downloads-indicator-progress-area
{
  visibility: hidden;
}

/* Hacks for toolbar full and text modes, until bug 573329 removes them */

toolbar[mode="text"] > #downloads-button {
  display: -moz-box;
  -moz-box-orient: vertical;
  -moz-box-pack: center;
}

toolbar[mode="text"] > #downloads-button > .toolbarbutton-text {
  -moz-box-ordinal-group: 1;
}

toolbar[mode="text"] > #downloads-button > .toolbarbutton-icon {
  display: -moz-box;
  -moz-box-ordinal-group: 2;
  visibility: collapse;
}

/* full screen chat window support */
chatbar:-moz-full-screen-ancestor,
chatbox:-moz-full-screen-ancestor  {
  border: none;
  position: fixed !important;
  top: 0 !important;
  left: 0 !important;
  right: 0 !important;
  bottom: 0 !important;
  width: 100% !important;
  height: 100% !important;
  margin: 0 !important;
  min-width: 0 !important;
  max-width: none !important;
  min-height: 0 !important;
  max-height: none !important;
  -moz-box-sizing: border-box !important; 
}

/* hide chat chrome when chat is fullscreen */
chatbox:-moz-full-screen-ancestor > .chat-titlebar {
  display: none;
}

/* hide chatbar if browser tab is fullscreen */
*:-moz-full-screen-ancestor chatbar:not(:-moz-full-screen-ancestor) {
  display: none;
}

/* hide sidebar when fullscreen */
*:-moz-full-screen-ancestor #social-sidebar-box:not(:-moz-full-screen-ancestor) {
  display: none;
}

/* Combobox dropdown renderer */
#ContentSelectDropdown {
  max-height: 400px;
}

.contentSelectDropdown-optgroup {
  font-weight: bold;
  /* color: menutext used to overwrite the disabled color */
  color: menutext;
}

.contentSelectDropdown-ingroup {
  -moz-margin-start: 2em;
}

<<<<<<< HEAD
/* UI Tour */

@keyframes uitour-wobble {
  from {
    transform: rotate(0deg) translateX(2px) rotate(0deg);
  }
  to {
    transform: rotate(360deg) translateX(2px) rotate(-360deg);
  }
}

@keyframes uitour-zoom {
  from {
    transform: scale(0.9);
  }
  50% {
    transform: scale(1.1);
  }
  to {
    transform: scale(0.9);
  }
}

@keyframes uitour-color {
  from {
    border-color: #5B9CD9;
  }
  50% {
    border-color: #FF0000;
  }
  to {
    border-color: #5B9CD9;
  }
}

html|div#UITourHighlight {
  display: none;
  position: absolute;
  z-index: 10000000000;
}

html|div#UITourHighlight[active] {
  animation-delay: 2s;
  animation-fill-mode: forwards;
  animation-iteration-count: infinite;
  animation-timing-function: linear;
  display: block;
}

html|div#UITourHighlight[active="wobble"] {
  animation-name: uitour-wobble;
  animation-duration: 1s;
}
html|div#UITourHighlight[active="zoom"] {
  animation-name: uitour-zoom;
  animation-duration: 1s;
}
html|div#UITourHighlight[active="color"] {
  animation-name: uitour-color;
  animation-duration: 2s;
=======
/* Give this menupopup an arrow panel styling */
#BMB_bookmarksPopup {
  -moz-appearance: none;
  -moz-binding: url("chrome://browser/content/places/menu.xml#places-popup-arrow");
  background: transparent;
  border: none;
  transition: opacity 300ms;
  /* The popup inherits -moz-image-region from the button, must reset it */
  -moz-image-region: auto;
>>>>>>> 0a5b921d
}<|MERGE_RESOLUTION|>--- conflicted
+++ resolved
@@ -806,7 +806,17 @@
   -moz-margin-start: 2em;
 }
 
-<<<<<<< HEAD
+/* Give this menupopup an arrow panel styling */
+#BMB_bookmarksPopup {
+  -moz-appearance: none;
+  -moz-binding: url("chrome://browser/content/places/menu.xml#places-popup-arrow");
+  background: transparent;
+  border: none;
+  transition: opacity 300ms;
+  /* The popup inherits -moz-image-region from the button, must reset it */
+  -moz-image-region: auto;
+}
+
 /* UI Tour */
 
 @keyframes uitour-wobble {
@@ -867,15 +877,4 @@
 html|div#UITourHighlight[active="color"] {
   animation-name: uitour-color;
   animation-duration: 2s;
-=======
-/* Give this menupopup an arrow panel styling */
-#BMB_bookmarksPopup {
-  -moz-appearance: none;
-  -moz-binding: url("chrome://browser/content/places/menu.xml#places-popup-arrow");
-  background: transparent;
-  border: none;
-  transition: opacity 300ms;
-  /* The popup inherits -moz-image-region from the button, must reset it */
-  -moz-image-region: auto;
->>>>>>> 0a5b921d
 }