--- conflicted
+++ resolved
@@ -1061,14 +1061,10 @@
     if (Array.isArray(aTasks)) {
       this._list = aTasks.slice(0, aTasks.length);
     }
-<<<<<<< HEAD
-    else if (typeof(aTasks) == "object" && aTasks instanceof Tasks) {
-=======
     // This supports passing in a Tasks-like object, with a "list" property,
     // for compatibility reasons.
     else if (typeof(aTasks) == "object" &&
              (Tasks instanceof Tasks || "list" in aTasks)) {
->>>>>>> d992d4c1
       this._list = aTasks.list;
       this._log = aTasks.messages;
       this.callback = aTasks.callback;
