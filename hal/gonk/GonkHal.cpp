/* -*- Mode: C++; tab-width: 8; indent-tabs-mode: nil; c-basic-offset: 2 -*- */
/* vim: set sw=2 ts=8 et ft=cpp : */
/* This Source Code Form is subject to the terms of the Mozilla Public
 * License, v. 2.0. If a copy of the MPL was not distributed with this file,
 * You can obtain one at http://mozilla.org/MPL/2.0/. */

#include <errno.h>
#include <fcntl.h>
#include <math.h>
#include <stdio.h>
#include <sys/syscall.h>
#include <time.h>

#include "android/log.h"
#include "cutils/properties.h"
#include "hardware/hardware.h"
#include "hardware/lights.h"
#include "hardware_legacy/uevent.h"
#include "hardware_legacy/vibrator.h"

#include "base/message_loop.h"

#include "Hal.h"
#include "HalImpl.h"
#include "mozilla/dom/battery/Constants.h"
#include "mozilla/FileUtils.h"
#include "mozilla/Monitor.h"
#include "mozilla/Services.h"
#include "nsAlgorithm.h"
#include "nsIObserver.h"
#include "nsIObserverService.h"
#include "nsIRunnable.h"
#include "nsScreenManagerGonk.h"
#include "nsThreadUtils.h"
#include "nsThreadUtils.h"
#include "nsIThread.h"
#include "nsXULAppAPI.h"
<<<<<<< HEAD
=======
#include "OrientationObserver.h"
>>>>>>> 1a06583a
#include "UeventPoller.h"

#define LOG(args...)  __android_log_print(ANDROID_LOG_INFO, "Gonk", args)
#define NsecPerMsec  1000000
#define NsecPerSec   1000000000


using mozilla::hal::WindowIdentifier;

namespace mozilla {
namespace hal_impl {

namespace {

/**
 * This runnable runs for the lifetime of the program, once started.  It's
 * responsible for "playing" vibration patterns.
 */
class VibratorRunnable
  : public nsIRunnable
  , public nsIObserver
{
public:
  VibratorRunnable()
    : mMonitor("VibratorRunnable")
    , mIndex(0)
    , mShuttingDown(false)
  {
    nsCOMPtr<nsIObserverService> os = services::GetObserverService();
    if (!os) {
      NS_WARNING("Could not get observer service!");
      return;
    }

    os->AddObserver(this, NS_XPCOM_SHUTDOWN_OBSERVER_ID, /* weak ref */ true);
  } 
  NS_DECL_ISUPPORTS
  NS_DECL_NSIRUNNABLE
  NS_DECL_NSIOBSERVER

  // Run on the main thread, not the vibrator thread.
  void Vibrate(const nsTArray<uint32> &pattern);
  void CancelVibrate();

private:
  Monitor mMonitor;

  // The currently-playing pattern.
  nsTArray<uint32> mPattern;

  // The index we're at in the currently-playing pattern.  If mIndex >=
  // mPattern.Length(), then we're not currently playing anything.
  uint32 mIndex;

  // Set to true in our shutdown observer.  When this is true, we kill the
  // vibrator thread.
  bool mShuttingDown;
};

NS_IMPL_ISUPPORTS2(VibratorRunnable, nsIRunnable, nsIObserver);

NS_IMETHODIMP
VibratorRunnable::Run()
{
  MonitorAutoLock lock(mMonitor);

  // We currently assume that mMonitor.Wait(X) waits for X milliseconds.  But in
  // reality, the kernel might not switch to this thread for some time after the
  // wait expires.  So there's potential for some inaccuracy here.
  //
  // This doesn't worry me too much.  Note that we don't even start vibrating
  // immediately when VibratorRunnable::Vibrate is called -- we go through a
  // condvar onto another thread.  Better just to be chill about small errors in
  // the timing here.

  while (!mShuttingDown) {
    if (mIndex < mPattern.Length()) {
      uint32 duration = mPattern[mIndex];
      if (mIndex % 2 == 0) {
        vibrator_on(duration);
      }
      mIndex++;
      mMonitor.Wait(PR_MillisecondsToInterval(duration));
    }
    else {
      mMonitor.Wait();
    }
  }

  return NS_OK;
}

NS_IMETHODIMP
VibratorRunnable::Observe(nsISupports *subject, const char *topic,
                          const PRUnichar *data)
{
  MOZ_ASSERT(strcmp(topic, NS_XPCOM_SHUTDOWN_OBSERVER_ID) == 0);
  MonitorAutoLock lock(mMonitor);
  mShuttingDown = true;
  mMonitor.Notify();
  return NS_OK;
}

void
VibratorRunnable::Vibrate(const nsTArray<uint32> &pattern)
{
  MonitorAutoLock lock(mMonitor);
  mPattern = pattern;
  mIndex = 0;
  mMonitor.Notify();
}

void
VibratorRunnable::CancelVibrate()
{
  MonitorAutoLock lock(mMonitor);
  mPattern.Clear();
  mPattern.AppendElement(0);
  mIndex = 0;
  mMonitor.Notify();
}

VibratorRunnable *sVibratorRunnable = NULL;

void
EnsureVibratorThreadInitialized()
{
  if (sVibratorRunnable) {
    return;
  }

  nsRefPtr<VibratorRunnable> runnable = new VibratorRunnable();
  sVibratorRunnable = runnable;
  nsCOMPtr<nsIThread> thread;
  NS_NewThread(getter_AddRefs(thread), sVibratorRunnable);
}

} // anonymous namespace

void
Vibrate(const nsTArray<uint32> &pattern, const hal::WindowIdentifier &)
{
  EnsureVibratorThreadInitialized();
  sVibratorRunnable->Vibrate(pattern);
}

void
CancelVibrate(const hal::WindowIdentifier &)
{
  EnsureVibratorThreadInitialized();
  sVibratorRunnable->CancelVibrate();
}

namespace {

class BatteryUpdater : public nsRunnable {
public:
  NS_IMETHOD Run()
  {
    hal::BatteryInformation info;
    hal_impl::GetCurrentBatteryInformation(&info);
    hal::NotifyBatteryChange(info);
    return NS_OK;
  }
};

} // anonymous namespace

class BatteryObserver : public IUeventObserver,
                        public RefCounted<BatteryObserver>
{
public:
  BatteryObserver()
    :mUpdater(new BatteryUpdater())
  {
  }

  virtual void Notify(const NetlinkEvent &aEvent)
  {
    // this will run on IO thread
    NetlinkEvent *event = const_cast<NetlinkEvent*>(&aEvent);
    const char *subsystem = event->getSubsystem();
    // e.g. DEVPATH=/devices/platform/sec-battery/power_supply/battery
    const char *devpath = event->findParam("DEVPATH");
    if (strcmp(subsystem, "power_supply") == 0 &&
        strstr(devpath, "battery")) {
      // aEvent will be valid only in this method.
      NS_DispatchToMainThread(mUpdater);
    }
  }

private:
  nsRefPtr<BatteryUpdater> mUpdater;
};

// sBatteryObserver is owned by the IO thread. Only the IO thread may
// create or destroy it.
static BatteryObserver *sBatteryObserver = NULL;

static void
RegisterBatteryObserverIOThread()
{
  MOZ_ASSERT(MessageLoop::current() == XRE_GetIOMessageLoop());
  MOZ_ASSERT(!sBatteryObserver);

  sBatteryObserver = new BatteryObserver();
  RegisterUeventListener(sBatteryObserver);
}

void
EnableBatteryNotifications()
{
  XRE_GetIOMessageLoop()->PostTask(
      FROM_HERE,
      NewRunnableFunction(RegisterBatteryObserverIOThread));
}

static void
UnregisterBatteryObserverIOThread()
{
  MOZ_ASSERT(MessageLoop::current() == XRE_GetIOMessageLoop());
  MOZ_ASSERT(sBatteryObserver);

  UnregisterUeventListener(sBatteryObserver);
  delete sBatteryObserver;
  sBatteryObserver = NULL;
}

void
DisableBatteryNotifications()
{
  XRE_GetIOMessageLoop()->PostTask(
      FROM_HERE,
      NewRunnableFunction(UnregisterBatteryObserverIOThread));
}

void
GetCurrentBatteryInformation(hal::BatteryInformation *aBatteryInfo)
{
  static const int BATTERY_NOT_CHARGING = 0;
  static const int BATTERY_CHARGING_USB = 1;
  static const int BATTERY_CHARGING_AC  = 2;

  FILE *capacityFile = fopen("/sys/class/power_supply/battery/capacity", "r");
  double capacity = dom::battery::kDefaultLevel * 100;
  if (capacityFile) {
    fscanf(capacityFile, "%lf", &capacity);
    fclose(capacityFile);
  }

  FILE *chargingFile = fopen("/sys/class/power_supply/battery/charging_source", "r");
  int chargingSrc = BATTERY_CHARGING_USB;
  bool done = false;
  if (chargingFile) {
    fscanf(chargingFile, "%d", &chargingSrc);
    fclose(chargingFile);
    done = true;
  }

  if (!done) {
    // toro devices support
    chargingFile = fopen("/sys/class/power_supply/battery/status", "r");
    if (chargingFile) {
      char status[16];
      fscanf(chargingFile, "%s", &status);
      if (!strcmp(status, "Charging") || !strcmp(status, "Full")) {
        // no way here to know if we're charging from USB or AC.
        chargingSrc = BATTERY_CHARGING_USB;
      } else {
        chargingSrc = BATTERY_NOT_CHARGING;
      }
      fclose(chargingFile);
      done = true;
    }
  }

  #ifdef DEBUG
  if (chargingSrc != BATTERY_NOT_CHARGING &&
      chargingSrc != BATTERY_CHARGING_USB &&
      chargingSrc != BATTERY_CHARGING_AC) {
    HAL_LOG(("charging_source contained unknown value: %d", chargingSrc));
  }
  #endif

  aBatteryInfo->level() = capacity / 100;
  aBatteryInfo->charging() = (chargingSrc == BATTERY_CHARGING_USB ||
                              chargingSrc == BATTERY_CHARGING_AC);
  aBatteryInfo->remainingTime() = dom::battery::kUnknownRemainingTime;
}

namespace {

/**
 * RAII class to help us remember to close file descriptors.
 */
const char *screenEnabledFilename = "/sys/power/state";
const char *wakeLockFilename = "/sys/power/wake_lock";
const char *wakeUnlockFilename = "/sys/power/wake_unlock";

template<ssize_t n>
bool ReadFromFile(const char *filename, char (&buf)[n])
{
  int fd = open(filename, O_RDONLY);
  ScopedClose autoClose(fd);
  if (fd < 0) {
    HAL_LOG(("Unable to open file %s.", filename));
    return false;
  }

  ssize_t numRead = read(fd, buf, n);
  if (numRead < 0) {
    HAL_LOG(("Error reading from file %s.", filename));
    return false;
  }

  buf[PR_MIN(numRead, n - 1)] = '\0';
  return true;
}

void WriteToFile(const char *filename, const char *toWrite)
{
  int fd = open(filename, O_WRONLY);
  ScopedClose autoClose(fd);
  if (fd < 0) {
    HAL_LOG(("Unable to open file %s.", filename));
    return;
  }

  if (write(fd, toWrite, strlen(toWrite)) < 0) {
    HAL_LOG(("Unable to write to file %s.", filename));
    return;
  }
}

// We can write to screenEnabledFilename to enable/disable the screen, but when
// we read, we always get "mem"!  So we have to keep track ourselves whether
// the screen is on or not.
bool sScreenEnabled = true;

// We can read wakeLockFilename to find out whether the cpu wake lock
// is already acquired, but reading and parsing it is a lot more work
// than tracking it ourselves, and it won't be accurate anyway (kernel
// internal wake locks aren't counted here.)
bool sCpuSleepAllowed = true;

} // anonymous namespace

bool
GetScreenEnabled()
{
  return sScreenEnabled;
}

void
SetScreenEnabled(bool enabled)
{
  WriteToFile(screenEnabledFilename, enabled ? "on" : "mem");
  sScreenEnabled = enabled;
}

double
GetScreenBrightness()
{
  hal::LightConfiguration aConfig;
  hal::LightType light = hal::eHalLightID_Backlight;

  hal::GetLight(light, &aConfig);
  // backlight is brightness only, so using one of the RGB elements as value.
  int brightness = aConfig.color() & 0xFF;
  return brightness / 255.0;
}

void
SetScreenBrightness(double brightness)
{
  // Don't use De Morgan's law to push the ! into this expression; we want to
  // catch NaN too.
  if (!(0 <= brightness && brightness <= 1)) {
    HAL_LOG(("SetScreenBrightness: Dropping illegal brightness %f.",
             brightness));
    return;
  }

  // Convert the value in [0, 1] to an int between 0 and 255 and convert to a color
  // note that the high byte is FF, corresponding to the alpha channel.
  int val = static_cast<int>(round(brightness * 255));
  uint32_t color = (0xff<<24) + (val<<16) + (val<<8) + val;

  hal::LightConfiguration aConfig;
  aConfig.mode() = hal::eHalLightMode_User;
  aConfig.flash() = hal::eHalLightFlash_None;
  aConfig.flashOnMS() = aConfig.flashOffMS() = 0;
  aConfig.color() = color;
  hal::SetLight(hal::eHalLightID_Backlight, aConfig);
  hal::SetLight(hal::eHalLightID_Buttons, aConfig);
}

bool
GetCpuSleepAllowed()
{
  return sCpuSleepAllowed;
}

void
SetCpuSleepAllowed(bool aAllowed)
{
  WriteToFile(aAllowed ? wakeUnlockFilename : wakeLockFilename, "gecko");
  sCpuSleepAllowed = aAllowed;
}

static light_device_t* sLights[hal::eHalLightID_Count];	// will be initialized to NULL

light_device_t* GetDevice(hw_module_t* module, char const* name)
{
  int err;
  hw_device_t* device;
  err = module->methods->open(module, name, &device);
  if (err == 0) {
    return (light_device_t*)device;
  } else {
    return NULL;
  }
}

void
InitLights()
{
  // assume that if backlight is NULL, nothing has been set yet
  // if this is not true, the initialization will occur everytime a light is read or set!
  if (!sLights[hal::eHalLightID_Backlight]) {
    int err;
    hw_module_t* module;

    err = hw_get_module(LIGHTS_HARDWARE_MODULE_ID, (hw_module_t const**)&module);
    if (err == 0) {
      sLights[hal::eHalLightID_Backlight]
             = GetDevice(module, LIGHT_ID_BACKLIGHT);
      sLights[hal::eHalLightID_Keyboard]
             = GetDevice(module, LIGHT_ID_KEYBOARD);
      sLights[hal::eHalLightID_Buttons]
             = GetDevice(module, LIGHT_ID_BUTTONS);
      sLights[hal::eHalLightID_Battery]
             = GetDevice(module, LIGHT_ID_BATTERY);
      sLights[hal::eHalLightID_Notifications]
             = GetDevice(module, LIGHT_ID_NOTIFICATIONS);
      sLights[hal::eHalLightID_Attention]
             = GetDevice(module, LIGHT_ID_ATTENTION);
      sLights[hal::eHalLightID_Bluetooth]
             = GetDevice(module, LIGHT_ID_BLUETOOTH);
      sLights[hal::eHalLightID_Wifi]
             = GetDevice(module, LIGHT_ID_WIFI);
        }
    }
}

/**
 * The state last set for the lights until liblights supports
 * getting the light state.
 */
static light_state_t sStoredLightState[hal::eHalLightID_Count];

bool
SetLight(hal::LightType light, const hal::LightConfiguration& aConfig)
{
  light_state_t state;

  InitLights();

  if (light < 0 || light >= hal::eHalLightID_Count || sLights[light] == NULL) {
    return false;
  }

  memset(&state, 0, sizeof(light_state_t));
  state.color = aConfig.color();
  state.flashMode = aConfig.flash();
  state.flashOnMS = aConfig.flashOnMS();
  state.flashOffMS = aConfig.flashOffMS();
  state.brightnessMode = aConfig.mode();

  sLights[light]->set_light(sLights[light], &state);
  sStoredLightState[light] = state;
  return true;
}

bool
GetLight(hal::LightType light, hal::LightConfiguration* aConfig)
{
  light_state_t state;

#ifdef HAVEGETLIGHT
  InitLights();
#endif

  if (light < 0 || light >= hal::eHalLightID_Count || sLights[light] == NULL) {
    return false;
  }

  memset(&state, 0, sizeof(light_state_t));

#ifdef HAVEGETLIGHT
  sLights[light]->get_light(sLights[light], &state);
#else
  state = sStoredLightState[light];
#endif

  aConfig->light() = light;
  aConfig->color() = state.color;
  aConfig->flash() = hal::FlashMode(state.flashMode);
  aConfig->flashOnMS() = state.flashOnMS;
  aConfig->flashOffMS() = state.flashOffMS;
  aConfig->mode() = hal::LightMode(state.brightnessMode);

  return true;
}

/**
 * clock_settime() is not exposed through bionic. 
 * we define the new function to set system time.
 * The result is the same as using clock_settime() system call.     
 */
static int
sys_clock_settime(clockid_t clk_id, const struct timespec *tp)
{
  return syscall(__NR_clock_settime, clk_id, tp);
}

void 
AdjustSystemClock(int32_t aDeltaMilliseconds)
{
  struct timespec now;
  
  // Preventing context switch before setting system clock 
  sched_yield();
  clock_gettime(CLOCK_REALTIME, &now);
  now.tv_sec += aDeltaMilliseconds/1000;
  now.tv_nsec += (aDeltaMilliseconds%1000)*NsecPerMsec;
  if (now.tv_nsec >= NsecPerSec)
  {
    now.tv_sec += 1;
    now.tv_nsec -= NsecPerSec;
  }

  if (now.tv_nsec < 0)
  {
    now.tv_nsec += NsecPerSec;
    now.tv_sec -= 1;  
  }
  // we need to have root privilege. 
  sys_clock_settime(CLOCK_REALTIME, &now);   
}

void 
SetTimezone(const nsCString& aTimezoneSpec)
{ 
  property_set("persist.sys.timezone", aTimezoneSpec.get());
  // this function is automatically called by the other time conversion 
  // functions that depend on the timezone. To be safe, we call it manually.  
  tzset();
}

// Nothing to do here.  Gonk widgetry always listens for screen
// orientation changes.
void
EnableScreenConfigurationNotifications()
{
}

void
DisableScreenConfigurationNotifications()
{
}

void
GetCurrentScreenConfiguration(hal::ScreenConfiguration* aScreenConfiguration)
{
  *aScreenConfiguration = nsScreenGonk::GetConfiguration();
}

bool
LockScreenOrientation(const dom::ScreenOrientation& aOrientation)
{
<<<<<<< HEAD
  // FIXME/bug 743638: implement
  return false;
=======
  return OrientationObserver::GetInstance()->LockScreenOrientation(aOrientation);
>>>>>>> 1a06583a
}

void
UnlockScreenOrientation()
{
<<<<<<< HEAD
  // FIXME/bug 743638: implement
=======
  OrientationObserver::GetInstance()->UnlockScreenOrientation();
>>>>>>> 1a06583a
}

} // hal_impl
} // mozilla<|MERGE_RESOLUTION|>--- conflicted
+++ resolved
@@ -35,10 +35,7 @@
 #include "nsThreadUtils.h"
 #include "nsIThread.h"
 #include "nsXULAppAPI.h"
-<<<<<<< HEAD
-=======
 #include "OrientationObserver.h"
->>>>>>> 1a06583a
 #include "UeventPoller.h"
 
 #define LOG(args...)  __android_log_print(ANDROID_LOG_INFO, "Gonk", args)
@@ -620,22 +617,13 @@
 bool
 LockScreenOrientation(const dom::ScreenOrientation& aOrientation)
 {
-<<<<<<< HEAD
-  // FIXME/bug 743638: implement
-  return false;
-=======
   return OrientationObserver::GetInstance()->LockScreenOrientation(aOrientation);
->>>>>>> 1a06583a
 }
 
 void
 UnlockScreenOrientation()
 {
-<<<<<<< HEAD
-  // FIXME/bug 743638: implement
-=======
   OrientationObserver::GetInstance()->UnlockScreenOrientation();
->>>>>>> 1a06583a
 }
 
 } // hal_impl
