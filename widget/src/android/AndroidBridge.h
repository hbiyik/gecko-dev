/* -*- Mode: c++; c-basic-offset: 4; tab-width: 20; indent-tabs-mode: nil; -*-
 * ***** BEGIN LICENSE BLOCK *****
 * Version: MPL 1.1/GPL 2.0/LGPL 2.1
 *
 * The contents of this file are subject to the Mozilla Public License Version
 * 1.1 (the "License"); you may not use this file except in compliance with
 * the License. You may obtain a copy of the License at
 * http://www.mozilla.org/MPL/
 *
 * Software distributed under the License is distributed on an "AS IS" basis,
 * WITHOUT WARRANTY OF ANY KIND, either express or implied. See the License
 * for the specific language governing rights and limitations under the
 * License.
 *
 * The Original Code is Mozilla Android code.
 *
 * The Initial Developer of the Original Code is Mozilla Foundation.
 * Portions created by the Initial Developer are Copyright (C) 2010
 * the Initial Developer. All Rights Reserved.
 *
 * Contributor(s):
 *   Vladimir Vukicevic <vladimir@pobox.com>
 *
 * Alternatively, the contents of this file may be used under the terms of
 * either the GNU General Public License Version 2 or later (the "GPL"), or
 * the GNU Lesser General Public License Version 2.1 or later (the "LGPL"),
 * in which case the provisions of the GPL or the LGPL are applicable instead
 * of those above. If you wish to allow use of your version of this file only
 * under the terms of either the GPL or the LGPL, and not to allow others to
 * use your version of this file under the terms of the MPL, indicate your
 * decision by deleting the provisions above and replace them with the notice
 * and other provisions required by the GPL or the LGPL. If you do not delete
 * the provisions above, a recipient may use your version of this file under
 * the terms of any one of the MPL, the GPL or the LGPL.
 *
 * ***** END LICENSE BLOCK ***** */

#ifndef AndroidBridge_h__
#define AndroidBridge_h__

#include <jni.h>
#include <android/log.h>
#include <cstdlib>

#include "nsCOMPtr.h"
#include "nsCOMArray.h"
#include "nsIRunnable.h"
#include "nsIObserver.h"

#include "AndroidJavaWrappers.h"

#include "nsIMutableArray.h"
#include "nsIMIMEInfo.h"
#include "nsColor.h"

#include "nsIAndroidBridge.h"

// Some debug #defines
// #define DEBUG_ANDROID_EVENTS
// #define DEBUG_ANDROID_WIDGET

class nsWindow;

namespace mozilla {

namespace hal {
class BatteryInformation;
} // namespace hal

// The order and number of the members in this structure must correspond
// to the attrsAppearance array in GeckoAppShell.getSystemColors()
typedef struct AndroidSystemColors {
    nscolor textColorPrimary;
    nscolor textColorPrimaryInverse;
    nscolor textColorSecondary;
    nscolor textColorSecondaryInverse;
    nscolor textColorTertiary;
    nscolor textColorTertiaryInverse;
    nscolor textColorHighlight;
    nscolor colorForeground;
    nscolor colorBackground;
    nscolor panelColorForeground;
    nscolor panelColorBackground;
} AndroidSystemColors;

class AndroidBridge
{
public:
    enum {
        NOTIFY_IME_RESETINPUTSTATE = 0,
        NOTIFY_IME_SETOPENSTATE = 1,
        NOTIFY_IME_CANCELCOMPOSITION = 2,
        NOTIFY_IME_FOCUSCHANGE = 3
    };

    static AndroidBridge *ConstructBridge(JNIEnv *jEnv,
                                          jclass jGeckoAppShellClass);

    static AndroidBridge *Bridge() {
        return sBridge;
    }

    static JavaVM *VM() {
        return sBridge->mJavaVM;
    }

    static JNIEnv *JNI() {
        sBridge->EnsureJNIThread();
        return sBridge->mJNIEnv;
    }

    static JNIEnv *JNIForThread() {
        if (NS_LIKELY(sBridge))
          return sBridge->AttachThread();
        return nsnull;
    }
    
    static jclass GetGeckoAppShellClass() {
        return sBridge->mGeckoAppShellClass;
    }

    // The bridge needs to be constructed via ConstructBridge first,
    // and then once the Gecko main thread is spun up (Gecko side),
    // SetMainThread should be called which will create the JNIEnv for
    // us to use.  toolkit/xre/nsAndroidStartup.cpp calls
    // SetMainThread.
    bool SetMainThread(void *thr);

    JNIEnv* AttachThread(bool asDaemon = true);

    /* These are all implemented in Java */
    static void NotifyIME(int aType, int aState);

    static void NotifyIMEEnabled(int aState, const nsAString& aTypeHint,
                                 const nsAString& aActionHint);

    static void NotifyIMEChange(const PRUnichar *aText, PRUint32 aTextLen, int aStart, int aEnd, int aNewEnd);

    void AcknowledgeEventSync();

    void EnableDeviceMotion(bool aEnable);

    void EnableLocation(bool aEnable);

    void ReturnIMEQueryResult(const PRUnichar *aResult, PRUint32 aLen, int aSelStart, int aSelLen);

    void NotifyAppShellReady();

    void NotifyXreExit();

    void ScheduleRestart();

    void SetSoftwareLayerClient(jobject jobj);
    AndroidGeckoSoftwareLayerClient &GetSoftwareLayerClient() { return mSoftwareLayerClient; }
<<<<<<< HEAD
=======

    void SetSurfaceView(jobject jobj);
    AndroidGeckoSurfaceView& SurfaceView() { return mSurfaceView; }
>>>>>>> 60e3b73d

    bool GetHandlersForURL(const char *aURL, 
                             nsIMutableArray* handlersArray = nsnull,
                             nsIHandlerApp **aDefaultApp = nsnull,
                             const nsAString& aAction = EmptyString());

    bool GetHandlersForMimeType(const char *aMimeType,
                                  nsIMutableArray* handlersArray = nsnull,
                                  nsIHandlerApp **aDefaultApp = nsnull,
                                  const nsAString& aAction = EmptyString());

    bool OpenUriExternal(const nsACString& aUriSpec, const nsACString& aMimeType,
                           const nsAString& aPackageName = EmptyString(),
                           const nsAString& aClassName = EmptyString(),
                           const nsAString& aAction = EmptyString(),
                           const nsAString& aTitle = EmptyString());

    void GetMimeTypeFromExtensions(const nsACString& aFileExt, nsCString& aMimeType);
    void GetExtensionFromMimeType(const nsACString& aMimeType, nsACString& aFileExt);

    void MoveTaskToBack();

    bool GetClipboardText(nsAString& aText);

    void SetClipboardText(const nsAString& aText);
    
    void EmptyClipboard();

    bool ClipboardHasText();

    void ShowAlertNotification(const nsAString& aImageUrl,
                               const nsAString& aAlertTitle,
                               const nsAString& aAlertText,
                               const nsAString& aAlertData,
                               nsIObserver *aAlertListener,
                               const nsAString& aAlertName);

    void AlertsProgressListener_OnProgress(const nsAString& aAlertName,
                                           PRInt64 aProgress,
                                           PRInt64 aProgressMax,
                                           const nsAString& aAlertText);

    void AlertsProgressListener_OnCancel(const nsAString& aAlertName);

    int GetDPI();

    void ShowFilePicker(nsAString& aFilePath, nsAString& aFilters);

    void PerformHapticFeedback(bool aIsLongPress);

    void Vibrate(const nsTArray<PRUint32>& aPattern);
    void CancelVibrate();

    void SetFullScreen(bool aFullScreen);

    void ShowInputMethodPicker();

    bool IsNetworkLinkUp();

    bool IsNetworkLinkKnown();

    void SetSelectedLocale(const nsAString&);

    void GetSystemColors(AndroidSystemColors *aColors);

    void GetIconForExtension(const nsACString& aFileExt, PRUint32 aIconSize, PRUint8 * const aBuf);

    bool GetShowPasswordSetting();

    void FireAndWaitForTracerEvent();

    bool GetAccessibilityEnabled();

    struct AutoLocalJNIFrame {
        AutoLocalJNIFrame(int nEntries = 128) : mEntries(nEntries) {
            // Make sure there is enough space to store a local ref to the
            // exception.  I am not completely sure this is needed, but does
            // not hurt.
            AndroidBridge::Bridge()->JNI()->PushLocalFrame(mEntries + 1);
        }
        // Note! Calling Purge makes all previous local refs created in
        // the AutoLocalJNIFrame's scope INVALID; be sure that you locked down
        // any local refs that you need to keep around in global refs!
        void Purge() {
            AndroidBridge::Bridge()->JNI()->PopLocalFrame(NULL);
            AndroidBridge::Bridge()->JNI()->PushLocalFrame(mEntries);
        }
        ~AutoLocalJNIFrame() {
            jthrowable exception =
                AndroidBridge::Bridge()->JNI()->ExceptionOccurred();
            if (exception) {
                AndroidBridge::Bridge()->JNI()->ExceptionDescribe();
                AndroidBridge::Bridge()->JNI()->ExceptionClear();
            }
            AndroidBridge::Bridge()->JNI()->PopLocalFrame(NULL);
        }
        int mEntries;
    };

    bool GetStaticStringField(const char *classID, const char *field, nsAString &result);

    bool GetStaticIntField(const char *className, const char *fieldName, PRInt32* aInt);

    void SetKeepScreenOn(bool on);

    void ScanMedia(const nsAString& aFile, const nsACString& aMimeType);

    void CreateShortcut(const nsAString& aTitle, const nsAString& aURI, const nsAString& aIconData, const nsAString& aIntent);

    // These next four functions are for native Bitmap access in Android 2.2+
    bool HasNativeBitmapAccess();

    bool ValidateBitmap(jobject bitmap, int width, int height);

    void *LockBitmap(jobject bitmap);

    void UnlockBitmap(jobject bitmap);

    void PostToJavaThread(nsIRunnable* aRunnable, bool aMainThread = false);

    void ExecuteNextRunnable();

    /* Copied from Android's native_window.h in newer (platform 9) NDK */
    enum {
        WINDOW_FORMAT_RGBA_8888          = 1,
        WINDOW_FORMAT_RGBX_8888          = 2,
        WINDOW_FORMAT_RGB_565            = 4,
    };

    bool HasNativeWindowAccess();

    void *AcquireNativeWindow(jobject surface);
    void ReleaseNativeWindow(void *window);
    bool SetNativeWindowFormat(void *window, int format);

    bool LockWindow(void *window, unsigned char **bits, int *width, int *height, int *format, int *stride);
    bool UnlockWindow(void *window);
    
    void HandleGeckoMessage(const nsAString& message, nsAString &aRet);

<<<<<<< HEAD
=======
    void EmitGeckoAccessibilityEvent (PRInt32 eventType, const nsAString& role, const nsAString& text, const nsAString& description, bool enabled, bool checked, bool password);

>>>>>>> 60e3b73d
    void CheckURIVisited(const nsAString& uri);
    void MarkURIVisited(const nsAString& uri);

    bool InitCamera(const nsCString& contentType, PRUint32 camera, PRUint32 *width, PRUint32 *height, PRUint32 *fps);

    void CloseCamera();

    void EnableBatteryNotifications();
    void DisableBatteryNotifications();
    void GetCurrentBatteryInformation(hal::BatteryInformation* aBatteryInfo);

    void EmitGeckoAccessibilityEvent (PRInt32 eventType, const nsAString& role, const nsAString& text, const nsAString& description, bool enabled, bool checked, bool password);

protected:
    static AndroidBridge *sBridge;

    // the global JavaVM
    JavaVM *mJavaVM;

    // the JNIEnv for the main thread
    JNIEnv *mJNIEnv;
    void *mThread;

<<<<<<< HEAD
    // the software rendering layer client
=======
    // the GeckoSurfaceView
    AndroidGeckoSurfaceView mSurfaceView;
>>>>>>> 60e3b73d
    AndroidGeckoSoftwareLayerClient mSoftwareLayerClient;

    // the GeckoAppShell java class
    jclass mGeckoAppShellClass;

    AndroidBridge() { }
    bool Init(JNIEnv *jEnv, jclass jGeckoApp);

    void EnsureJNIThread();

    bool mOpenedGraphicsLibraries;
    void OpenGraphicsLibraries();

    bool mHasNativeBitmapAccess;
    bool mHasNativeWindowAccess;

    nsCOMArray<nsIRunnable> mRunnableQueue;

    // other things
    jmethodID jNotifyIME;
    jmethodID jNotifyIMEEnabled;
    jmethodID jNotifyIMEChange;
    jmethodID jAcknowledgeEventSync;
    jmethodID jEnableDeviceMotion;
    jmethodID jEnableLocation;
    jmethodID jReturnIMEQueryResult;
    jmethodID jNotifyAppShellReady;
    jmethodID jNotifyXreExit;
    jmethodID jScheduleRestart;
    jmethodID jGetOutstandingDrawEvents;
    jmethodID jGetHandlersForMimeType;
    jmethodID jGetHandlersForURL;
    jmethodID jOpenUriExternal;
    jmethodID jGetMimeTypeFromExtensions;
    jmethodID jGetExtensionFromMimeType;
    jmethodID jMoveTaskToBack;
    jmethodID jGetClipboardText;
    jmethodID jSetClipboardText;
    jmethodID jShowAlertNotification;
    jmethodID jShowFilePicker;
    jmethodID jAlertsProgressListener_OnProgress;
    jmethodID jAlertsProgressListener_OnCancel;
    jmethodID jGetDpi;
    jmethodID jSetFullScreen;
    jmethodID jShowInputMethodPicker;
    jmethodID jPerformHapticFeedback;
    jmethodID jVibrate1;
    jmethodID jVibrateA;
    jmethodID jCancelVibrate;
    jmethodID jSetKeepScreenOn;
    jmethodID jIsNetworkLinkUp;
    jmethodID jIsNetworkLinkKnown;
    jmethodID jSetSelectedLocale;
    jmethodID jScanMedia;
    jmethodID jGetSystemColors;
    jmethodID jGetIconForExtension;
    jmethodID jFireAndWaitForTracerEvent;
    jmethodID jCreateShortcut;
    jmethodID jGetShowPasswordSetting;
    jmethodID jGetAccessibilityEnabled;
    jmethodID jPostToJavaThread;
    jmethodID jInitCamera;
    jmethodID jCloseCamera;
    jmethodID jHandleGeckoMessage;
    jmethodID jCheckUriVisited;
    jmethodID jMarkUriVisited;
    jmethodID jEmitGeckoAccessibilityEvent;
    jmethodID jEnableBatteryNotifications;
    jmethodID jDisableBatteryNotifications;
    jmethodID jGetCurrentBatteryInformation;
    jmethodID jGetAccessibilityEnabled;
    jmethodID jHandleGeckoMessage;
    jmethodID jCheckUriVisited;
    jmethodID jMarkUriVisited;
    jmethodID jEmitGeckoAccessibilityEvent;

    // stuff we need for CallEglCreateWindowSurface
    jclass jEGLSurfaceImplClass;
    jclass jEGLContextImplClass;
    jclass jEGLConfigImplClass;
    jclass jEGLDisplayImplClass;
    jclass jEGLContextClass;
    jclass jEGL10Class;

    // calls we've dlopened from libjnigraphics.so
    int (* AndroidBitmap_getInfo)(JNIEnv *env, jobject bitmap, void *info);
    int (* AndroidBitmap_lockPixels)(JNIEnv *env, jobject bitmap, void **buffer);
    int (* AndroidBitmap_unlockPixels)(JNIEnv *env, jobject bitmap);

    void* (*ANativeWindow_fromSurface)(JNIEnv *env, jobject surface);
    void (*ANativeWindow_release)(void *window);
    int (*ANativeWindow_setBuffersGeometry)(void *window, int width, int height, int format);

    int (* ANativeWindow_lock)(void *window, void *outBuffer, void *inOutDirtyBounds);
    int (* ANativeWindow_unlockAndPost)(void *window);
};

}

<<<<<<< HEAD


=======
>>>>>>> 60e3b73d
#define NS_ANDROIDBRIDGE_CID \
{ 0x0FE2321D, 0xEBD9, 0x467D, \
    { 0xA7, 0x43, 0x03, 0xA6, 0x8D, 0x40, 0x59, 0x9E } }

class nsAndroidBridge : public nsIAndroidBridge
{
public:
  NS_DECL_ISUPPORTS
  NS_DECL_NSIANDROIDBRIDGE

  nsAndroidBridge();

private:
  ~nsAndroidBridge();

protected:
};

<<<<<<< HEAD

=======
>>>>>>> 60e3b73d
extern "C" JNIEnv * GetJNIForThread();
extern bool mozilla_AndroidBridge_SetMainThread(void *);
extern jclass GetGeckoAppShellClass();

#endif /* AndroidBridge_h__ */<|MERGE_RESOLUTION|>--- conflicted
+++ resolved
@@ -152,12 +152,9 @@
 
     void SetSoftwareLayerClient(jobject jobj);
     AndroidGeckoSoftwareLayerClient &GetSoftwareLayerClient() { return mSoftwareLayerClient; }
-<<<<<<< HEAD
-=======
 
     void SetSurfaceView(jobject jobj);
     AndroidGeckoSurfaceView& SurfaceView() { return mSurfaceView; }
->>>>>>> 60e3b73d
 
     bool GetHandlersForURL(const char *aURL, 
                              nsIMutableArray* handlersArray = nsnull,
@@ -214,6 +211,8 @@
     void SetFullScreen(bool aFullScreen);
 
     void ShowInputMethodPicker();
+
+    void HideProgressDialogOnce();
 
     bool IsNetworkLinkUp();
 
@@ -257,6 +256,9 @@
         int mEntries;
     };
 
+    /* See GLHelpers.java as to why this is needed */
+    void *CallEglCreateWindowSurface(void *dpy, void *config, AndroidGeckoSurfaceView& surfaceView);
+
     bool GetStaticStringField(const char *classID, const char *field, nsAString &result);
 
     bool GetStaticIntField(const char *className, const char *fieldName, PRInt32* aInt);
@@ -298,11 +300,8 @@
     
     void HandleGeckoMessage(const nsAString& message, nsAString &aRet);
 
-<<<<<<< HEAD
-=======
     void EmitGeckoAccessibilityEvent (PRInt32 eventType, const nsAString& role, const nsAString& text, const nsAString& description, bool enabled, bool checked, bool password);
 
->>>>>>> 60e3b73d
     void CheckURIVisited(const nsAString& uri);
     void MarkURIVisited(const nsAString& uri);
 
@@ -314,8 +313,6 @@
     void DisableBatteryNotifications();
     void GetCurrentBatteryInformation(hal::BatteryInformation* aBatteryInfo);
 
-    void EmitGeckoAccessibilityEvent (PRInt32 eventType, const nsAString& role, const nsAString& text, const nsAString& description, bool enabled, bool checked, bool password);
-
 protected:
     static AndroidBridge *sBridge;
 
@@ -326,12 +323,8 @@
     JNIEnv *mJNIEnv;
     void *mThread;
 
-<<<<<<< HEAD
-    // the software rendering layer client
-=======
     // the GeckoSurfaceView
     AndroidGeckoSurfaceView mSurfaceView;
->>>>>>> 60e3b73d
     AndroidGeckoSoftwareLayerClient mSoftwareLayerClient;
 
     // the GeckoAppShell java class
@@ -377,6 +370,7 @@
     jmethodID jGetDpi;
     jmethodID jSetFullScreen;
     jmethodID jShowInputMethodPicker;
+    jmethodID jHideProgressDialog;
     jmethodID jPerformHapticFeedback;
     jmethodID jVibrate1;
     jmethodID jVibrateA;
@@ -391,14 +385,9 @@
     jmethodID jFireAndWaitForTracerEvent;
     jmethodID jCreateShortcut;
     jmethodID jGetShowPasswordSetting;
-    jmethodID jGetAccessibilityEnabled;
     jmethodID jPostToJavaThread;
     jmethodID jInitCamera;
     jmethodID jCloseCamera;
-    jmethodID jHandleGeckoMessage;
-    jmethodID jCheckUriVisited;
-    jmethodID jMarkUriVisited;
-    jmethodID jEmitGeckoAccessibilityEvent;
     jmethodID jEnableBatteryNotifications;
     jmethodID jDisableBatteryNotifications;
     jmethodID jGetCurrentBatteryInformation;
@@ -431,11 +420,6 @@
 
 }
 
-<<<<<<< HEAD
-
-
-=======
->>>>>>> 60e3b73d
 #define NS_ANDROIDBRIDGE_CID \
 { 0x0FE2321D, 0xEBD9, 0x467D, \
     { 0xA7, 0x43, 0x03, 0xA6, 0x8D, 0x40, 0x59, 0x9E } }
@@ -454,10 +438,6 @@
 protected:
 };
 
-<<<<<<< HEAD
-
-=======
->>>>>>> 60e3b73d
 extern "C" JNIEnv * GetJNIForThread();
 extern bool mozilla_AndroidBridge_SetMainThread(void *);
 extern jclass GetGeckoAppShellClass();
