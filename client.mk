# ***** BEGIN LICENSE BLOCK *****
# Version: MPL 1.1/GPL 2.0/LGPL 2.1
#
# The contents of this file are subject to the Mozilla Public License Version
# 1.1 (the "License"); you may not use this file except in compliance with
# the License. You may obtain a copy of the License at
# http://www.mozilla.org/MPL/
#
# Software distributed under the License is distributed on an "AS IS" basis,
# WITHOUT WARRANTY OF ANY KIND, either express or implied. See the License
# for the specific language governing rights and limitations under the
# License.
#
# The Original Code is mozilla.org code.
#
# The Initial Developer of the Original Code is
# Netscape Communications Corporation.
# Portions created by the Initial Developer are Copyright (C) 1998
# the Initial Developer. All Rights Reserved.
#
# Contributor(s):
#   Stephen Lamm
#   Benjamin Smedberg <bsmedberg@covad.net>
#   Chase Phillips <chase@mozilla.org>
#   Mark Mentovai <mark@moxienet.com>
#
# Alternatively, the contents of this file may be used under the terms of
# either the GNU General Public License Version 2 or later (the "GPL"), or
# the GNU Lesser General Public License Version 2.1 or later (the "LGPL"),
# in which case the provisions of the GPL or the LGPL are applicable instead
# of those above. If you wish to allow use of your version of this file only
# under the terms of either the GPL or the LGPL, and not to allow others to
# use your version of this file under the terms of the MPL, indicate your
# decision by deleting the provisions above and replace them with the notice
# and other provisions required by the GPL or the LGPL. If you do not delete
# the provisions above, a recipient may use your version of this file under
# the terms of any one of the MPL, the GPL or the LGPL.
#
# ***** END LICENSE BLOCK *****

# Build a mozilla application.
#
# To build a tree,
#    1. hg clone ssh://hg.mozilla.org/mozilla-central mozilla
#    2. cd mozilla
#    3. python client.py checkout
#    4. create your .mozconfig file with
#       mk_add_options MOZ_CO_PROJECT=
#         suite,browser
#    5. gmake -f client.mk 
#
# Other targets (gmake -f client.mk [targets...]),
#    build
#    clean (realclean is now the same as clean)
#    distclean
#
# See http://www.mozilla.org/build/ for more information.
#
# Options:
#   MOZ_BUILD_PROJECTS   - Build multiple projects in subdirectories
#                          of MOZ_OBJDIR
#   MOZ_OBJDIR           - Destination object directory
#   MOZ_MAKE_FLAGS       - Flags to pass to $(MAKE)
#   MOZ_PREFLIGHT_ALL  } - Makefiles to run before any project in
#   MOZ_PREFLIGHT      }   MOZ_BUILD_PROJECTS, before each project, after
#   MOZ_POSTFLIGHT     }   each project, and after all projects; these
#   MOZ_POSTFLIGHT_ALL }   variables contain space-separated lists
#   MOZ_UNIFY_BDATE      - Set to use the same bdate for each project in
#                          MOZ_BUILD_PROJECTS
#
<<<<<<< HEAD

AVAILABLE_PROJECTS = \
  all \
  suite \
  toolkit \
  browser \
  mail \
  minimo \
  composer \
  calendar \
  xulrunner \
  camino \
  necko \
  tamarin \
  $(NULL)

# Trailing / on top-level mozilla dir required to stop fast-update thinking
# it is a module name.
MODULES_NS_necko :=                             \
  mozilla/                                      \
  $(NULL)

MODULES_necko :=                                \
  mozilla/README                                \
  mozilla/config                                \
  mozilla/build                                 \
  mozilla/intl                                  \
  mozilla/modules/libpref                       \
  mozilla/modules/zlib                          \
  mozilla/netwerk                               \
  mozilla/xpcom                                 \
  mozilla/tools/test-harness                    \
  $(NULL)

MODULES_NS_core :=                              \
  $(MODULES_NS_necko)                           \
  mozilla/js                                    \
  mozilla/js/src                                \
  mozilla/js/jsd                                \
  mozilla/db                                    \
  $(NULL)

MODULES_core :=                                 \
  $(MODULES_necko)                              \
  mozilla/caps                                  \
  mozilla/content                               \
  mozilla/db/mdb                                \
  mozilla/db/mork                               \
  mozilla/docshell                              \
  mozilla/dom                                   \
  mozilla/editor                                \
  mozilla/embedding                             \
  mozilla/extensions                            \
  mozilla/gfx                                   \
  mozilla/parser                                \
  mozilla/layout                                \
  mozilla/jpeg                                  \
  mozilla/js/src/fdlibm                         \
  mozilla/js/src/liveconnect                    \
  mozilla/js/src/xpconnect                      \
  mozilla/js/jsd/idl                            \
  mozilla/modules/lcms                          \
  mozilla/modules/libimg                        \
  mozilla/modules/libjar                        \
  mozilla/modules/libpr0n                       \
  mozilla/modules/libreg                        \
  mozilla/modules/libutil                       \
  mozilla/modules/oji                           \
  mozilla/modules/plugin                        \
  mozilla/modules/staticmod                     \
  mozilla/plugin/oji                            \
  mozilla/profile                               \
  mozilla/probes                                \
  mozilla/rdf                                   \
  mozilla/security/manager                      \
  mozilla/sun-java                              \
  mozilla/ipc/ipcd                              \
  mozilla/modules/libpr0n                       \
  mozilla/modules/libmar                        \
  mozilla/modules/libbz2                        \
  mozilla/accessible                            \
  mozilla/other-licenses/atk-1.0                \
  mozilla/other-licenses/ia2                    \
  mozilla/security/manager                      \
  mozilla/tools/elf-dynstr-gc                   \
  mozilla/uriloader                             \
  mozilla/view                                  \
  mozilla/webshell                              \
  mozilla/widget                                \
  mozilla/xpfe                                  \
  mozilla/xpinstall                             \
  mozilla/toolkit                               \
  mozilla/storage                               \
  mozilla/db/sqlite3                            \
  mozilla/db/morkreader                         \
  mozilla/testing/mochitest                     \
  $(NULL)

LOCALES_necko :=                                \
  netwerk                                       \
  $(NULL)

LOCALES_core :=                                 \
  $(LOCALES_necko)                              \
  dom                                           \
  $(NULL)

BOOTSTRAP_necko :=                              \
  mozilla/browser/config/version.txt            \
  mozilla/mail/config/version.txt               \
  mozilla/calendar/sunbird/config/version.txt   \
  mozilla/suite/config/version.txt              \
  $(NULL)

BOOTSTRAP_core :=                               \
  $(BOOTSTRAP_necko)                            \
  $(NULL)

MODULES_NS_toolkit :=                           \
  $(MODULES_NS_core)                            \
  $(NULL)

MODULES_toolkit :=                              \
  $(MODULES_core)                               \
  mozilla/chrome                                \
  $(NULL)

LOCALES_toolkit :=                              \
  $(LOCALES_core)                               \
  toolkit                                       \
  security/manager                              \
  $(NULL)

BOOTSTRAP_toolkit :=                            \
  $(BOOTSTRAP_core)                             \
  $(NULL)

MODULES_NS_suite :=                             \
  $(MODULES_NS_toolkit)                         \
  $(NULL)

MODULES_suite :=                                \
  $(MODULES_toolkit)                            \
  mozilla/directory/xpcom                       \
  mozilla/mailnews                              \
  mozilla/suite                                 \
  mozilla/other-licenses/7zstub/seamonkey       \
  $(NULL)

LOCALES_suite :=                                \
  $(LOCALES_toolkit)                            \
  suite                                         \
  editor/ui                                     \
  extensions/reporter                           \
  $(NULL)

BOOTSTRAP_suite :=                              \
  $(BOOTSTRAP_toolkit)                          \
  $(NULL)

MODULES_NS_browser :=                           \
  $(MODULES_NS_toolkit)                         \
  $(NULL)

MODULES_browser :=                              \
  $(MODULES_toolkit)                            \
  mozilla/browser                               \
  mozilla/other-licenses/branding/firefox       \
  mozilla/other-licenses/7zstub/firefox         \
  $(NULL)

LOCALES_browser :=                              \
  $(LOCALES_toolkit)                            \
  browser                                       \
  extensions/reporter                           \
  extensions/spellcheck                         \
  other-licenses/branding/firefox               \
  $(NULL)

BOOTSTRAP_browser :=                            \
  $(BOOTSTRAP_toolkit)                          \
  mozilla/browser/config/mozconfig              \
  $(NULL)

MODULES_NS_minimo :=                            \
  $(MODULES_NS_toolkit)                         \
  $(NULL)

MODULES_minimo :=                               \
  $(MODULES_toolkit)                            \
  mozilla/minimo                                \
  $(NULL)

BOOTSTRAP_minimo :=                             \
  $(BOOTSTRAP_toolkit)                          \
  $(NULL)

MODULES_NS_mail :=                              \
  $(MODULES_NS_toolkit)                         \
  $(NULL)

MODULES_mail :=                                 \
  $(MODULES_toolkit)                            \
  mozilla/directory/xpcom                       \
  mozilla/mailnews                              \
  mozilla/mail                                  \
  mozilla/other-licenses/branding/thunderbird   \
  mozilla/other-licenses/7zstub/thunderbird     \
  $(NULL)

LOCALES_mail :=                                 \
  $(LOCALES_toolkit)                            \
  mail                                          \
  other-licenses/branding/thunderbird           \
  editor/ui                                     \
  extensions/spellcheck                         \
  $(NULL)

BOOTSTRAP_mail :=                               \
  $(BOOTSTRAP_toolkit)                          \
  mozilla/mail/config/mozconfig                 \
  $(NULL)

MODULES_composer :=                             \
  $(MODULES_toolkit)                            \
  mozilla/composer                              \
  $(NULL)

MODULES_NS_calendar :=                          \
  $(MODULES_NS_toolkit)                         \
  $(NULL)

MODULES_calendar :=                             \
  $(MODULES_toolkit)                            \
  mozilla/storage                               \
  mozilla/db/sqlite3                            \
  mozilla/calendar                              \
  mozilla/other-licenses/branding/sunbird       \
  mozilla/other-licenses/7zstub/sunbird         \
  $(NULL)

LOCALES_calendar :=                             \
  $(LOCALES_toolkit)                            \
  calendar                                      \
  other-licenses/branding/sunbird               \
  $(NULL)

BOOTSTRAP_calendar :=                           \
  $(BOOTSTRAP_toolkit)                          \
  mozilla/calendar/sunbird/config/mozconfig     \
  $(NULL)

MODULES_NS_xulrunner :=                         \
  $(MODULES_NS_toolkit)                         \
  $(NULL)

MODULES_xulrunner :=                            \
  $(MODULES_toolkit)                            \
  mozilla/xulrunner                             \
  $(NULL)

LOCALES_xulrunner :=                            \
  $(LOCALES_toolkit)                            \
  $(NULL)

BOOTSTRAP_xulrunner :=                          \
  $(BOOTSTRAP_toolkit)                          \
  mozilla/xulrunner/config/mozconfig            \
  $(NULL)

MODULES_NS_camino :=                            \
  $(MODULES_NS_toolkit)                         \
  $(NULL)

MODULES_camino :=                               \
  $(MODULES_core)                               \
  mozilla/camino                                \
  mozilla/themes                                \
  $(NULL)

BOOTSTRAP_camino :=                             \
  $(BOOTSTRAP_toolkit)                          \
  mozilla/camino/config/mozconfig               \
  $(NULL)

MODULES_tamarin :=                              \
  mozilla/js/tamarin                            \
  mozilla/modules/zlib                          \
  $(NULL)

MODULES_all :=                                  \
  mozilla/other-licenses/bsdiff                 \
  mozilla/other-licenses/libart_lgpl            \
  mozilla/tools/trace-malloc                    \
  mozilla/tools/jprof                           \
  mozilla/tools/codesighs                       \
  mozilla/tools/update-packaging                \
  $(NULL)

#######################################################################
# Checkout Tags
#
# For branches, uncomment the MOZ_CO_TAG line with the proper tag,
# and commit this file on that tag.
#MOZ_CO_TAG          = <tag>
NSPR_CO_TAG          = NSPR_HEAD_20071016
NSS_CO_TAG           = NSS_3_12_ALPHA_2B
LDAPCSDK_CO_TAG      = LDAPCSDK_6_0_3_CLIENT_BRANCH
LOCALES_CO_TAG       =

=======
>>>>>>> 39903b02
#######################################################################
# Defines
#
CVS = cvs
comma := ,

CWD := $(shell pwd)
ifneq (1,$(words $(CWD)))
$(error The mozilla directory cannot be located in a path with spaces.)
endif

ifeq "$(CWD)" "/"
CWD   := /.
endif

ifndef TOPSRCDIR
ifeq (,$(wildcard client.mk))
$(error Must run from the client.mk directory, or specify TOPSRCDIR)
endif
TOPSRCDIR = $(CWD)
endif

AUTOCONF := autoconf-2.13
MKDIR := mkdir
SH := /bin/sh
ifndef MAKE
MAKE := gmake
endif
PERL ?= perl
PYTHON ?= python

RUN_AUTOCONF_LOCALLY = 1

####################################
# Sanity checks

ifneq (,$(filter MINGW%,$(shell uname -s)))
# check for CRLF line endings
ifneq (0,$(shell $(PERL) -e 'binmode(STDIN); while (<STDIN>) { if (/\r/) { print "1"; exit } } print "0"' < $(TOPSRCDIR)/client.mk))
$(error This source tree appears to have Windows-style line endings. To \
convert it to Unix-style line endings, run \
"python mozilla/build/win32/mozilla-dos2unix.py")
endif
endif

####################################
# Load mozconfig Options

# See build pages, http://www.mozilla.org/build/ for how to set up mozconfig.

MOZCONFIG_LOADER := build/autoconf/mozconfig2client-mk
MOZCONFIG_FINDER := build/autoconf/mozconfig-find 
MOZCONFIG_MODULES := build/unix/uniq.pl



run_for_side_effects := \
  $(shell $(TOPSRCDIR)/$(MOZCONFIG_LOADER) $(TOPSRCDIR) $(TOPSRCDIR)/.mozconfig.mk > $(TOPSRCDIR)/.mozconfig.out)

include $(TOPSRCDIR)/.mozconfig.mk

ifdef MOZ_BUILD_PROJECTS

ifndef MOZ_OBJDIR
  $(error When MOZ_BUILD_PROJECTS is set, you must set MOZ_OBJDIR)
endif
ifdef MOZ_CURRENT_PROJECT
  OBJDIR = $(MOZ_OBJDIR)/$(MOZ_CURRENT_PROJECT)
  MOZ_MAKE = $(MAKE) $(MOZ_MAKE_FLAGS) -C $(OBJDIR)
  BUILD_PROJECT_ARG = MOZ_BUILD_APP=$(MOZ_CURRENT_PROJECT)
else
  OBJDIR = $(error Cannot find the OBJDIR when MOZ_CURRENT_PROJECT is not set.)
  MOZ_MAKE = $(error Cannot build in the OBJDIR when MOZ_CURRENT_PROJECT is not set.)
endif

else # MOZ_BUILD_PROJECTS

ifdef MOZ_OBJDIR
  OBJDIR = $(MOZ_OBJDIR)
  MOZ_MAKE = $(MAKE) $(MOZ_MAKE_FLAGS) -C $(OBJDIR)
else
  OBJDIR := $(TOPSRCDIR)
  MOZ_MAKE := $(MAKE) $(MOZ_MAKE_FLAGS)
endif

endif # MOZ_BUILD_PROJECTS

CONFIGURES := $(TOPSRCDIR)/configure
CONFIGURES += $(TOPSRCDIR)/nsprpub/configure

#######################################################################
# Rules
# 

# The default rule is build
build::

# Print out any options loaded from mozconfig.
all build clean depend distclean export libs install realclean::
	@if test -f .mozconfig.out; then \
	  cat .mozconfig.out; \
	  rm -f .mozconfig.out; \
	else true; \
	fi

# Windows equivalents
build_all: build
build_all_dep: alldep
build_all_depend: alldep
clobber clobber_all: clean

# Do everything from scratch
everything: clean build

#####################################################
# Build date unification

ifdef MOZ_UNIFY_BDATE
ifndef MOZ_BUILD_DATE
ifdef MOZ_BUILD_PROJECTS
MOZ_BUILD_DATE = $(shell $(PYTHON) $(TOPSRCDIR)/toolkit/xre/make-platformini.py --print-buildid)
export MOZ_BUILD_DATE
endif
endif
endif

#####################################################
# Preflight, before building any project

build profiledbuild alldep preflight_all::
ifeq (,$(MOZ_CURRENT_PROJECT)$(if $(MOZ_PREFLIGHT_ALL),,1))
# Don't run preflight_all for individual projects in multi-project builds
# (when MOZ_CURRENT_PROJECT is set.)
ifndef MOZ_BUILD_PROJECTS
# Building a single project, OBJDIR is usable.
	set -e; \
	for mkfile in $(MOZ_PREFLIGHT_ALL); do \
	  $(MAKE) -f $(TOPSRCDIR)/$$mkfile preflight_all TOPSRCDIR=$(TOPSRCDIR) OBJDIR=$(OBJDIR) MOZ_OBJDIR=$(MOZ_OBJDIR); \
	done
else
# OBJDIR refers to the project-specific OBJDIR, which is not available at
# this point when building multiple projects.  Only MOZ_OBJDIR is available.
	set -e; \
	for mkfile in $(MOZ_PREFLIGHT_ALL); do \
	  $(MAKE) -f $(TOPSRCDIR)/$$mkfile preflight_all TOPSRCDIR=$(TOPSRCDIR) MOZ_OBJDIR=$(MOZ_OBJDIR) MOZ_BUILD_PROJECTS="$(MOZ_BUILD_PROJECTS)"; \
	done
endif
endif

# If we're building multiple projects, but haven't specified which project,
# loop through them.

ifeq (,$(MOZ_CURRENT_PROJECT)$(if $(MOZ_BUILD_PROJECTS),,1))
configure depend build profiledbuild install export libs clean realclean distclean alldep preflight postflight::
	set -e; \
	for app in $(MOZ_BUILD_PROJECTS); do \
	  $(MAKE) -f $(TOPSRCDIR)/client.mk $@ MOZ_CURRENT_PROJECT=$$app; \
	done

else

# MOZ_CURRENT_PROJECT: either doing a single-project build, or building an
# individual project in a multi-project build.

####################################
# Configure

CONFIG_STATUS = $(wildcard $(OBJDIR)/config.status)
CONFIG_CACHE  = $(wildcard $(OBJDIR)/config.cache)

ifdef RUN_AUTOCONF_LOCALLY
EXTRA_CONFIG_DEPS := \
	$(TOPSRCDIR)/aclocal.m4 \
	$(wildcard $(TOPSRCDIR)/build/autoconf/*.m4) \
	$(NULL)

$(TOPSRCDIR)/configure: $(TOPSRCDIR)/configure.in $(EXTRA_CONFIG_DEPS)
	@echo Generating $@ using autoconf
	cd $(TOPSRCDIR); $(AUTOCONF)

$(TOPSRCDIR)/nsprpub/configure: $(TOPSRCDIR)/nsprpub/configure.in $(EXTRA_CONFIG_DEPS)
	@echo Generating $@ using autoconf
	cd $(TOPSRCDIR)/nsprpub; $(AUTOCONF)
endif

CONFIG_STATUS_DEPS := \
	$(TOPSRCDIR)/configure \
	$(TOPSRCDIR)/.mozconfig.mk \
	$(wildcard $(TOPSRCDIR)/nsprpub/configure) \
	$(wildcard $(TOPSRCDIR)/directory/c-sdk/configure) \
	$(wildcard $(TOPSRCDIR)/config/milestone.txt) \
	$(wildcard $(TOPSRCDIR)/config/chrome-versions.sh) \
  $(wildcard $(addsuffix confvars.sh,$(wildcard */))) \
	$(NULL)

# configure uses the program name to determine @srcdir@. Calling it without
#   $(TOPSRCDIR) will set @srcdir@ to "."; otherwise, it is set to the full
#   path of $(TOPSRCDIR).
ifeq ($(TOPSRCDIR),$(OBJDIR))
  CONFIGURE = ./configure
else
  CONFIGURE = $(TOPSRCDIR)/configure
endif

ifdef MOZ_TOOLS
  CONFIGURE = $(TOPSRCDIR)/configure
endif

configure:: $(CONFIGURES)
ifdef MOZ_BUILD_PROJECTS
	@if test ! -d $(MOZ_OBJDIR); then $(MKDIR) $(MOZ_OBJDIR); else true; fi
endif
	@if test ! -d $(OBJDIR); then $(MKDIR) $(OBJDIR); else true; fi
	@echo cd $(OBJDIR);
	@echo $(CONFIGURE) $(CONFIGURE_ARGS)
	@cd $(OBJDIR) && $(BUILD_PROJECT_ARG) $(CONFIGURE_ENV_ARGS) $(CONFIGURE) $(CONFIGURE_ARGS) \
	  || ( echo "*** Fix above errors and then restart with\
               \"$(MAKE) -f client.mk build\"" && exit 1 )
	@touch $(OBJDIR)/Makefile

$(OBJDIR)/Makefile $(OBJDIR)/config.status: $(CONFIG_STATUS_DEPS)
	@$(MAKE) -f $(TOPSRCDIR)/client.mk configure

ifneq (,$(CONFIG_STATUS))
$(OBJDIR)/config/autoconf.mk: $(TOPSRCDIR)/config/autoconf.mk.in
	cd $(OBJDIR); \
	  CONFIG_FILES=config/autoconf.mk ./config.status
endif


####################################
# Depend

depend:: $(OBJDIR)/Makefile $(OBJDIR)/config.status
	$(MOZ_MAKE) export && $(MOZ_MAKE) depend

####################################
# Preflight

build profiledbuild alldep preflight::
ifdef MOZ_PREFLIGHT
	set -e; \
	for mkfile in $(MOZ_PREFLIGHT); do \
	  $(MAKE) -f $(TOPSRCDIR)/$$mkfile preflight TOPSRCDIR=$(TOPSRCDIR) OBJDIR=$(OBJDIR) MOZ_OBJDIR=$(MOZ_OBJDIR); \
	done
endif

####################################
# Build it

build::  $(OBJDIR)/Makefile $(OBJDIR)/config.status
	$(MOZ_MAKE)

####################################
# Profile-feedback build (gcc only)
#  To use this, you should set the following variables in your mozconfig
#    mk_add_options PROFILE_GEN_SCRIPT=/path/to/profile-script
#
#  The profile script should exercise the functionality to be included
#  in the profile feedback.

profiledbuild:: $(OBJDIR)/Makefile $(OBJDIR)/config.status
	$(MOZ_MAKE) MOZ_PROFILE_GENERATE=1
	OBJDIR=${OBJDIR} $(PROFILE_GEN_SCRIPT)
	$(MOZ_MAKE) clobber_all
	$(MOZ_MAKE) MOZ_PROFILE_USE=1
	find $(OBJDIR) -name "*.da" -exec rm {} \;

####################################
# Other targets

# Pass these target onto the real build system
install export libs clean realclean distclean alldep:: $(OBJDIR)/Makefile $(OBJDIR)/config.status
	$(MOZ_MAKE) $@

####################################
# Postflight

build profiledbuild alldep postflight::
ifdef MOZ_POSTFLIGHT
	set -e; \
	for mkfile in $(MOZ_POSTFLIGHT); do \
	  $(MAKE) -f $(TOPSRCDIR)/$$mkfile postflight TOPSRCDIR=$(TOPSRCDIR) OBJDIR=$(OBJDIR) MOZ_OBJDIR=$(MOZ_OBJDIR); \
	done
endif

endif # MOZ_CURRENT_PROJECT

####################################
# Postflight, after building all projects

build profiledbuild alldep postflight_all::
ifeq (,$(MOZ_CURRENT_PROJECT)$(if $(MOZ_POSTFLIGHT_ALL),,1))
# Don't run postflight_all for individual projects in multi-project builds
# (when MOZ_CURRENT_PROJECT is set.)
ifndef MOZ_BUILD_PROJECTS
# Building a single project, OBJDIR is usable.
	set -e; \
	for mkfile in $(MOZ_POSTFLIGHT_ALL); do \
	  $(MAKE) -f $(TOPSRCDIR)/$$mkfile postflight_all TOPSRCDIR=$(TOPSRCDIR) OBJDIR=$(OBJDIR) MOZ_OBJDIR=$(MOZ_OBJDIR); \
	done
else
# OBJDIR refers to the project-specific OBJDIR, which is not available at
# this point when building multiple projects.  Only MOZ_OBJDIR is available.
	set -e; \
	for mkfile in $(MOZ_POSTFLIGHT_ALL); do \
	  $(MAKE) -f $(TOPSRCDIR)/$$mkfile postflight_all TOPSRCDIR=$(TOPSRCDIR) MOZ_OBJDIR=$(MOZ_OBJDIR) MOZ_BUILD_PROJECTS="$(MOZ_BUILD_PROJECTS)"; \
	done
endif
endif

cleansrcdir:
	@cd $(TOPSRCDIR); \
	if [ -f Makefile ]; then \
	  $(MAKE) distclean ; \
	else \
	  echo "Removing object files from srcdir..."; \
	  rm -fr `find . -type d \( -name .deps -print -o -name CVS \
	          -o -exec test ! -d {}/CVS \; \) -prune \
	          -o \( -name '*.[ao]' -o -name '*.so' \) -type f -print`; \
	   build/autoconf/clean-config.sh; \
	fi;

echo-variable-%:
	@echo $($*)

.PHONY: checkout real_checkout depend build export libs alldep install clean realclean distclean cleansrcdir pull_all build_all clobber clobber_all pull_and_build_all everything configure preflight_all preflight postflight postflight_all<|MERGE_RESOLUTION|>--- conflicted
+++ resolved
@@ -68,319 +68,6 @@
 #   MOZ_UNIFY_BDATE      - Set to use the same bdate for each project in
 #                          MOZ_BUILD_PROJECTS
 #
-<<<<<<< HEAD
-
-AVAILABLE_PROJECTS = \
-  all \
-  suite \
-  toolkit \
-  browser \
-  mail \
-  minimo \
-  composer \
-  calendar \
-  xulrunner \
-  camino \
-  necko \
-  tamarin \
-  $(NULL)
-
-# Trailing / on top-level mozilla dir required to stop fast-update thinking
-# it is a module name.
-MODULES_NS_necko :=                             \
-  mozilla/                                      \
-  $(NULL)
-
-MODULES_necko :=                                \
-  mozilla/README                                \
-  mozilla/config                                \
-  mozilla/build                                 \
-  mozilla/intl                                  \
-  mozilla/modules/libpref                       \
-  mozilla/modules/zlib                          \
-  mozilla/netwerk                               \
-  mozilla/xpcom                                 \
-  mozilla/tools/test-harness                    \
-  $(NULL)
-
-MODULES_NS_core :=                              \
-  $(MODULES_NS_necko)                           \
-  mozilla/js                                    \
-  mozilla/js/src                                \
-  mozilla/js/jsd                                \
-  mozilla/db                                    \
-  $(NULL)
-
-MODULES_core :=                                 \
-  $(MODULES_necko)                              \
-  mozilla/caps                                  \
-  mozilla/content                               \
-  mozilla/db/mdb                                \
-  mozilla/db/mork                               \
-  mozilla/docshell                              \
-  mozilla/dom                                   \
-  mozilla/editor                                \
-  mozilla/embedding                             \
-  mozilla/extensions                            \
-  mozilla/gfx                                   \
-  mozilla/parser                                \
-  mozilla/layout                                \
-  mozilla/jpeg                                  \
-  mozilla/js/src/fdlibm                         \
-  mozilla/js/src/liveconnect                    \
-  mozilla/js/src/xpconnect                      \
-  mozilla/js/jsd/idl                            \
-  mozilla/modules/lcms                          \
-  mozilla/modules/libimg                        \
-  mozilla/modules/libjar                        \
-  mozilla/modules/libpr0n                       \
-  mozilla/modules/libreg                        \
-  mozilla/modules/libutil                       \
-  mozilla/modules/oji                           \
-  mozilla/modules/plugin                        \
-  mozilla/modules/staticmod                     \
-  mozilla/plugin/oji                            \
-  mozilla/profile                               \
-  mozilla/probes                                \
-  mozilla/rdf                                   \
-  mozilla/security/manager                      \
-  mozilla/sun-java                              \
-  mozilla/ipc/ipcd                              \
-  mozilla/modules/libpr0n                       \
-  mozilla/modules/libmar                        \
-  mozilla/modules/libbz2                        \
-  mozilla/accessible                            \
-  mozilla/other-licenses/atk-1.0                \
-  mozilla/other-licenses/ia2                    \
-  mozilla/security/manager                      \
-  mozilla/tools/elf-dynstr-gc                   \
-  mozilla/uriloader                             \
-  mozilla/view                                  \
-  mozilla/webshell                              \
-  mozilla/widget                                \
-  mozilla/xpfe                                  \
-  mozilla/xpinstall                             \
-  mozilla/toolkit                               \
-  mozilla/storage                               \
-  mozilla/db/sqlite3                            \
-  mozilla/db/morkreader                         \
-  mozilla/testing/mochitest                     \
-  $(NULL)
-
-LOCALES_necko :=                                \
-  netwerk                                       \
-  $(NULL)
-
-LOCALES_core :=                                 \
-  $(LOCALES_necko)                              \
-  dom                                           \
-  $(NULL)
-
-BOOTSTRAP_necko :=                              \
-  mozilla/browser/config/version.txt            \
-  mozilla/mail/config/version.txt               \
-  mozilla/calendar/sunbird/config/version.txt   \
-  mozilla/suite/config/version.txt              \
-  $(NULL)
-
-BOOTSTRAP_core :=                               \
-  $(BOOTSTRAP_necko)                            \
-  $(NULL)
-
-MODULES_NS_toolkit :=                           \
-  $(MODULES_NS_core)                            \
-  $(NULL)
-
-MODULES_toolkit :=                              \
-  $(MODULES_core)                               \
-  mozilla/chrome                                \
-  $(NULL)
-
-LOCALES_toolkit :=                              \
-  $(LOCALES_core)                               \
-  toolkit                                       \
-  security/manager                              \
-  $(NULL)
-
-BOOTSTRAP_toolkit :=                            \
-  $(BOOTSTRAP_core)                             \
-  $(NULL)
-
-MODULES_NS_suite :=                             \
-  $(MODULES_NS_toolkit)                         \
-  $(NULL)
-
-MODULES_suite :=                                \
-  $(MODULES_toolkit)                            \
-  mozilla/directory/xpcom                       \
-  mozilla/mailnews                              \
-  mozilla/suite                                 \
-  mozilla/other-licenses/7zstub/seamonkey       \
-  $(NULL)
-
-LOCALES_suite :=                                \
-  $(LOCALES_toolkit)                            \
-  suite                                         \
-  editor/ui                                     \
-  extensions/reporter                           \
-  $(NULL)
-
-BOOTSTRAP_suite :=                              \
-  $(BOOTSTRAP_toolkit)                          \
-  $(NULL)
-
-MODULES_NS_browser :=                           \
-  $(MODULES_NS_toolkit)                         \
-  $(NULL)
-
-MODULES_browser :=                              \
-  $(MODULES_toolkit)                            \
-  mozilla/browser                               \
-  mozilla/other-licenses/branding/firefox       \
-  mozilla/other-licenses/7zstub/firefox         \
-  $(NULL)
-
-LOCALES_browser :=                              \
-  $(LOCALES_toolkit)                            \
-  browser                                       \
-  extensions/reporter                           \
-  extensions/spellcheck                         \
-  other-licenses/branding/firefox               \
-  $(NULL)
-
-BOOTSTRAP_browser :=                            \
-  $(BOOTSTRAP_toolkit)                          \
-  mozilla/browser/config/mozconfig              \
-  $(NULL)
-
-MODULES_NS_minimo :=                            \
-  $(MODULES_NS_toolkit)                         \
-  $(NULL)
-
-MODULES_minimo :=                               \
-  $(MODULES_toolkit)                            \
-  mozilla/minimo                                \
-  $(NULL)
-
-BOOTSTRAP_minimo :=                             \
-  $(BOOTSTRAP_toolkit)                          \
-  $(NULL)
-
-MODULES_NS_mail :=                              \
-  $(MODULES_NS_toolkit)                         \
-  $(NULL)
-
-MODULES_mail :=                                 \
-  $(MODULES_toolkit)                            \
-  mozilla/directory/xpcom                       \
-  mozilla/mailnews                              \
-  mozilla/mail                                  \
-  mozilla/other-licenses/branding/thunderbird   \
-  mozilla/other-licenses/7zstub/thunderbird     \
-  $(NULL)
-
-LOCALES_mail :=                                 \
-  $(LOCALES_toolkit)                            \
-  mail                                          \
-  other-licenses/branding/thunderbird           \
-  editor/ui                                     \
-  extensions/spellcheck                         \
-  $(NULL)
-
-BOOTSTRAP_mail :=                               \
-  $(BOOTSTRAP_toolkit)                          \
-  mozilla/mail/config/mozconfig                 \
-  $(NULL)
-
-MODULES_composer :=                             \
-  $(MODULES_toolkit)                            \
-  mozilla/composer                              \
-  $(NULL)
-
-MODULES_NS_calendar :=                          \
-  $(MODULES_NS_toolkit)                         \
-  $(NULL)
-
-MODULES_calendar :=                             \
-  $(MODULES_toolkit)                            \
-  mozilla/storage                               \
-  mozilla/db/sqlite3                            \
-  mozilla/calendar                              \
-  mozilla/other-licenses/branding/sunbird       \
-  mozilla/other-licenses/7zstub/sunbird         \
-  $(NULL)
-
-LOCALES_calendar :=                             \
-  $(LOCALES_toolkit)                            \
-  calendar                                      \
-  other-licenses/branding/sunbird               \
-  $(NULL)
-
-BOOTSTRAP_calendar :=                           \
-  $(BOOTSTRAP_toolkit)                          \
-  mozilla/calendar/sunbird/config/mozconfig     \
-  $(NULL)
-
-MODULES_NS_xulrunner :=                         \
-  $(MODULES_NS_toolkit)                         \
-  $(NULL)
-
-MODULES_xulrunner :=                            \
-  $(MODULES_toolkit)                            \
-  mozilla/xulrunner                             \
-  $(NULL)
-
-LOCALES_xulrunner :=                            \
-  $(LOCALES_toolkit)                            \
-  $(NULL)
-
-BOOTSTRAP_xulrunner :=                          \
-  $(BOOTSTRAP_toolkit)                          \
-  mozilla/xulrunner/config/mozconfig            \
-  $(NULL)
-
-MODULES_NS_camino :=                            \
-  $(MODULES_NS_toolkit)                         \
-  $(NULL)
-
-MODULES_camino :=                               \
-  $(MODULES_core)                               \
-  mozilla/camino                                \
-  mozilla/themes                                \
-  $(NULL)
-
-BOOTSTRAP_camino :=                             \
-  $(BOOTSTRAP_toolkit)                          \
-  mozilla/camino/config/mozconfig               \
-  $(NULL)
-
-MODULES_tamarin :=                              \
-  mozilla/js/tamarin                            \
-  mozilla/modules/zlib                          \
-  $(NULL)
-
-MODULES_all :=                                  \
-  mozilla/other-licenses/bsdiff                 \
-  mozilla/other-licenses/libart_lgpl            \
-  mozilla/tools/trace-malloc                    \
-  mozilla/tools/jprof                           \
-  mozilla/tools/codesighs                       \
-  mozilla/tools/update-packaging                \
-  $(NULL)
-
-#######################################################################
-# Checkout Tags
-#
-# For branches, uncomment the MOZ_CO_TAG line with the proper tag,
-# and commit this file on that tag.
-#MOZ_CO_TAG          = <tag>
-NSPR_CO_TAG          = NSPR_HEAD_20071016
-NSS_CO_TAG           = NSS_3_12_ALPHA_2B
-LDAPCSDK_CO_TAG      = LDAPCSDK_6_0_3_CLIENT_BRANCH
-LOCALES_CO_TAG       =
-
-=======
->>>>>>> 39903b02
 #######################################################################
 # Defines
 #
