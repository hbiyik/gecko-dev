--- conflicted
+++ resolved
@@ -14,10 +14,6 @@
 import org.mozilla.gecko.sync.Utils;
 import org.mozilla.gecko.sync.config.AccountPickler;
 import org.mozilla.gecko.sync.config.ClientRecordTerminator;
-<<<<<<< HEAD
-import org.mozilla.gecko.sync.setup.SyncAccounts.SyncAccountParameters;
-=======
->>>>>>> 033b474e
 import org.mozilla.gecko.sync.setup.activities.SetupSyncActivity;
 
 import android.accounts.AbstractAccountAuthenticator;
@@ -225,11 +221,7 @@
      * Account disappeared.
      */
     @Override
-<<<<<<< HEAD
-    public Bundle getAccountRemovalAllowed(final AccountAuthenticatorResponse response, final Account account)
-=======
     public Bundle getAccountRemovalAllowed(final AccountAuthenticatorResponse response, Account account)
->>>>>>> 033b474e
         throws NetworkErrorException {
       Bundle result = super.getAccountRemovalAllowed(response, account);
 
@@ -244,20 +236,13 @@
         return result;
       }
 
-<<<<<<< HEAD
-=======
       final String accountName = account.name;
 
->>>>>>> 033b474e
       // Delete the Account pickle in the background.
       ThreadPool.run(new Runnable() {
         @Override
         public void run() {
-<<<<<<< HEAD
-          Logger.info(LOG_TAG, "Account named " + account.name + " being removed; " +
-=======
           Logger.info(LOG_TAG, "Account named " + accountName + " being removed; " +
->>>>>>> 033b474e
               "deleting saved pickle file '" + Constants.ACCOUNT_PICKLE_FILENAME + "'.");
           try {
             AccountPickler.deletePickle(mContext, Constants.ACCOUNT_PICKLE_FILENAME);
@@ -268,20 +253,6 @@
         }
       });
 
-<<<<<<< HEAD
-      // Bug 770785: delete the Account's client record in the background. We want
-      // to get the Account's data synchronously, though, since it is possible the
-      // Account object will be invalid by the time the Runnable executes. We
-      // don't need to worry about accessing prefs too early since deleting the
-      // Account doesn't remove them -- at least, not yet.
-      SyncAccountParameters tempParams = null;
-      try {
-        tempParams = SyncAccounts.blockingFromAndroidAccountV0(mContext, AccountManager.get(mContext), account);
-      } catch (Exception e) {
-        // Do nothing.  Null parameters are handled in the Runnable.
-      }
-      final SyncAccountParameters params = tempParams;
-=======
       // Bug 770785: delete the Account's client record in the background. We
       // want to get the Account's data synchronously, though, since it is
       // possible the Account object will be invalid by the time the Runnable
@@ -294,17 +265,10 @@
       final AccountManager accountManager = AccountManager.get(mContext);
       final String password = accountManager.getPassword(account);
       final String serverURL = accountManager.getUserData(account, Constants.OPTION_SERVER);
->>>>>>> 033b474e
 
       ThreadPool.run(new Runnable() {
         @Override
         public void run() {
-<<<<<<< HEAD
-          Logger.info(LOG_TAG, "Account named " + account.name + " being removed; " +
-              "deleting client record from server.");
-
-          if (params == null || params.username == null || params.password == null) {
-=======
           Logger.info(LOG_TAG, "Account named " + accountName + " being removed; " +
               "deleting client record from server.");
 
@@ -317,7 +281,6 @@
           }
 
           if (accountName == null || encodedUsername == null || password == null || serverURL == null) {
->>>>>>> 033b474e
             Logger.warn(LOG_TAG, "Account parameters were null; not deleting client record from server.");
             return;
           }
@@ -333,11 +296,7 @@
 
           SharedPreferences prefs;
           try {
-<<<<<<< HEAD
-            prefs = Utils.getSharedPreferences(mContext, product, params.username, params.serverURL, profile, version);
-=======
             prefs = Utils.getSharedPreferences(mContext, product, encodedUsername, serverURL, profile, version);
->>>>>>> 033b474e
           } catch (Exception e) {
             Logger.warn(LOG_TAG, "Caught exception fetching preferences; not deleting client record from server.", e);
             return;
@@ -357,11 +316,7 @@
           }
 
           try {
-<<<<<<< HEAD
-            ClientRecordTerminator.deleteClientRecord(params.username, params.password, clusterURL, clientGuid);
-=======
             ClientRecordTerminator.deleteClientRecord(encodedUsername, password, clusterURL, clientGuid);
->>>>>>> 033b474e
           } catch (Exception e) {
             Logger.warn(LOG_TAG, "Got exception deleting client record from server; ignoring.", e);
           }
