--- conflicted
+++ resolved
@@ -473,27 +473,15 @@
     /**
      * Initialise the preferred and fallback canvas backends
      * aBackendBitmask specifies the backends which are acceptable to the caller.
-<<<<<<< HEAD
      * The backend used is determined by aBackendBitmask and the order specified
      * by the gfx.canvas.azure.backends pref.
      */
-    void InitCanvasBackend(PRUint32 aBackendBitmask);
+    void InitCanvasBackend(uint32_t aBackendBitmask);
     /**
      * returns the first backend named in the pref gfx.canvas.azure.backends
      * which is a component of aBackendBitmask, a bitmask of backend types
      */
-    static mozilla::gfx::BackendType GetCanvasBackendPref(PRUint32 aBackendBitmask);
-=======
-     * The backend used is determined by aBackendBitmask and the order specified
-     * by the gfx.canvas.azure.backends pref.
-     */
-    void InitCanvasBackend(uint32_t aBackendBitmask);
-    /**
-     * returns the first backend named in the pref gfx.canvas.azure.backends
-     * which is a component of aBackendBitmask, a bitmask of backend types
-     */
     static mozilla::gfx::BackendType GetCanvasBackendPref(uint32_t aBackendBitmask);
->>>>>>> 84565144
     static mozilla::gfx::BackendType BackendTypeForName(const nsCString& aName);
 
     virtual mozilla::gfx::BackendType GetContentBackend()
